/*
 * Copyright (c) 2022 Airbyte, Inc., all rights reserved.
 */

package io.airbyte.integrations.debezium;

import com.fasterxml.jackson.databind.JsonNode;
import io.airbyte.commons.util.AutoCloseableIterator;
import io.airbyte.commons.util.AutoCloseableIterators;
import io.airbyte.commons.util.MoreIterators;
import io.airbyte.integrations.debezium.internals.AirbyteFileOffsetBackingStore;
import io.airbyte.integrations.debezium.internals.AirbyteSchemaHistoryStorage;
import io.airbyte.integrations.debezium.internals.DebeziumEventUtils;
import io.airbyte.integrations.debezium.internals.DebeziumRecordIterator;
import io.airbyte.integrations.debezium.internals.DebeziumRecordPublisher;
import io.airbyte.integrations.debezium.internals.DebeziumTracker;
import io.airbyte.integrations.debezium.internals.FilteredFileDatabaseHistory;
import io.airbyte.protocol.models.AirbyteMessage;
import io.airbyte.protocol.models.ConfiguredAirbyteCatalog;
import io.airbyte.protocol.models.ConfiguredAirbyteStream;
import io.airbyte.protocol.models.SyncMode;
import io.debezium.engine.ChangeEvent;
import java.time.Duration;
import java.time.Instant;
import java.util.Iterator;
import java.util.Map;
import java.util.Optional;
import java.util.Properties;
import java.util.concurrent.LinkedBlockingQueue;
import java.util.function.Supplier;
import org.slf4j.Logger;
import org.slf4j.LoggerFactory;

/**
 * This class acts as the bridge between Airbyte DB connectors and debezium. If a DB connector wants
 * to use debezium for CDC, it should use this class
 */
public class AirbyteDebeziumHandler {

  private static final Logger LOGGER = LoggerFactory.getLogger(AirbyteDebeziumHandler.class);
  /**
   * We use 10000 as capacity cause the default queue size and batch size of debezium is :
   * {@link io.debezium.config.CommonConnectorConfig#DEFAULT_MAX_BATCH_SIZE}is 2048
   * {@link io.debezium.config.CommonConnectorConfig#DEFAULT_MAX_QUEUE_SIZE} is 8192
   */
  private static final int QUEUE_CAPACITY = 10000;

  private final JsonNode config;
  private final CdcTargetPosition targetPosition;
  private final boolean trackSchemaHistory;
  private final Duration firstRecordTimeout;
  private final Duration subsequentRecordTimeout;

  public AirbyteDebeziumHandler(final JsonNode config,
                                final CdcTargetPosition targetPosition,
<<<<<<< HEAD
                                final Properties connectorProperties,
                                final ConfiguredAirbyteCatalog catalog,
                                final boolean trackSchemaHistory,
                                final Duration firstRecordTimeout,
                                final Duration subsequentRecordTimeout) {
=======
                                final boolean trackSchemaHistory) {
>>>>>>> cae55cc1
    this.config = config;
    this.targetPosition = targetPosition;
    this.trackSchemaHistory = trackSchemaHistory;
<<<<<<< HEAD
    this.queue = new LinkedBlockingQueue<>(QUEUE_CAPACITY);
    this.firstRecordTimeout = firstRecordTimeout;
    this.subsequentRecordTimeout = subsequentRecordTimeout;
=======
>>>>>>> cae55cc1
  }

  public AutoCloseableIterator<AirbyteMessage> getSnapshotIterators(final ConfiguredAirbyteCatalog catalog,
                                                                    final CdcMetadataInjector cdcMetadataInjector,
                                                                    final Properties connectorProperties,
                                                                    final CdcStateHandler cdcStateHandler,
                                                                    final Instant emittedAt) {
    LOGGER.info("Running snapshot for " + catalog.getStreams().size() + " new tables");
    final LinkedBlockingQueue<ChangeEvent<String, String>> queue = new LinkedBlockingQueue<>(QUEUE_CAPACITY);

    final AirbyteFileOffsetBackingStore offsetManager = AirbyteFileOffsetBackingStore.initializeDummyStateForSnapshotPurpose();
    /*
     * TODO(Subodh) : Since Postgres doesn't require schema history this is fine but we need to fix this
     * for MySQL and MSSQL
     */
    final Optional<AirbyteSchemaHistoryStorage> schemaHistoryManager = Optional.empty();
    final DebeziumRecordPublisher publisher = new DebeziumRecordPublisher(connectorProperties,
        config,
        catalog,
        offsetManager,
        schemaHistoryManager);
    publisher.start(queue);

    final AutoCloseableIterator<ChangeEvent<String, String>> eventIterator = new DebeziumRecordIterator(
        queue,
        targetPosition,
        publisher::hasClosed,
        publisher::close);

    return AutoCloseableIterators.concatWithEagerClose(AutoCloseableIterators
        .transform(
            eventIterator,
            (event) -> DebeziumEventUtils.toAirbyteMessage(event, cdcMetadataInjector, emittedAt)),
        AutoCloseableIterators
            .fromIterator(MoreIterators.singletonIteratorFromSupplier(cdcStateHandler::saveStateAfterCompletionOfSnapshotOfNewStreams)));
  }

  public AutoCloseableIterator<AirbyteMessage> getIncrementalIterators(final ConfiguredAirbyteCatalog catalog,
                                                                       final CdcSavedInfoFetcher cdcSavedInfoFetcher,
                                                                       final CdcStateHandler cdcStateHandler,
                                                                       final CdcMetadataInjector cdcMetadataInjector,
                                                                       final Properties connectorProperties,
                                                                       final Instant emittedAt) {
    LOGGER.info("Using CDC: {}", true);
    final LinkedBlockingQueue<ChangeEvent<String, String>> queue = new LinkedBlockingQueue<>(QUEUE_CAPACITY);
    final AirbyteFileOffsetBackingStore offsetManager = AirbyteFileOffsetBackingStore.initializeState(cdcSavedInfoFetcher.getSavedOffset());
    final DebeziumTracker debeziumTracker = DebeziumTracker.getInstance();
    final Optional<AirbyteSchemaHistoryStorage> schemaHistoryManager = schemaHistoryManager(cdcSavedInfoFetcher);
    final DebeziumRecordPublisher publisher = new DebeziumRecordPublisher(connectorProperties, config, catalog, offsetManager,
        schemaHistoryManager, debeziumTracker);
    publisher.start(queue);

    // handle state machine around pub/sub logic.
    final AutoCloseableIterator<ChangeEvent<String, String>> eventIterator = new DebeziumRecordIterator(
        queue,
        targetPosition,
        publisher::hasClosed,
        publisher::close,
        firstRecordTimeout,
        subsequentRecordTimeout,
        debeziumTracker);

    // convert to airbyte message.
    final AutoCloseableIterator<AirbyteMessage> messageIterator = AutoCloseableIterators
        .transform(
            eventIterator,
            (event) -> DebeziumEventUtils.toAirbyteMessage(event, cdcMetadataInjector, emittedAt));

    // our goal is to get the state at the time this supplier is called (i.e. after all message records
    // have been produced)
    final Supplier<AirbyteMessage> stateMessageSupplier = () -> {
      final Map<String, String> offset = offsetManager.read();
      final String dbHistory = trackSchemaHistory ? schemaHistoryManager
          .orElseThrow(() -> new RuntimeException("Schema History Tracking is true but manager is not initialised")).read() : null;

      return cdcStateHandler.saveState(offset, dbHistory);
    };

    // wrap the supplier in an iterator so that we can concat it to the message iterator.
    final Iterator<AirbyteMessage> stateMessageIterator = MoreIterators.singletonIteratorFromSupplier(stateMessageSupplier);

    // this structure guarantees that the debezium engine will be closed, before we attempt to emit the
    // state file. we want this so that we have a guarantee that the debezium offset file (which we use
    // to produce the state file) is up-to-date.

    return AutoCloseableIterators.concatWithEagerClose(messageIterator, AutoCloseableIterators.fromIterator(stateMessageIterator));
  }

  private Optional<AirbyteSchemaHistoryStorage> schemaHistoryManager(final CdcSavedInfoFetcher cdcSavedInfoFetcher) {
    if (trackSchemaHistory) {
      FilteredFileDatabaseHistory.setDatabaseName(config.get("database").asText());
      return Optional.of(AirbyteSchemaHistoryStorage.initializeDBHistory(cdcSavedInfoFetcher.getSavedSchemaHistory()));
    }

    return Optional.empty();
  }

  public static boolean shouldUseCDC(final ConfiguredAirbyteCatalog catalog) {
    return catalog.getStreams().stream().map(ConfiguredAirbyteStream::getSyncMode)
        .anyMatch(syncMode -> syncMode == SyncMode.INCREMENTAL);
  }

}<|MERGE_RESOLUTION|>--- conflicted
+++ resolved
@@ -53,24 +53,14 @@
 
   public AirbyteDebeziumHandler(final JsonNode config,
                                 final CdcTargetPosition targetPosition,
-<<<<<<< HEAD
-                                final Properties connectorProperties,
-                                final ConfiguredAirbyteCatalog catalog,
                                 final boolean trackSchemaHistory,
                                 final Duration firstRecordTimeout,
                                 final Duration subsequentRecordTimeout) {
-=======
-                                final boolean trackSchemaHistory) {
->>>>>>> cae55cc1
     this.config = config;
     this.targetPosition = targetPosition;
     this.trackSchemaHistory = trackSchemaHistory;
-<<<<<<< HEAD
-    this.queue = new LinkedBlockingQueue<>(QUEUE_CAPACITY);
     this.firstRecordTimeout = firstRecordTimeout;
     this.subsequentRecordTimeout = subsequentRecordTimeout;
-=======
->>>>>>> cae55cc1
   }
 
   public AutoCloseableIterator<AirbyteMessage> getSnapshotIterators(final ConfiguredAirbyteCatalog catalog,
@@ -87,18 +77,23 @@
      * for MySQL and MSSQL
      */
     final Optional<AirbyteSchemaHistoryStorage> schemaHistoryManager = Optional.empty();
+    final DebeziumTracker debeziumTracker = DebeziumTracker.getInstance();
     final DebeziumRecordPublisher publisher = new DebeziumRecordPublisher(connectorProperties,
         config,
         catalog,
         offsetManager,
-        schemaHistoryManager);
+        schemaHistoryManager,
+        debeziumTracker);
     publisher.start(queue);
 
     final AutoCloseableIterator<ChangeEvent<String, String>> eventIterator = new DebeziumRecordIterator(
         queue,
         targetPosition,
         publisher::hasClosed,
-        publisher::close);
+        publisher::close,
+        firstRecordTimeout,
+        subsequentRecordTimeout,
+        debeziumTracker);
 
     return AutoCloseableIterators.concatWithEagerClose(AutoCloseableIterators
         .transform(
