--- conflicted
+++ resolved
@@ -10,13 +10,9 @@
 import io.airbyte.protocol.models.v0.StreamDescriptor;
 import java.time.Instant;
 import java.util.*;
-<<<<<<< HEAD
-
 import java.util.concurrent.TimeUnit;
 import java.util.concurrent.atomic.AtomicLong;
 import java.util.stream.Stream;
-=======
->>>>>>> 4ccc3f11
 import lombok.extern.slf4j.Slf4j;
 
 // todo (cgardens) - why is buffer manager autocloseable?
@@ -166,18 +162,10 @@
       return new Batch(s, bytesRead.get(), memoryManager);
     }
 
-<<<<<<< HEAD
     public static class Batch implements AutoCloseable {
       private Stream<AirbyteMessage> batch;
       private final long sizeInBytes;
       private final GlobalMemoryManager memoryManager;
-=======
-    class Batch implements AutoCloseable {
-
-      private long memUsageBytes = 1000;
-      private GlobalMemoryManager memoryManager;
-      List<AirbyteMessage> batch;
->>>>>>> 4ccc3f11
 
       public Batch(final Stream<AirbyteMessage> batch, final long sizeInBytes, final GlobalMemoryManager memoryManager) {
         this.batch = batch;
@@ -227,16 +215,6 @@
     public void free(final long bytes) {
 
     }
-<<<<<<< HEAD
-=======
-
-    public void monitorMemory() {
-      while (true) {
-        // loop over all queues and free what is not used
-      }
-    }
-
->>>>>>> 4ccc3f11
   }
 
 }