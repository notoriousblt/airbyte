--- conflicted
+++ resolved
@@ -10,11 +10,7 @@
   connectorSubtype: file
   connectorType: source
   definitionId: 69589781-7828-43c5-9f63-8925b1c1ccc2
-<<<<<<< HEAD
   dockerImageTag: 5.0.0-rc.1
-=======
-  dockerImageTag: 4.9.0
->>>>>>> 2ca40255
   dockerRepository: airbyte/source-s3
   documentationUrl: https://docs.airbyte.com/integrations/sources/s3
   githubIssueLabel: source-s3
