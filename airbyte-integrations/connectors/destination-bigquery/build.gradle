plugins {
    id 'application'
    id 'airbyte-docker'
    id 'airbyte-integration-test-java'
    id 'airbyte-java-connector'
}

application {
    mainClass = 'io.airbyte.integrations.destination.bigquery.BigQueryDestination'
    applicationDefaultJvmArgs = ['-XX:+ExitOnOutOfMemoryError', '-XX:MaxRAMPercentage=75.0',
                                 '-XX:NativeMemoryTracking=detail', '-XX:+UnlockDiagnosticVMOptions',
                                 '-XX:GCLockerRetryAllocationCount=100',
//            '-Djava.rmi.server.hostname=localhost',
//            '-Dcom.sun.management.jmxremote=true',
//            '-Dcom.sun.management.jmxremote.port=6000',
//            '-Dcom.sun.management.jmxremote.rmi.port=6000',
//            '-Dcom.sun.management.jmxremote.local.only=false',
//            '-Dcom.sun.management.jmxremote.authenticate=false',
//            '-Dcom.sun.management.jmxremote.ssl=false'
    ]
}

<<<<<<< HEAD
airbyteJavaConnector {
    cdkVersionRequired = '0.1.0'
    useCdkProjectRef = true
    features = ['db-destinations']
}

airbyteJavaConnector.addCdkDependencies()

dependencies {
    implementation 'com.google.cloud:google-cloud-bigquery:2.27.0'
=======
dependencies {
    implementation project(':airbyte-commons')
    implementation ('io.airbyte:airbyte-cdk:0.0.1') {
        exclude group: 'io.airbyte', module: 'airbyte-commons'
    }

    implementation 'com.google.cloud:google-cloud-bigquery:2.31.1'
>>>>>>> 2371bc70
    implementation 'org.apache.commons:commons-lang3:3.11'
    implementation 'org.apache.commons:commons-csv:1.4'
    implementation 'org.apache.commons:commons-text:1.10.0'

    implementation group: 'com.google.cloud', name: 'google-cloud-storage', version: '2.4.5'
    implementation group: 'com.codepoetics', name: 'protonpack', version: '1.13'

    implementation project(':airbyte-config-oss:config-models-oss')
<<<<<<< HEAD
    implementation libs.airbyte.protocol
    implementation project(':airbyte-integrations:connectors:destination-gcs')
    implementation ('com.github.airbytehq:json-avro-converter:1.1.0') { exclude group: 'ch.qos.logback', module: 'logback-classic'}
=======
    implementation project(':airbyte-integrations:bases:base-java')
    implementation (libs.airbyte.protocol) {
        exclude group: 'io.airbyte', module: 'airbyte-commons'
    }
    implementation project(':airbyte-integrations:bases:base-java-s3')
    implementation project(':airbyte-integrations:bases:base-typing-deduping')
    implementation project(':airbyte-integrations:connectors:destination-gcs')
    // implementation ('com.github.airbytehq:json-avro-converter:1.1.0') { exclude group: 'ch.qos.logback', module: 'logback-classic'}

    testImplementation project(':airbyte-integrations:bases:standard-destination-test')
    integrationTestJavaImplementation project(':airbyte-integrations:bases:base-typing-deduping-test')

    integrationTestJavaImplementation project(':airbyte-integrations:bases:standard-destination-test')
    integrationTestJavaImplementation project(':airbyte-integrations:connectors:destination-bigquery')
    integrationTestJavaImplementation project(':airbyte-db:db-lib')
    integrationTestJavaImplementation project(':airbyte-commons')
>>>>>>> 2371bc70
}

configurations.all {
  resolutionStrategy {
    // at time of writing: deps.toml declares google-cloud-storage 2.17.2
    // which pulls in google-api-client:2.2.0
    // which conflicts with google-cloud-bigquery, which requires google-api-client:1.x
    // google-cloud-storage is OK with downgrading to anything >=1.31.1.
    force 'com.google.api-client:google-api-client:1.31.5'
  }
}<|MERGE_RESOLUTION|>--- conflicted
+++ resolved
@@ -20,7 +20,6 @@
     ]
 }
 
-<<<<<<< HEAD
 airbyteJavaConnector {
     cdkVersionRequired = '0.1.0'
     useCdkProjectRef = true
@@ -30,16 +29,9 @@
 airbyteJavaConnector.addCdkDependencies()
 
 dependencies {
-    implementation 'com.google.cloud:google-cloud-bigquery:2.27.0'
-=======
-dependencies {
-    implementation project(':airbyte-commons')
-    implementation ('io.airbyte:airbyte-cdk:0.0.1') {
-        exclude group: 'io.airbyte', module: 'airbyte-commons'
-    }
+    implementation project(':airbyte-integrations:connectors:destination-gcs')
 
     implementation 'com.google.cloud:google-cloud-bigquery:2.31.1'
->>>>>>> 2371bc70
     implementation 'org.apache.commons:commons-lang3:3.11'
     implementation 'org.apache.commons:commons-csv:1.4'
     implementation 'org.apache.commons:commons-text:1.10.0'
@@ -48,18 +40,11 @@
     implementation group: 'com.codepoetics', name: 'protonpack', version: '1.13'
 
     implementation project(':airbyte-config-oss:config-models-oss')
-<<<<<<< HEAD
-    implementation libs.airbyte.protocol
-    implementation project(':airbyte-integrations:connectors:destination-gcs')
-    implementation ('com.github.airbytehq:json-avro-converter:1.1.0') { exclude group: 'ch.qos.logback', module: 'logback-classic'}
-=======
     implementation project(':airbyte-integrations:bases:base-java')
     implementation (libs.airbyte.protocol) {
         exclude group: 'io.airbyte', module: 'airbyte-commons'
     }
-    implementation project(':airbyte-integrations:bases:base-java-s3')
     implementation project(':airbyte-integrations:bases:base-typing-deduping')
-    implementation project(':airbyte-integrations:connectors:destination-gcs')
     // implementation ('com.github.airbytehq:json-avro-converter:1.1.0') { exclude group: 'ch.qos.logback', module: 'logback-classic'}
 
     testImplementation project(':airbyte-integrations:bases:standard-destination-test')
@@ -67,9 +52,6 @@
 
     integrationTestJavaImplementation project(':airbyte-integrations:bases:standard-destination-test')
     integrationTestJavaImplementation project(':airbyte-integrations:connectors:destination-bigquery')
-    integrationTestJavaImplementation project(':airbyte-db:db-lib')
-    integrationTestJavaImplementation project(':airbyte-commons')
->>>>>>> 2371bc70
 }
 
 configurations.all {
