--- conflicted
+++ resolved
@@ -55,10 +55,6 @@
 
   public static AbstractBigQueryUploader<?> getUploader(final UploaderConfig uploaderConfig)
       throws IOException {
-<<<<<<< HEAD
-    boolean use1s1t = TypingAndDedupingFlag.isDestinationV2();
-=======
->>>>>>> 353db7ba
     final String dataset;
     if (TypingAndDedupingFlag.isDestinationV2()) {
       dataset = uploaderConfig.getParsedStream().id().rawNamespace();
@@ -104,8 +100,7 @@
             uploaderConfig.getBigQuery(),
             syncMode,
             datasetLocation,
-            recordFormatter,
-            use1s1t));
+            recordFormatter));
   }
 
   private static AbstractGscBigQueryUploader<?> getGcsBigQueryUploader(
@@ -161,14 +156,9 @@
                                                                   final BigQuery bigQuery,
                                                                   final JobInfo.WriteDisposition syncMode,
                                                                   final String datasetLocation,
-                                                                  final BigQueryRecordFormatter formatter,
-                                                                  final boolean use1s1t) {
+                                                                  final BigQueryRecordFormatter formatter) {
     // https://cloud.google.com/bigquery/docs/loading-data-local#loading_data_from_a_local_data_source
-<<<<<<< HEAD
-    final TableId tableToWriteRawData = use1s1t ? targetTable : tmpTable;
-=======
     final TableId tableToWriteRawData = TypingAndDedupingFlag.isDestinationV2() ? targetTable : tmpTable;
->>>>>>> 353db7ba
     LOGGER.info("Will write raw data to {} with schema {}", tableToWriteRawData, formatter.getBigQuerySchema());
     final WriteChannelConfiguration writeChannelConfiguration =
         WriteChannelConfiguration.newBuilder(tableToWriteRawData)
@@ -208,8 +198,7 @@
         new BigQueryTableWriter(writer),
         syncMode,
         bigQuery,
-        formatter,
-        use1s1t);
+        formatter);
   }
 
 }