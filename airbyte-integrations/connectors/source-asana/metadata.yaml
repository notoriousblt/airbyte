--- conflicted
+++ resolved
@@ -27,12 +27,7 @@
     # Please update to the latest version of the connector base image.
     # https://hub.docker.com/r/airbyte/python-connector-base
     # Please use the full address with sha256 hash to guarantee build reproducibility.
-<<<<<<< HEAD
-    baseImage: 
-      docker.io/airbyte/source-declarative-manifest:5.14.0@sha256:accdf6c1bbcabd45b40f836692e4f3b1a1e1f0b28267973802ee212cd9c2c16a
-=======
     baseImage: docker.io/airbyte/source-declarative-manifest:5.14.0@sha256:accdf6c1bbcabd45b40f836692e4f3b1a1e1f0b28267973802ee212cd9c2c16a
->>>>>>> 17915df2
   connectorSubtype: api
   connectorType: source
   definitionId: d0243522-dccf-4978-8ba0-37ed47a0bdbf
