[build-system]
requires = [ "poetry-core>=1.0.0",]
build-backend = "poetry.core.masonry.api"

[tool.poetry]
<<<<<<< HEAD
version = "3.9.0-rc.4"
=======
version = "3.9.0-rc.5"
>>>>>>> f214316a
name = "source-google-ads"
description = "Source implementation for Google Ads."
authors = [ "Airbyte <contact@airbyte.io>",]
license = "Elv2"
readme = "README.md"
documentation = "https://docs.airbyte.com/integrations/sources/google-ads"
homepage = "https://airbyte.com"
repository = "https://github.com/airbytehq/airbyte"
[[tool.poetry.packages]]
include = "source_google_ads"

[tool.poetry.dependencies]
python = "^3.10,<3.12"
google-ads = "==26.1.0"
protobuf = "==4.25.2"
pendulum = "<3.0.0"
airbyte-cdk = "^6"

[tool.poetry.scripts]
source-google-ads = "source_google_ads.run:run"

[tool.poetry.group.dev.dependencies]
pytest-mock = "^3.12.0"
requests-mock = "^1.11.0"
freezegun = "^1.4.0"
pytest = "^8.0.0"


[tool.poe]
include = [
    # Shared tasks definition file(s) can be imported here.
    # Run `poe` or `poe --help` to see the list of available tasks.
    "${POE_GIT_DIR}/poe-tasks/poetry-connector-tasks.toml",
]<|MERGE_RESOLUTION|>--- conflicted
+++ resolved
@@ -3,11 +3,7 @@
 build-backend = "poetry.core.masonry.api"
 
 [tool.poetry]
-<<<<<<< HEAD
-version = "3.9.0-rc.4"
-=======
-version = "3.9.0-rc.5"
->>>>>>> f214316a
+version = "3.10.0"
 name = "source-google-ads"
 description = "Source implementation for Google Ads."
 authors = [ "Airbyte <contact@airbyte.io>",]
