[build-system]
requires = [ "poetry-core>=1.0.0",]
build-backend = "poetry.core.masonry.api"

[tool.poetry]
<<<<<<< HEAD
version = "3.10.0"
=======
version = "3.10.0-rc.1"
>>>>>>> a9e12a76
name = "source-google-ads"
description = "Source implementation for Google Ads."
authors = [ "Airbyte <contact@airbyte.io>",]
license = "Elv2"
readme = "README.md"
documentation = "https://docs.airbyte.com/integrations/sources/google-ads"
homepage = "https://airbyte.com"
repository = "https://github.com/airbytehq/airbyte"
[[tool.poetry.packages]]
include = "source_google_ads"

[tool.poetry.dependencies]
python = "^3.10,<3.12"
google-ads = "==26.1.0"
protobuf = "==4.25.2"
pendulum = "<3.0.0"
airbyte-cdk = "^6"

[tool.poetry.scripts]
source-google-ads = "source_google_ads.run:run"

[tool.poetry.group.dev.dependencies]
pytest-mock = "^3.12.0"
requests-mock = "^1.11.0"
freezegun = "^1.4.0"
pytest = "^8.0.0"


[tool.poe]
include = [
    # Shared tasks definition file(s) can be imported here.
    # Run `poe` or `poe --help` to see the list of available tasks.
    "${POE_GIT_DIR}/poe-tasks/poetry-connector-tasks.toml",
]<|MERGE_RESOLUTION|>--- conflicted
+++ resolved
@@ -3,11 +3,7 @@
 build-backend = "poetry.core.masonry.api"
 
 [tool.poetry]
-<<<<<<< HEAD
-version = "3.10.0"
-=======
-version = "3.10.0-rc.1"
->>>>>>> a9e12a76
+version = "3.10.0-rc.2"
 name = "source-google-ads"
 description = "Source implementation for Google Ads."
 authors = [ "Airbyte <contact@airbyte.io>",]
