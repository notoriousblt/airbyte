--- conflicted
+++ resolved
@@ -243,6 +243,17 @@
             partition_field: "customer_id"
 
   # Stream Definitions
+  ad_group_stream:
+    $ref: "#/definitions/incremental_stream_base"
+    name: ad_group
+    primary_key:
+      - ad_group.id
+      - segments.date
+    schema_loader:
+      type: InlineSchemaLoader
+      schema:
+        $ref: "#/schemas/ad_group"
+
   campaign_stream:
     $ref: "#/definitions/incremental_non_manager_stream_base"
     name: campaign
@@ -251,147 +262,6 @@
       - segments.date
       - segments.hour
       - segments.ad_network_type
-<<<<<<< HEAD
-    retriever:
-      $ref: "#/definitions/base_retriever"
-      requester:
-        $ref: "#/definitions/base_requester"
-        url_base: "https://googleads.googleapis.com/v18/{{ stream_partition['customer_id'][0] }}/googleAds:searchStream"
-        http_method: POST
-        request_headers:
-          Content-Type: application/json
-          developer-token: "{{ config['credentials']['developer_token'] }}"
-          login-customer-id: "{{ stream_partition['parent_slice'][0]['customer_id'] }}"
-        request_body:
-          type: RequestBodyJsonObject
-          value:
-            query: >
-              SELECT
-                campaign.accessible_bidding_strategy,
-                campaign.ad_serving_optimization_status,
-                campaign.advertising_channel_sub_type,
-                campaign.advertising_channel_type,
-                campaign.app_campaign_setting.app_id,
-                campaign.app_campaign_setting.app_store,
-                campaign.app_campaign_setting.bidding_strategy_goal_type,
-                campaign.base_campaign,
-                campaign.bidding_strategy,
-                campaign.bidding_strategy_type,
-                campaign.campaign_budget,
-                campaign_budget.amount_micros,
-                campaign.commission.commission_rate_micros,
-                campaign.dynamic_search_ads_setting.domain_name,
-                campaign.dynamic_search_ads_setting.feeds,
-                campaign.dynamic_search_ads_setting.language_code,
-                campaign.dynamic_search_ads_setting.use_supplied_urls_only,
-                campaign.end_date,
-                campaign.excluded_parent_asset_field_types,
-                campaign.experiment_type,
-                campaign.final_url_suffix,
-                campaign.frequency_caps,
-                campaign.geo_target_type_setting.negative_geo_target_type,
-                campaign.geo_target_type_setting.positive_geo_target_type,
-                campaign.hotel_setting.hotel_center_id,
-                campaign.id,
-                campaign.labels,
-                campaign.local_campaign_setting.location_source_type,
-                campaign.manual_cpc.enhanced_cpc_enabled,
-                campaign.manual_cpm,
-                campaign.manual_cpv,
-                campaign.maximize_conversion_value.target_roas,
-                campaign.maximize_conversions.target_cpa_micros,
-                campaign.name,
-                campaign.network_settings.target_content_network,
-                campaign.network_settings.target_google_search,
-                campaign.network_settings.target_partner_search_network,
-                campaign.network_settings.target_search_network,
-                campaign.optimization_goal_setting.optimization_goal_types,
-                campaign.optimization_score,
-                campaign.payment_mode,
-                campaign.percent_cpc.cpc_bid_ceiling_micros,
-                campaign.percent_cpc.enhanced_cpc_enabled,
-                campaign.real_time_bidding_setting.opt_in,
-                campaign.resource_name,
-                campaign.selective_optimization.conversion_actions,
-                campaign.serving_status,
-                campaign.shopping_setting.campaign_priority,
-                campaign.shopping_setting.enable_local,
-                campaign.shopping_setting.merchant_id,
-                campaign.start_date,
-                campaign.status,
-                campaign.target_cpa.cpc_bid_ceiling_micros,
-                campaign.target_cpa.cpc_bid_floor_micros,
-                campaign.target_cpa.target_cpa_micros,
-                campaign.target_cpm.target_frequency_goal.target_count,
-                campaign.target_cpm.target_frequency_goal.time_unit,
-                campaign.target_impression_share.cpc_bid_ceiling_micros,
-                campaign.target_impression_share.location,
-                campaign.target_impression_share.location_fraction_micros,
-                campaign.target_roas.cpc_bid_ceiling_micros,
-                campaign.target_roas.cpc_bid_floor_micros,
-                campaign.target_roas.target_roas,
-                campaign.target_spend.cpc_bid_ceiling_micros,
-                campaign.target_spend.target_spend_micros,
-                campaign.targeting_setting.target_restrictions,
-                campaign.tracking_setting.tracking_url,
-                campaign.tracking_url_template,
-                campaign.url_custom_parameters,
-                campaign.vanity_pharma.vanity_pharma_display_url_mode,
-                campaign.vanity_pharma.vanity_pharma_text,
-                campaign.video_brand_safety_suitability,
-                metrics.clicks,
-                metrics.ctr,
-                metrics.conversions,
-                metrics.conversions_value,
-                metrics.cost_micros,
-                metrics.impressions,
-                metrics.video_views,
-                metrics.video_quartile_p100_rate,
-                metrics.active_view_cpm,
-                metrics.active_view_ctr,
-                metrics.active_view_impressions,
-                metrics.active_view_measurability,
-                metrics.active_view_measurable_cost_micros,
-                metrics.active_view_measurable_impressions,
-                metrics.active_view_viewability,
-                metrics.average_cost,
-                metrics.average_cpc,
-                metrics.average_cpm,
-                metrics.interactions,
-                metrics.interaction_event_types,
-                metrics.value_per_conversion,
-                metrics.cost_per_conversion,
-                segments.date,
-                segments.hour,
-                segments.ad_network_type
-              FROM
-                campaign
-              WHERE
-                segments.date >= '{{ stream_interval['start_time'] }}'
-                AND segments.date <= '{{ stream_interval['end_time'] }}'
-              ORDER BY
-                segments.date ASC
-      record_selector:
-        extractor:
-          type: DpathExtractor
-          field_path:
-            - results
-        schema_normalization:
-          type: CustomSchemaNormalization
-          class_name: source_google_ads.components.DoubleQuotedDictTypeTransformer
-      partition_router:
-        type: GroupingPartitionRouter
-        group_size: 1
-        deduplicate: true
-        underlying_partition_router:
-          type: SubstreamPartitionRouter
-          parent_stream_configs:
-            - type: ParentStreamConfig
-              stream: "#/definitions/customer_client_non_manager"
-              parent_key: "clientCustomer"
-              partition_field: "customer_id"
-=======
->>>>>>> a9e12a76
     transformations:
       - type: KeysToSnakeCase
       - type: CustomTransformation
@@ -419,144 +289,21 @@
       schema:
         $ref: "#/schemas/campaign"
 
-<<<<<<< HEAD
   customer_stream:
-    $ref: "#/definitions/stream_base"
+    $ref: "#/definitions/incremental_stream_base"
     name: customer
     primary_key:
       - customer.id
       - segments.date
-    retriever:
-      $ref: "#/definitions/base_retriever"
-      requester:
-        $ref: "#/definitions/base_requester"
-        url_base: "https://googleads.googleapis.com/v18/{{ stream_partition['customer_id'][0] }}/googleAds:searchStream"
-        http_method: POST
-        request_headers:
-          Content-Type: application/json
-          developer-token: "{{ config['credentials']['developer_token'] }}"
-          login-customer-id: "{{ stream_partition['parent_slice'][0]['customer_id'] }}"
-        request_body:
-          type: RequestBodyJsonObject
-          value:
-            query: >
-              SELECT
-                customer.auto_tagging_enabled,
-                customer.call_reporting_setting.call_conversion_action,
-                customer.call_reporting_setting.call_conversion_reporting_enabled,
-                customer.call_reporting_setting.call_reporting_enabled,
-                customer.conversion_tracking_setting.conversion_tracking_id,
-                customer.conversion_tracking_setting.cross_account_conversion_tracking_id,
-                customer.currency_code,
-                customer.descriptive_name,
-                customer.final_url_suffix,
-                customer.has_partners_badge,
-                customer.id,
-                customer.manager,
-                customer.optimization_score,
-                customer.optimization_score_weight,
-                customer.pay_per_conversion_eligibility_failure_reasons,
-                customer.remarketing_setting.google_global_site_tag,
-                customer.resource_name,
-                customer.test_account,
-                customer.time_zone,
-                customer.tracking_url_template,
-                segments.date
-              FROM
-                customer
-              WHERE
-                segments.date >= '{{ stream_interval['start_time'] }}'
-                AND segments.date <= '{{ stream_interval['end_time'] }}'
-              ORDER BY
-                segments.date ASC
-      record_selector:
-        extractor:
-          type: DpathExtractor
-          field_path:
-            - results
-      partition_router:
-        type: GroupingPartitionRouter
-        group_size: 1
-        deduplicate: false
-        underlying_partition_router:
-          type: SubstreamPartitionRouter
-          parent_stream_configs:
-            - type: ParentStreamConfig
-              stream: "#/definitions/customer_client"
-              parent_key: "clientCustomer"
-              partition_field: "customer_id"
-    transformations:
-      - type: AddFields
-        fields:
-          - type: AddedFieldDefinition
-            path: ["customer.optimization_score_weight"]
-            value: "{{ record['customer.optimization_score'] }}"
-            value_type: number
-        condition: "{{ record.get('customer.optimization_score'), False and record['customer.optimization_score'] is integer }}"
-      - type: KeysToSnakeCase
-      - type: CustomTransformation
-        class_name: "source_google_ads.components.FlattenNestedDictsTransformation"
-      - type: AddFields
-        fields:
-          # Renames video_quartile_p_100_rate to video_quartile_p100_rate
-          - path: ["metrics.video_quartile_p100_rate"]
-            value: "{{ record['metrics.video_quartile_p_100_rate'] or 0.0 }}"
-            value_type: number
-          - path: ["metrics.interaction_event_types"]
-            value: >-
-              {{ record['metrics.interaction_event_types']
-                 | map('replace','UNSPECIFIED','0')
-                 | map('replace','UNKNOWN','1')
-                 | map('replace','CLICK','2')
-                 | map('replace','ENGAGEMENT','3')
-                 | map('replace','VIDEO_VIEW','4')
-                 | map('replace','NONE','5')
-                 | list }}
-      - type: RemoveFields
-        field_pointers: [["metrics.video_quartile_p_100_rate"]]
-    incremental_sync:
-      type: DatetimeBasedCursor
-      cursor_field: segments.date
-      datetime_format: "%Y-%m-%d"
-      lookback_window: P{{ config.get('conversion_window_days', 14) }}D
-      cursor_granularity: P1D
-      step: P14D
-      start_datetime:
-        type: MinMaxDatetime
-        datetime: "{{ config.get('start_date', day_delta(-365 * 2, format='%Y-%m-%d')) }}"
-        datetime_format: "%Y-%m-%d"
-      end_datetime:
-        type: MinMaxDatetime
-        datetime: "{{ config.get('end_date', today_utc()) }}"
-        datetime_format: "%Y-%m-%d"
-    state_migrations:
-      - type: CustomStateMigration
-        class_name: source_google_ads.components.GoogleAdsPerPartitionStateMigration
     schema_loader:
       type: InlineSchemaLoader
       schema:
         $ref: "#/schemas/customer"
 
-
 streams:
+  - "#/definitions/ad_group_stream"
   - "#/definitions/campaign_stream"
   - "#/definitions/customer_stream"
-=======
-  ad_group_stream:
-    $ref: "#/definitions/incremental_stream_base"
-    name: ad_group
-    primary_key:
-      - ad_group.id
-      - segments.date
-    schema_loader:
-      type: InlineSchemaLoader
-      schema:
-        $ref: "#/schemas/ad_group"
-
-streams:
-  - "#/definitions/campaign_stream"
-  - "#/definitions/ad_group_stream"
->>>>>>> a9e12a76
 
 concurrency_level:
   type: ConcurrencyLevel
