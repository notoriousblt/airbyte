version: 6.44.0

type: DeclarativeSource

check:
  type: CheckStream
  # Placeholder: currently unused but required in the manifest.
  # The check using the customer stream and custom queries stream should be implemented once the full migration to low-code is complete.
  stream_names:
    - campaign

definitions:
  # Authenticator Definitions
  authenticator:
    type: OAuthAuthenticator
    refresh_request_body: {}
    token_refresh_endpoint: https://www.googleapis.com/oauth2/v3/token
    grant_type: refresh_token
    client_id: '{{ config["credentials"]["client_id"] }}'
    client_secret: '{{ config["credentials"]["client_secret"] }}'
    refresh_token: '{{ config["credentials"]["refresh_token"] }}'

  base_requester:
    type: HttpRequester
    authenticator:
      $ref: "#/definitions/authenticator"
    http_method: GET
    request_headers:
      Content-Type: application/json
      developer-token: '{{ config["credentials"]["developer_token"] }}'
    error_handler:
      $ref: "#/definitions/base_error_handler"

  stream_requester:
    type: CustomRequester
    class_name: "source_google_ads.components.GoogleAdsHttpRequester"
    schema_loader:
      type: InlineSchemaLoader
      schema:
        $ref: "#/schemas"
    authenticator:
      $ref: "#/definitions/authenticator"
<<<<<<< HEAD
    url_base: "https://googleads.googleapis.com/v18/{{ stream_partition['customer_id'][0] }}/googleAds:searchStream"
    http_method: POST
    error_handler:
      $ref: "#/definitions/base_error_handler"
    resource_name: "{{ parameters.get('resource_name', None) if parameters else None }}"
=======
    url_base: "https://googleads.googleapis.com/v18/{{ stream_partition['customer_id'] }}/googleAds:searchStream"
    http_method: POST
    error_handler:
      $ref: "#/definitions/base_error_handler"
>>>>>>> 5d44a57e

  base_error_handler:
    type: DefaultErrorHandler
    response_filters:
      - type: HttpResponseFilter
        action: FAIL
        http_codes:
          - 500
        error_message: >-
          Unable to fetch data from Google Ads API due to temporal error on the Google Ads server. Please retry again later.
      - type: HttpResponseFilter
        action: IGNORE
        http_codes:
          - 403
        error_message_contains: "The customer account can\\'t be accessed because it is not yet enabled or has been deactivated."

  base_selector:
    type: RecordSelector
    extractor:
      type: DpathExtractor
      field_path:
        - results

  base_retriever:
    type: SimpleRetriever
    requester:
      $ref: "#/definitions/stream_requester"
    record_selector:
      $ref: "#/definitions/base_selector"
    paginator:
      type: NoPagination
    decoder:
      type: JsonDecoder

  stream_base:
    type: DeclarativeStream
    primary_key:
      - id
    retriever:
      $ref: "#/definitions/base_retriever"

<<<<<<< HEAD
  full_refresh_stream_base:
    type: DeclarativeStream
    retriever:
      $ref: "#/definitions/base_retriever"
      requester:
        $ref: "#/definitions/stream_requester"
      record_selector:
        extractor:
          type: DpathExtractor
          field_path:
            - results
        schema_normalization:
          type: CustomSchemaNormalization
          class_name: source_google_ads.components.DoubleQuotedDictTypeTransformer
      partition_router:
        type: GroupingPartitionRouter
        group_size: 1
        deduplicate: true
        underlying_partition_router:
          type: SubstreamPartitionRouter
          parent_stream_configs:
            - type: ParentStreamConfig
              stream: "#/definitions/customer_client"
              parent_key: "clientCustomer"
              partition_field: "customer_id"
    transformations:
      - type: KeysToSnakeCase
      - type: CustomTransformation
        class_name: "source_google_ads.components.FlattenNestedDictsTransformation"
    state_migrations:
      - type: CustomStateMigration
        class_name: source_google_ads.components.GoogleAdsPerPartitionStateMigration
        customer_client_stream: "#/definitions/customer_client"

=======
>>>>>>> 5d44a57e
  incremental_stream_base:
    type: DeclarativeStream
    retriever:
      $ref: "#/definitions/base_retriever"
      requester:
        $ref: "#/definitions/stream_requester"
      record_selector:
        extractor:
          type: DpathExtractor
          field_path:
            - results
        schema_normalization:
          type: CustomSchemaNormalization
          class_name: source_google_ads.components.DoubleQuotedDictTypeTransformer
      partition_router:
<<<<<<< HEAD
        type: GroupingPartitionRouter
        group_size: 1
        deduplicate: true
        underlying_partition_router:
          type: SubstreamPartitionRouter
          parent_stream_configs:
            - type: ParentStreamConfig
              stream: "#/definitions/customer_client"
              parent_key: "clientCustomer"
              partition_field: "customer_id"
              extra_fields: [["manager"]]
=======
        type: SubstreamPartitionRouter
        parent_stream_configs:
          - type: ParentStreamConfig
            stream: "#/definitions/customer_client"
            parent_key: "clientCustomer"
            partition_field: "customer_id"
            extra_fields: [["manager"]]
>>>>>>> 5d44a57e
    transformations:
      - type: KeysToSnakeCase
      - type: CustomTransformation
        class_name: "source_google_ads.components.FlattenNestedDictsTransformation"
    incremental_sync:
      type: DatetimeBasedCursor
      cursor_field: segments.date
      datetime_format: "%Y-%m-%d"
      lookback_window: P{{ config.get('conversion_window_days', 14) }}D
      cursor_granularity: P1D
      step: P14D
      start_datetime:
        type: MinMaxDatetime
        datetime: "{{ config.get('start_date', day_delta(-365 * 2, format='%Y-%m-%d')) }}"
        datetime_format: "%Y-%m-%d"
      end_datetime:
        type: MinMaxDatetime
        datetime: "{{ config.get('end_date', today_utc()) }}"
        datetime_format: "%Y-%m-%d"
    state_migrations:
      - type: CustomStateMigration
        class_name: source_google_ads.components.GoogleAdsPerPartitionStateMigration
        customer_client_stream: "#/definitions/customer_client"

  incremental_non_manager_stream_base:
    $ref: "#/definitions/incremental_stream_base"
    retriever:
      $ref: "#/definitions/incremental_stream_base/retriever"
      partition_router:
<<<<<<< HEAD
        type: GroupingPartitionRouter
        group_size: 1
        deduplicate: true
        underlying_partition_router:
          type: SubstreamPartitionRouter
          parent_stream_configs:
            - type: ParentStreamConfig
              stream: "#/definitions/customer_client_non_manager"
              parent_key: "clientCustomer"
              partition_field: "customer_id"
=======
        type: SubstreamPartitionRouter
        parent_stream_configs:
          - type: ParentStreamConfig
            stream: "#/definitions/customer_client_non_manager"
            parent_key: "clientCustomer"
            partition_field: "customer_id"
>>>>>>> 5d44a57e

  accessible_accounts:
    $ref: "#/definitions/stream_base"
    name: accessible_accounts
    retriever:
      $ref: "#/definitions/base_retriever"
      requester:
        $ref: "#/definitions/base_requester"
        url_base: "https://googleads.googleapis.com/v18/customers:listAccessibleCustomers"
        http_method: GET
      paginator:
        type: NoPagination
      record_selector:
        extractor:
          type: CustomRecordExtractor
          class_name: "source_google_ads.components.AccessibleAccountsExtractor"

  customer_client:
    $ref: "#/definitions/stream_base"
    name: customer_client
    retriever:
      $ref: "#/definitions/base_retriever"
      requester:
        $ref: "#/definitions/base_requester"
        url_base: "https://googleads.googleapis.com/v18/customers/{{ stream_partition['customer_id'] }}/googleAds:searchStream"
        http_method: POST
        request_body:
          type: RequestBodyJsonObject
          value:
            query: >
              SELECT
                customer_client.client_customer,
                customer_client.level,
                customer_client.id,
                customer_client.manager,
                customer_client.time_zone,
                customer_client.status
              FROM
                customer_client
      record_selector:
        extractor:
          type: DpathExtractor
          field_path: ["results", "*", "customerClient"]
        record_filter:
          type: CustomRecordFilter
          class_name: "source_google_ads.components.CustomerClientFilter"
      partition_router:
        type: SubstreamPartitionRouter
        parent_stream_configs:
          - type: ParentStreamConfig
            stream: "#/definitions/accessible_accounts"
            parent_key: "accessible_customer_id"
            partition_field: "customer_id"

  customer_client_non_manager:
    $ref: "#/definitions/stream_base"
    name: customer_client_non_manager
    retriever:
      $ref: "#/definitions/base_retriever"
      requester:
        $ref: "#/definitions/base_requester"
        url_base: "https://googleads.googleapis.com/v18/customers/{{ stream_partition['customer_id'] }}/googleAds:searchStream"
        http_method: POST
        request_body:
          type: RequestBodyJsonObject
          value:
            query: >
              SELECT
                customer_client.client_customer,
                customer_client.level,
                customer_client.id,
                customer_client.manager,
                customer_client.time_zone,
                customer_client.status
              FROM
                customer_client
              WHERE
                customer_client.manager = FALSE
      record_selector:
        extractor:
          type: DpathExtractor
          field_path: ["results", "*", "customerClient"]
        record_filter:
          type: CustomRecordFilter
          class_name: "source_google_ads.components.CustomerClientFilter"
      partition_router:
        type: SubstreamPartitionRouter
        parent_stream_configs:
          - type: ParentStreamConfig
            stream: "#/definitions/accessible_accounts"
            parent_key: "accessible_customer_id"
            partition_field: "customer_id"

  # Stream Definitions
  account_performance_report_stream:
    $ref: "#/definitions/incremental_non_manager_stream_base"
    name: account_performance_report
    primary_key:
      - customer.id
      - segments.date
      - segments.ad_network_type
      - segments.device
    $parameters:
      resource_name: customer
    schema_loader:
      type: InlineSchemaLoader
      schema:
        $ref: "#/schemas/account_performance_report"

  ad_group_stream:
    $ref: "#/definitions/incremental_stream_base"
    name: ad_group
    primary_key:
      - ad_group.id
      - segments.date
    schema_loader:
      type: InlineSchemaLoader
      schema:
        $ref: "#/schemas/ad_group"

  ad_group_ad_stream:
    $ref: "#/definitions/incremental_stream_base"
    name: ad_group_ad
    primary_key:
      - ad_group.id
      - ad_group_ad.ad.id
      - segments.date
    schema_loader:
      type: InlineSchemaLoader
      schema:
        $ref: "#/schemas/ad_group_ad"

  ad_group_ad_label_stream:
    $ref: "#/definitions/full_refresh_stream_base"
    name: ad_group_ad_label
    primary_key:
      - ad_group.id
      - ad_group_ad.ad.id
      - label.id
    schema_loader:
      type: InlineSchemaLoader
      schema:
        $ref: "#/schemas/ad_group_ad_label"

  ad_group_ad_legacy_stream:
    $ref: "#/definitions/incremental_non_manager_stream_base"
    name: ad_group_ad_legacy
    primary_key:
      - ad_group.id
      - ad_group_ad.ad.id
      - segments.date
      - segments.ad_network_type
    $parameters:
      resource_name: ad_group_ad
    schema_loader:
      type: InlineSchemaLoader
      schema:
        $ref: "#/schemas/ad_group_ad_legacy"

  ad_group_label_stream:
    $ref: "#/definitions/full_refresh_stream_base"
    name: ad_group_label
    primary_key:
      - ad_group.id
      - label.id
    schema_loader:
      type: InlineSchemaLoader
      schema:
        $ref: "#/schemas/ad_group_label"

  ad_group_criterion_label_stream:
    $ref: "#/definitions/full_refresh_stream_base"
    name: ad_group_criterion_label
    primary_key:
      - ad_group_criterion_label.resource_name
    schema_loader:
      type: InlineSchemaLoader
      schema:
        $ref: "#/schemas/ad_group_criterion_label"

  audience_stream:
    $ref: "#/definitions/full_refresh_stream_base"
    name: audience
    primary_key:
      - customer.id
      - audience.id
    schema_loader:
      type: InlineSchemaLoader
      schema:
        $ref: "#/schemas/audience"

  campaign_stream:
    $ref: "#/definitions/incremental_non_manager_stream_base"
    name: campaign
    primary_key:
      - campaign.id
      - segments.date
      - segments.hour
      - segments.ad_network_type
    transformations:
      - type: KeysToSnakeCase
      - type: CustomTransformation
        class_name: "source_google_ads.components.FlattenNestedDictsTransformation"
      - type: AddFields
        fields:
          # Renames video_quartile_p_100_rate to video_quartile_p100_rate
          - path: ["metrics.video_quartile_p100_rate"]
            value: "{{ record['metrics.video_quartile_p_100_rate'] or 0.0 }}"
            value_type: number
          - path: ["metrics.interaction_event_types"]
            value: >-
              {{ record['metrics.interaction_event_types']
                 | map('replace','UNSPECIFIED','0')
                 | map('replace','UNKNOWN','1')
                 | map('replace','CLICK','2')
                 | map('replace','ENGAGEMENT','3')
                 | map('replace','VIDEO_VIEW','4')
                 | map('replace','NONE','5')
                 | list }}
      - type: RemoveFields
        field_pointers: [["metrics.video_quartile_p_100_rate"]]
    schema_loader:
      type: InlineSchemaLoader
      schema:
        $ref: "#/schemas/campaign"

<<<<<<< HEAD
  campaign_budget_stream:
    $ref: "#/definitions/incremental_stream_base"
    name: campaign_budget
    primary_key:
      - customer.id
      - campaign_budget.id
      - segments.date
      - segments.budget_campaign_association_status.campaign
      - segments.budget_campaign_association_status.status
    schema_loader:
      type: InlineSchemaLoader
      schema:
        $ref: "#/schemas/campaign_budget"

  campaign_label_stream:
    $ref: "#/definitions/full_refresh_stream_base"
    name: campaign_label
    primary_key:
      - campaign.id
      - label.id
    schema_loader:
      type: InlineSchemaLoader
      schema:
        $ref: "#/schemas/campaign_label"

  customer_stream:
    $ref: "#/definitions/incremental_stream_base"
    name: customer
    primary_key:
      - customer.id
      - segments.date
    schema_loader:
      type: InlineSchemaLoader
      schema:
        $ref: "#/schemas/customer"

  label_stream:
    $ref: "#/definitions/full_refresh_stream_base"
    name: label
    primary_key:
      - label.id
    schema_loader:
      type: InlineSchemaLoader
      schema:
        $ref: "#/schemas/label"

  user_interest_stream:
    $ref: "#/definitions/full_refresh_stream_base"
    name: user_interest
    primary_key:
      - user_interest.user_interest_id
    schema_loader:
      type: InlineSchemaLoader
      schema:
        $ref: "#/schemas/user_interest"
=======
  ad_group_stream:
    $ref: "#/definitions/incremental_stream_base"
    name: ad_group
    primary_key:
      - ad_group.id
      - segments.date
    schema_loader:
      type: InlineSchemaLoader
      schema:
        $ref: "#/schemas/ad_group"
>>>>>>> 5d44a57e

streams:
  - "#/definitions/account_performance_report_stream"
  - "#/definitions/ad_group_stream"
  - "#/definitions/ad_group_ad_stream"
  - "#/definitions/ad_group_ad_label_stream"
  - "#/definitions/ad_group_ad_legacy_stream"
  - "#/definitions/ad_group_label_stream"
  - "#/definitions/ad_group_criterion_label_stream"
  - "#/definitions/audience_stream"
  - "#/definitions/campaign_stream"
<<<<<<< HEAD
  - "#/definitions/campaign_budget_stream"
  - "#/definitions/campaign_label_stream"
  - "#/definitions/customer_stream"
  - "#/definitions/label_stream"
  - "#/definitions/user_interest_stream"
=======
  - "#/definitions/ad_group_stream"
>>>>>>> 5d44a57e

concurrency_level:
  type: ConcurrencyLevel
  default_concurrency: "{{ config.get('num_workers', 3) }}"
  max_concurrency: 40

schemas:
  ad_group:
<<<<<<< HEAD
=======
    $schema: http://json-schema.org/schema#
    type: object
    properties:
      campaign.id:
        description: The unique identifier of the campaign to which the ad group belongs.
        type:
          - "null"
          - integer
      ad_group.ad_rotation_mode:
        description: The rotation mode for ads within the ad group.
        type:
          - "null"
          - string
      ad_group.base_ad_group:
        description: The base ad group associated with this ad group.
        type:
          - "null"
          - string
      ad_group.campaign:
        description: The campaign to which the ad group belongs.
        type:
          - "null"
          - string
      metrics.cost_micros:
        description: The cost in micros for the ad group.
        type:
          - "null"
          - integer
      ad_group.cpc_bid_micros:
        description: The cost-per-click bid for the ad group in micros.
        type:
          - "null"
          - integer
      ad_group.cpm_bid_micros:
        description: The cost-per-thousand impressions bid for the ad group in micros.
        type:
          - "null"
          - integer
      ad_group.cpv_bid_micros:
        description: The cost-per-view bid for the ad group in micros.
        type:
          - "null"
          - integer
      ad_group.display_custom_bid_dimension:
        description: Custom bid dimension settings for the display network.
        type:
          - "null"
          - string
      ad_group.effective_target_cpa_micros:
        description: The effective target cost-per-acquisition bid in micros.
        type:
          - "null"
          - integer
      ad_group.effective_target_cpa_source:
        description: The source of the effective target CPA bid.
        type:
          - "null"
          - string
      ad_group.effective_target_roas:
        description: The effective target return on ad spend bid.
        type:
          - "null"
          - number
      ad_group.effective_target_roas_source:
        description: The source of the effective target ROAS bid.
        type:
          - "null"
          - string
      ad_group.excluded_parent_asset_field_types:
        description:
          Field types excluded from being used as asset fields in the ad
          group.
        type:
          - "null"
          - array
        items:
          type: string
      ad_group.optimized_targeting_enabled:
        description: Indicates whether optimized targeting is enabled for the ad group.
        type:
          - "null"
          - boolean
      ad_group.final_url_suffix:
        description: The final URL suffix for the ad group.
        type:
          - "null"
          - string
      ad_group.id:
        description: The unique identifier for the ad group.
        type:
          - "null"
          - integer
      ad_group.labels:
        description: Labels associated with the ad group.
        type:
          - "null"
          - array
        items:
          type: string
      ad_group.name:
        description: The name of the ad group.
        type:
          - "null"
          - string
      ad_group.percent_cpc_bid_micros:
        description:
          The percentage of the cost-per-click bid that is paid for the
          ad group.
        type:
          - "null"
          - integer
      ad_group.resource_name:
        description: The resource name of the ad group.
        type:
          - "null"
          - string
      ad_group.status:
        description: The status of the ad group.
        type:
          - "null"
          - string
      ad_group.target_cpa_micros:
        description: The target cost-per-acquisition bid in micros for the ad group.
        type:
          - "null"
          - integer
      ad_group.target_cpm_micros:
        description:
          The target cost-per-thousand impressions bid in micros for the
          ad group.
        type:
          - "null"
          - integer
      ad_group.target_roas:
        description: The target return on ad spend bid for the ad group.
        type:
          - "null"
          - number
      ad_group.targeting_setting.target_restrictions:
        description: Targeting restrictions defined for the ad group.
        type:
          - "null"
          - array
        items:
          type: string
      ad_group.tracking_url_template:
        description: The tracking URL template for the ad group.
        type:
          - "null"
          - string
      ad_group.type:
        description: The type of the ad group.
        type:
          - "null"
          - string
      ad_group.url_custom_parameters:
        description: Custom parameters for the ad group's URLs.
        type:
          - "null"
          - array
        items:
          type: string
      segments.date:
        description: The date segment for the data.
        type:
          - "null"
          - string
        format: date
    additionalProperties: true

  campaign:
>>>>>>> 5d44a57e
    $schema: http://json-schema.org/schema#
    type: object
    properties:
      campaign.id:
        description: The unique identifier of the campaign to which the ad group belongs.
        type:
          - "null"
          - integer
      ad_group.ad_rotation_mode:
        description: The rotation mode for ads within the ad group.
        type:
          - "null"
          - string
      ad_group.base_ad_group:
        description: The base ad group associated with this ad group.
        type:
          - "null"
          - string
      ad_group.campaign:
        description: The campaign to which the ad group belongs.
        type:
          - "null"
          - string
      metrics.cost_micros:
        description: The cost in micros for the ad group.
        type:
          - "null"
          - integer
      ad_group.cpc_bid_micros:
        description: The cost-per-click bid for the ad group in micros.
        type:
          - "null"
          - integer
      ad_group.cpm_bid_micros:
        description: The cost-per-thousand impressions bid for the ad group in micros.
        type:
          - "null"
          - integer
      ad_group.cpv_bid_micros:
        description: The cost-per-view bid for the ad group in micros.
        type:
          - "null"
          - integer
      ad_group.display_custom_bid_dimension:
        description: Custom bid dimension settings for the display network.
        type:
          - "null"
          - string
      ad_group.effective_target_cpa_micros:
        description: The effective target cost-per-acquisition bid in micros.
        type:
          - "null"
          - integer
      ad_group.effective_target_cpa_source:
        description: The source of the effective target CPA bid.
        type:
          - "null"
          - string
      ad_group.effective_target_roas:
        description: The effective target return on ad spend bid.
        type:
          - "null"
          - number
      ad_group.effective_target_roas_source:
        description: The source of the effective target ROAS bid.
        type:
          - "null"
          - string
      ad_group.excluded_parent_asset_field_types:
        description:
          Field types excluded from being used as asset fields in the ad
          group.
        type:
          - "null"
          - array
        items:
          type: string
      ad_group.optimized_targeting_enabled:
        description: Indicates whether optimized targeting is enabled for the ad group.
        type:
          - "null"
          - boolean
      ad_group.final_url_suffix:
        description: The final URL suffix for the ad group.
        type:
          - "null"
          - string
      ad_group.id:
        description: The unique identifier for the ad group.
        type:
          - "null"
          - integer
      ad_group.labels:
        description: Labels associated with the ad group.
        type:
          - "null"
          - array
        items:
          type: string
      ad_group.name:
        description: The name of the ad group.
        type:
          - "null"
          - string
      ad_group.percent_cpc_bid_micros:
        description:
          The percentage of the cost-per-click bid that is paid for the
          ad group.
        type:
          - "null"
          - integer
      ad_group.resource_name:
        description: The resource name of the ad group.
        type:
          - "null"
          - string
      ad_group.status:
        description: The status of the ad group.
        type:
          - "null"
          - string
      ad_group.target_cpa_micros:
        description: The target cost-per-acquisition bid in micros for the ad group.
        type:
          - "null"
          - integer
      ad_group.target_cpm_micros:
        description:
          The target cost-per-thousand impressions bid in micros for the
          ad group.
        type:
          - "null"
          - integer
      ad_group.target_roas:
        description: The target return on ad spend bid for the ad group.
        type:
          - "null"
          - number
      ad_group.targeting_setting.target_restrictions:
        description: Targeting restrictions defined for the ad group.
        type:
          - "null"
          - array
        items:
          type: string
      ad_group.tracking_url_template:
        description: The tracking URL template for the ad group.
        type:
          - "null"
          - string
      ad_group.type:
        description: The type of the ad group.
        type:
          - "null"
          - string
      ad_group.url_custom_parameters:
        description: Custom parameters for the ad group's URLs.
        type:
          - "null"
          - array
        items:
          type: string
      segments.date:
        description: The date segment for the data.
        type:
          - "null"
          - string
        format: date
    additionalProperties: true
  campaign:
    $schema: http://json-schema.org/schema#
    type: object
    properties:
      campaign.accessible_bidding_strategy:
        description: The accessible bidding strategy of the campaign.
        type:
          - "null"
          - string
      campaign.ad_serving_optimization_status:
        description: The optimization status for serving ads within the campaign.
        type:
          - "null"
          - string
      campaign.advertising_channel_sub_type:
        description: The sub-type of advertising channel for the campaign.
        type:
          - "null"
          - string
      campaign.advertising_channel_type:
        description: The type of advertising channel for the campaign.
        type:
          - "null"
          - string
      campaign.app_campaign_setting.app_id:
        description: The ID of the app associated with the app campaign setting.
        type:
          - "null"
          - string
      campaign.app_campaign_setting.app_store:
        description:
          The app store for the mobile app associated with the app campaign
          setting.
        type:
          - "null"
          - string
      campaign.app_campaign_setting.bidding_strategy_goal_type:
        description: The goal type for the app campaign's bidding strategy.
        type:
          - "null"
          - string
      campaign.base_campaign:
        description: The base campaign linked to the current campaign.
        type:
          - "null"
          - string
      campaign.bidding_strategy:
        description: The bidding strategy used for the campaign.
        type:
          - "null"
          - string
      campaign.bidding_strategy_type:
        description: The type of bidding strategy employed for the campaign.
        type:
          - "null"
          - string
      campaign.campaign_budget:
        description: The budget allocated for the campaign.
        type:
          - "null"
          - string
      campaign_budget.amount_micros:
        description: The budget amount in micros allocated for the campaign.
        type:
          - "null"
          - integer
      campaign.commission.commission_rate_micros:
        description: The commission rate in micros for the campaign.
        type:
          - "null"
          - integer
      campaign.dynamic_search_ads_setting.domain_name:
        description: The domain name set for dynamic search ads within the campaign.
        type:
          - "null"
          - string
      campaign.dynamic_search_ads_setting.feeds:
        description: List of feeds utilized for dynamic search ads.
        type:
          - "null"
          - array
        items:
          type: string
      campaign.dynamic_search_ads_setting.language_code:
        description: The language code associated with dynamic search ads.
        type:
          - "null"
          - string
      campaign.dynamic_search_ads_setting.use_supplied_urls_only:
        description:
          Flag indicating whether only supplied URLs are used for dynamic
          search ads.
        type:
          - "null"
          - boolean
      campaign.end_date:
        description: The end date of the campaign.
        type:
          - "null"
          - string
      campaign.excluded_parent_asset_field_types:
        description: Types of parent asset fields excluded from the campaign.
        type:
          - "null"
          - array
        items:
          type: string
      campaign.experiment_type:
        description: The type of experiment conducted for the campaign.
        type:
          - "null"
          - string
      campaign.final_url_suffix:
        description: The final URL suffix used for tracking in the campaign.
        type:
          - "null"
          - string
      campaign.frequency_caps:
        description: Caps on ad serving frequency for the campaign.
        type:
          - "null"
          - array
        items:
          type: string
      campaign.geo_target_type_setting.negative_geo_target_type:
        description: The negative geo target type settings for the campaign.
        type:
          - "null"
          - string
      campaign.geo_target_type_setting.positive_geo_target_type:
        description: The positive geo target type settings for the campaign.
        type:
          - "null"
          - string
      campaign.hotel_setting.hotel_center_id:
        description: The hotel center ID associated with hotel campaigns.
        type:
          - "null"
          - integer
      campaign.id:
        description: The unique identifier of the campaign.
        type:
          - "null"
          - integer
      campaign.labels:
        description: Labels associated with the campaign.
        type:
          - "null"
          - array
        items:
          type: string
      campaign.local_campaign_setting.location_source_type:
        description: The source type for location targeting in local campaigns.
        type:
          - "null"
          - string
      campaign.manual_cpc.enhanced_cpc_enabled:
        description:
          Indication of whether Enhanced CPC is enabled for manual CPC
          campaigns.
        type:
          - "null"
          - boolean
      campaign.manual_cpm:
        description: Manual CPM bidding used in the campaign.
        type:
          - "null"
          - string
      campaign.manual_cpv:
        description: Manual CPV bidding used in the campaign.
        type:
          - "null"
          - string
      campaign.maximize_conversion_value.target_roas:
        description: Target ROAS set for maximizing conversion value in the campaign.
        type:
          - "null"
          - number
      campaign.maximize_conversions.target_cpa_micros:
        description: Target CPA in micros set for maximizing conversions in the campaign.
        type:
          - "null"
          - integer
      campaign.name:
        description: The name of the campaign.
        type:
          - "null"
          - string
      campaign.network_settings.target_content_network:
        description: Indication of targeting the content network in network settings.
        type:
          - "null"
          - boolean
      campaign.network_settings.target_google_search:
        description: Indication of targeting Google Search in network settings.
        type:
          - "null"
          - boolean
      campaign.network_settings.target_partner_search_network:
        description: Indication of targeting partner search network in network settings.
        type:
          - "null"
          - boolean
      campaign.network_settings.target_search_network:
        description: Indication of targeting search network in network settings.
        type:
          - "null"
          - boolean
      campaign.optimization_goal_setting.optimization_goal_types:
        description: Types of optimization goals set for the campaign.
        type:
          - "null"
          - array
        items:
          type: string
      campaign.optimization_score:
        description: The optimization score of the campaign.
        type:
          - "null"
          - number
      campaign.payment_mode:
        description: The payment mode chosen for the campaign.
        type:
          - "null"
          - string
      campaign.percent_cpc.cpc_bid_ceiling_micros:
        description: The CPC bid ceiling in micros for percent CPC bidding.
        type:
          - "null"
          - integer
      campaign.percent_cpc.enhanced_cpc_enabled:
        description: Indication of Enhanced CPC enabled for percent CPC bidding.
        type:
          - "null"
          - boolean
      campaign.real_time_bidding_setting.opt_in:
        description: Opt-in status for real-time bidding within the campaign.
        type:
          - "null"
          - boolean
      campaign.resource_name:
        description: The resource name of the campaign.
        type:
          - "null"
          - string
      campaign.selective_optimization.conversion_actions:
        description:
          Conversion actions selected for selective optimization within
          the campaign.
        type:
          - "null"
          - array
        items:
          type: string
      campaign.serving_status:
        description: The serving status of the campaign.
        type:
          - "null"
          - string
      campaign.shopping_setting.campaign_priority:
        description: Campaign priority set for shopping campaigns.
        type:
          - "null"
          - integer
      campaign.shopping_setting.enable_local:
        description: Flag indicating whether local shopping is enabled for the campaign.
        type:
          - "null"
          - boolean
      campaign.shopping_setting.merchant_id:
        description: The merchant ID associated with shopping campaigns.
        type:
          - "null"
          - integer
      campaign.start_date:
        description: The start date of the campaign.
        type:
          - "null"
          - string
      campaign.status:
        description: The status of the campaign.
        type:
          - "null"
          - string
      campaign.target_cpa.cpc_bid_ceiling_micros:
        description: The CPC bid ceiling in micros for target CPA bidding.
        type:
          - "null"
          - integer
      campaign.target_cpa.cpc_bid_floor_micros:
        description: The CPC bid floor in micros for target CPA bidding.
        type:
          - "null"
          - integer
      campaign.target_cpa.target_cpa_micros:
        description: The target CPA in micros for target CPA bidding.
        type:
          - "null"
          - integer
      campaign.target_cpm.target_frequency_goal.target_count:
        description:
          The target count set for target frequency goal in target CPM
          bidding.
        type:
          - "null"
          - integer
      campaign.target_cpm.target_frequency_goal.time_unit:
        description: The time unit set for target frequency goal in target CPM bidding.
        type:
          - "null"
          - string
      campaign.target_impression_share.cpc_bid_ceiling_micros:
        description: The CPC bid ceiling in micros for target impression share bidding.
        type:
          - "null"
          - integer
      campaign.target_impression_share.location:
        description: The location targeted for target impression share bidding.
        type:
          - "null"
          - string
      campaign.target_impression_share.location_fraction_micros:
        description: The location fraction in micros for target impression share bidding.
        type:
          - "null"
          - integer
      campaign.target_roas.cpc_bid_ceiling_micros:
        description: The CPC bid ceiling in micros for target ROAS bidding.
        type:
          - "null"
          - integer
      campaign.target_roas.cpc_bid_floor_micros:
        description: The CPC bid floor in micros for target ROAS bidding.
        type:
          - "null"
          - integer
      campaign.target_roas.target_roas:
        description: The target ROAS set for target ROAS bidding.
        type:
          - "null"
          - number
      campaign.target_spend.cpc_bid_ceiling_micros:
        description: The CPC bid ceiling in micros for target spend bidding.
        type:
          - "null"
          - integer
      campaign.target_spend.target_spend_micros:
        description: The target spend in micros for target spend bidding.
        type:
          - "null"
          - integer
      campaign.targeting_setting.target_restrictions:
        description: Restrictions applied to targeting within the campaign.
        type:
          - "null"
          - array
        items:
          type: string
      campaign.tracking_setting.tracking_url:
        description: The tracking URL set for campaign tracking.
        type:
          - "null"
          - string
      campaign.tracking_url_template:
        description: The template for tracking URLs in the campaign.
        type:
          - "null"
          - string
      campaign.url_custom_parameters:
        description: Custom parameters added to campaign URLs.
        type:
          - "null"
          - array
        items:
          type: string
      campaign.vanity_pharma.vanity_pharma_display_url_mode:
        description: The display URL mode set for vanity pharma in the campaign.
        type:
          - "null"
          - string
      campaign.vanity_pharma.vanity_pharma_text:
        description: The text used for vanity pharma in the campaign.
        type:
          - "null"
          - string
      campaign.video_brand_safety_suitability:
        description:
          The brand safety suitability settings for video ads within the
          campaign.
        type:
          - "null"
          - string
      metrics.clicks:
        description: Total number of clicks in the campaign.
        type:
          - "null"
          - integer
      metrics.ctr:
        description: Click-through rate (CTR) metric for the campaign.
        type:
          - "null"
          - number
      metrics.conversions:
        description: Total number of conversions in the campaign.
        type:
          - "null"
          - number
      metrics.conversions_value:
        description: Total value of conversions in the campaign.
        type:
          - "null"
          - number
      metrics.cost_micros:
        description: Total cost in micros incurred for the campaign.
        type:
          - "null"
          - integer
      metrics.impressions:
        description: Total number of impressions for the campaign.
        type:
          - "null"
          - integer
      metrics.video_views:
        description: Total number of video views in the campaign.
        type:
          - "null"
          - integer
      metrics.video_quartile_p100_rate:
        description: Rate of viewers reaching the 100% quartile in video ads.
        type:
          - "null"
          - number
      metrics.active_view_cpm:
        description: Active View CPM metric for the campaign.
        type:
          - "null"
          - number
      metrics.active_view_ctr:
        description: Active View CTR metric for the campaign.
        type:
          - "null"
          - number
      metrics.active_view_impressions:
        description: Number of active view impressions for the campaign.
        type:
          - "null"
          - integer
      metrics.active_view_measurability:
        description: Active view measurability metric for the campaign.
        type:
          - "null"
          - number
      metrics.active_view_measurable_cost_micros:
        description: Cost in micros for measurable active view impressions.
        type:
          - "null"
          - integer
      metrics.active_view_measurable_impressions:
        description: Number of measurable active view impressions.
        type:
          - "null"
          - integer
      metrics.active_view_viewability:
        description: Active view viewability metric for the campaign.
        type:
          - "null"
          - number
      metrics.average_cost:
        description: Average cost metric for the campaign.
        type:
          - "null"
          - number
      metrics.average_cpc:
        description: Average CPC metric for the campaign.
        type:
          - "null"
          - number
      metrics.average_cpm:
        description: Average CPM metric for the campaign.
        type:
          - "null"
          - number
      metrics.interactions:
        description: Total number of interactions in the campaign.
        type:
          - "null"
          - integer
      metrics.interaction_event_types:
        description: Types of interaction events recorded in the campaign metrics.
        type:
          - "null"
          - array
        items:
          type:
            - "null"
            - string
      metrics.value_per_conversion:
        description: Average value per conversion in the campaign.
        type:
          - "null"
          - number
      metrics.cost_per_conversion:
        description: Cost per conversion metric for the campaign.
        type:
          - "null"
          - number
      segments.date:
        description: Date segment used for campaign data.
        type:
          - "null"
          - string
        format: date
      segments.hour:
        description: Hour segment used for campaign data.
        type:
          - "null"
          - integer
      segments.ad_network_type:
        description: The type of ad network used for segmentation.
        type:
          - "null"
          - string
    additionalProperties: true
  customer:
    $schema: http://json-schema.org/draft-07/schema#
    type: object
    properties:
      customer.auto_tagging_enabled:
        description: Indicates whether auto-tagging is enabled for the customer
        type:
          - "null"
          - boolean
      customer.call_reporting_setting.call_conversion_action:
        description:
          The call conversion action associated with the customer's call reporting
          setting
        type:
          - "null"
          - string
      customer.call_reporting_setting.call_conversion_reporting_enabled:
        description: Indicates whether call conversion reporting is enabled
        type:
          - "null"
          - boolean
      customer.call_reporting_setting.call_reporting_enabled:
        description: Indicates whether call reporting is enabled for the customer
        type:
          - "null"
          - boolean
      customer.conversion_tracking_setting.conversion_tracking_id:
        description: The conversion tracking ID set for the customer
        type:
          - "null"
          - integer
      customer.conversion_tracking_setting.cross_account_conversion_tracking_id:
        description: The cross-account conversion tracking ID set for the customer
        type:
          - "null"
          - integer
      customer.currency_code:
        description: The currency code used for the customer
        type:
          - "null"
          - string
      customer.descriptive_name:
        description: The descriptive name of the customer account
        type:
          - "null"
          - string
      customer.final_url_suffix:
        description: The final URL suffix for the customer
        type:
          - "null"
          - string
      customer.has_partners_badge:
        description: Indicates whether the customer has a partners badge
        type:
          - "null"
          - boolean
      customer.id:
        description: The unique identifier of the customer
        type:
          - "null"
          - integer
      customer.manager:
        description: The manager associated with the customer
        type:
          - "null"
          - boolean
      customer.optimization_score:
        description: The optimization score of the customer
        type:
          - "null"
          - number
      customer.optimization_score_weight:
        description: The weight of the optimization score for the customer
        type:
          - "null"
          - number
      customer.pay_per_conversion_eligibility_failure_reasons:
        description: The reasons for pay per conversion eligibility failure
        type:
          - "null"
          - array
        items:
          description: Reason for pay per conversion eligibility failure
          type: string
      customer.remarketing_setting.google_global_site_tag:
        description: The Google global site tag set for customer's remarketing
        type:
          - "null"
          - string
      customer.resource_name:
        description: The resource name of the customer
        type:
          - "null"
          - string
      customer.test_account:
        description: Indicates whether the customer account is a test account
        type:
          - "null"
          - boolean
      customer.time_zone:
        description: The time zone set for the customer account
        type:
          - "null"
          - string
      customer.tracking_url_template:
        description: The tracking URL template for the customer
        type:
          - "null"
          - string
      segments.date:
        description: The date segment format
        type:
          - "null"
          - string
        format: date
  campaign_budget:
    $schema: http://json-schema.org/draft-07/schema#
    type: object
    properties:
      customer.id:
        description: The ID of the customer associated with the campaign budget.
        type:
          - "null"
          - integer
      campaign.id:
        description: The ID of the campaign associated with the campaign budget.
        type:
          - "null"
          - integer
      campaign_budget.aligned_bidding_strategy_id:
        description: The ID of the bidding strategy aligned with the campaign budget.
        type:
          - "null"
          - integer
      campaign_budget.amount_micros:
        description:
          The amount in micros (millionths of the currency unit) for the campaign
          budget.
        type:
          - "null"
          - integer
      campaign_budget.delivery_method:
        description: The delivery method of the campaign budget (ACCELERATED or STANDARD).
        type:
          - "null"
          - string
      campaign_budget.explicitly_shared:
        description:
          Indicates whether the budget is explicitly shared among multiple
          campaigns.
        type:
          - "null"
          - boolean
      campaign_budget.has_recommended_budget:
        description: Indicates if there is a recommended budget for the campaign budget.
        type:
          - "null"
          - boolean
      campaign_budget.id:
        description: The ID of the campaign budget.
        type:
          - "null"
          - integer
      campaign_budget.name:
        description: The name of the campaign budget.
        type:
          - "null"
          - string
      campaign_budget.period:
        description: The time period covered by the campaign budget.
        type:
          - "null"
          - string
      campaign_budget.recommended_budget_amount_micros:
        description: The recommended amount in micros for the campaign budget.
        type:
          - "null"
          - integer
      campaign_budget.recommended_budget_estimated_change_weekly_clicks:
        description: Estimated change in weekly clicks if recommended budget is applied.
        type:
          - "null"
          - integer
      campaign_budget.recommended_budget_estimated_change_weekly_cost_micros:
        description:
          Estimated change in weekly cost in micros if recommended budget is
          applied.
        type:
          - "null"
          - integer
      campaign_budget.recommended_budget_estimated_change_weekly_interactions:
        description:
          Estimated change in weekly interactions if recommended budget is
          applied.
        type:
          - "null"
          - integer
      campaign_budget.recommended_budget_estimated_change_weekly_views:
        description: Estimated change in weekly views if recommended budget is applied.
        type:
          - "null"
          - integer
      campaign_budget.reference_count:
        description: The count of references to the campaign budget.
        type:
          - "null"
          - integer
      campaign_budget.resource_name:
        description: The resource name of the campaign budget.
        type:
          - "null"
          - string
      campaign_budget.status:
        description: The status of the campaign budget.
        type:
          - "null"
          - string
      campaign_budget.total_amount_micros:
        description: The total amount in micros of the campaign budget.
        type:
          - "null"
          - integer
      campaign_budget.type:
        description: The type of the campaign budget.
        type:
          - "null"
          - string
      segments.date:
        description: Date segment used for filtering data.
        type:
          - "null"
          - string
        format: date
      segments.budget_campaign_association_status.campaign:
        description: The campaign associated with the budget and its status.
        type:
          - "null"
          - string
      segments.budget_campaign_association_status.status:
        description: The status of the budget association with the campaign.
        type:
          - "null"
          - string
      metrics.all_conversions:
        description: The total number of conversions for all conversion actions.
        type:
          - "null"
          - number
      metrics.all_conversions_from_interactions_rate:
        description: The rate of conversions from interactions out of all interactions.
        type:
          - "null"
          - number
      metrics.all_conversions_value:
        description: The total value of all conversions.
        type:
          - "null"
          - number
      metrics.average_cost:
        description: The average cost of interactions for the campaign.
        type:
          - "null"
          - number
      metrics.average_cpc:
        description: The average cost per click for the campaign.
        type:
          - "null"
          - number
      metrics.average_cpe:
        description: The average cost per engagement for the campaign.
        type:
          - "null"
          - number
      metrics.average_cpm:
        description: The average cost per thousand impressions for the campaign.
        type:
          - "null"
          - number
      metrics.average_cpv:
        description: The average cost per view for the campaign.
        type:
          - "null"
          - number
      metrics.clicks:
        description: The total number of clicks on the campaign.
        type:
          - "null"
          - integer
      metrics.conversions:
        description: The total number of conversions for the campaign.
        type:
          - "null"
          - number
      metrics.conversions_from_interactions_rate:
        description: The rate of conversions out of all interactions.
        type:
          - "null"
          - number
      metrics.conversions_value:
        description: The total value of conversions for the campaign.
        type:
          - "null"
          - number
      metrics.cost_micros:
        description: The total cost in micros for the campaign.
        type:
          - "null"
          - integer
      metrics.cost_per_all_conversions:
        description: The cost per all conversions for the campaign.
        type:
          - "null"
          - number
      metrics.cost_per_conversion:
        description: The cost per conversion for the campaign.
        type:
          - "null"
          - number
      metrics.cross_device_conversions:
        description: The total number of cross-device conversions for the campaign.
        type:
          - "null"
          - number
      metrics.ctr:
        description: The click-through rate for the campaign.
        type:
          - "null"
          - number
      metrics.engagement_rate:
        description: The engagement rate for the campaign.
        type:
          - "null"
          - number
      metrics.engagements:
        description: The total number of engagements for the campaign.
        type:
          - "null"
          - integer
      metrics.impressions:
        description: The total number of impressions for the campaign.
        type:
          - "null"
          - integer
      metrics.interaction_event_types:
        description: Types of interactions tracked for the campaign.
        type:
          - "null"
          - array
        items:
          type:
            - "null"
            - string
      metrics.interaction_rate:
        description: The interaction rate for the campaign.
        type:
          - "null"
          - number
      metrics.interactions:
        description: The total number of interactions for the campaign.
        type:
          - "null"
          - integer
      metrics.value_per_all_conversions:
        description: The value per all conversions for the campaign.
        type:
          - "null"
          - number
      metrics.value_per_conversion:
        description: The value per conversion for the campaign.
        type:
          - "null"
          - number
      metrics.video_view_rate:
        description: The view rate for video ads in the campaign.
        type:
          - "null"
          - number
      metrics.video_views:
        description: The total number of video views for the campaign.
        type:
          - "null"
          - integer
      metrics.view_through_conversions:
        description: The total number of view-through conversions for the campaign.
        type:
          - "null"
          - integer
  account_performance_report:
    $schema: http://json-schema.org/draft-07/schema#
    type: object
    properties:
      customer.currency_code:
        description: The currency code used for the customer's account
        type:
          - "null"
          - string
      customer.descriptive_name:
        description: The descriptive name assigned to the customer account
        type:
          - "null"
          - string
      customer.time_zone:
        description: The time zone setting for the customer account
        type:
          - "null"
          - string
      metrics.active_view_cpm:
        description: Cost per thousand active viewable impressions
        type:
          - "null"
          - number
      metrics.active_view_ctr:
        description: Active view click-through rate
        type:
          - "null"
          - number
      metrics.active_view_impressions:
        description: Number of active view viewable impressions
        type:
          - "null"
          - integer
      metrics.active_view_measurability:
        description: Active view measurability percentage
        type:
          - "null"
          - number
      metrics.active_view_measurable_cost_micros:
        description: Cost for active view measurable impressions
        type:
          - "null"
          - integer
      metrics.active_view_measurable_impressions:
        description: Number of active view measurable impressions
        type:
          - "null"
          - integer
      metrics.active_view_viewability:
        description: Active view viewability percentage
        type:
          - "null"
          - number
      segments.ad_network_type:
        description: Type of ad network
        type:
          - "null"
          - string
      metrics.all_conversions_from_interactions_rate:
        description: Rate of conversions from interactions
        type:
          - "null"
          - number
      metrics.all_conversions_value:
        description: Total value of all conversions
        type:
          - "null"
          - number
      metrics.all_conversions:
        description: Total number of conversions
        type:
          - "null"
          - number
      metrics.average_cost:
        description: Average cost per click
        type:
          - "null"
          - number
      metrics.average_cpc:
        description: Average cost per click
        type:
          - "null"
          - number
      metrics.average_cpe:
        description: Average cost per engagement
        type:
          - "null"
          - number
      metrics.average_cpm:
        description: Average cost per thousand impressions
        type:
          - "null"
          - number
      metrics.average_cpv:
        description: Average cost per view
        type:
          - "null"
          - number
      customer.manager:
        description: The manager assigned to the customer account
        type:
          - "null"
          - boolean
      metrics.clicks:
        description: Total number of clicks
        type:
          - "null"
          - integer
      metrics.content_budget_lost_impression_share:
        description: Percentage of budget lost due to content network impressions
        type:
          - "null"
          - number
      metrics.content_impression_share:
        description: Impression share on the content network
        type:
          - "null"
          - number
      metrics.content_rank_lost_impression_share:
        description: Percentage of rank lost due to content network impressions
        type:
          - "null"
          - number
      metrics.conversions_from_interactions_rate:
        description: Rate of conversions from interactions
        type:
          - "null"
          - number
      metrics.conversions_value:
        description: Total value of conversions
        type:
          - "null"
          - number
      metrics.conversions:
        description: Total number of conversions
        type:
          - "null"
          - number
      metrics.cost_micros:
        description: Total cost in micros
        type:
          - "null"
          - integer
      metrics.cost_per_all_conversions:
        description: Cost per all conversions
        type:
          - "null"
          - number
      metrics.cost_per_conversion:
        description: Cost per conversion
        type:
          - "null"
          - number
      metrics.cross_device_conversions:
        description: Conversions that involve more than one device
        type:
          - "null"
          - number
      metrics.ctr:
        description: Click-through rate
        type:
          - "null"
          - number
      segments.date:
        description: Date of the data entry
        type:
          - "null"
          - string
        format: date
      segments.day_of_week:
        description: Day of the week
        type:
          - "null"
          - string
      segments.device:
        description: Type of device
        type:
          - "null"
          - string
      metrics.engagement_rate:
        description: Rate of engagements
        type:
          - "null"
          - number
      metrics.engagements:
        description: Total number of engagements
        type:
          - "null"
          - integer
      customer.id:
        description: The unique identifier for the customer account
        type:
          - "null"
          - integer
      metrics.impressions:
        description: Total number of impressions
        type:
          - "null"
          - integer
      metrics.interaction_rate:
        description: Rate of interactions
        type:
          - "null"
          - number
      metrics.interaction_event_types:
        description: Types of interaction events
        type:
          - "null"
          - array
        items:
          description: Specific interaction event type
          type: string
      metrics.interactions:
        description: Total number of interactions
        type:
          - "null"
          - integer
      customer.auto_tagging_enabled:
        description: Indicates whether auto tagging is enabled for the customer
        type:
          - "null"
          - boolean
      customer.test_account:
        description: Specifies whether the account is a test account
        type:
          - "null"
          - boolean
      segments.month:
        description: Month of the year
        type:
          - "null"
          - string
      segments.quarter:
        description: Quarter of the year
        type:
          - "null"
          - string
      metrics.search_budget_lost_impression_share:
        description: Percentage of budget lost due to search network impressions
        type:
          - "null"
          - number
      metrics.search_exact_match_impression_share:
        description: Exact match impression share on the search network
        type:
          - "null"
          - number
      metrics.search_impression_share:
        description: Impression share on the search network
        type:
          - "null"
          - number
      metrics.search_rank_lost_impression_share:
        description: Percentage of rank lost due to search network impressions
        type:
          - "null"
          - number
      metrics.value_per_all_conversions:
        description: Value per all conversions
        type:
          - "null"
          - number
      metrics.value_per_conversion:
        description: Value per conversion
        type:
          - "null"
          - number
      metrics.video_view_rate:
        description: Rate of video views
        type:
          - "null"
          - number
      metrics.video_views:
        description: Total number of video views
        type:
          - "null"
          - integer
      metrics.view_through_conversions:
        description: Conversions where the display ad was shown but not clicked
        type:
          - "null"
          - integer
      segments.week:
        description: Week of the year
        type:
          - "null"
          - string
      segments.year:
        description: Year
        type:
          - "null"
          - integer
  ad_group_ad:
    $schema: http://json-schema.org/draft-07/schema#
    type: object
    properties:
      ad_group.id:
        description: The ID of the ad group this ad belongs to.
        type:
          - "null"
          - integer
      ad_group_ad.ad.added_by_google_ads:
        description: Specifies whether the ad was created by Google Ads.
        type:
          - "null"
          - boolean
      ad_group_ad.ad.app_ad.descriptions:
        description: Array of descriptions for App ads.
        type:
          - "null"
          - array
        items:
          type: string
      ad_group_ad.ad.app_ad.headlines:
        description: Array of headlines for App ads.
        type:
          - "null"
          - array
        items:
          type: string
      ad_group_ad.ad.app_ad.html5_media_bundles:
        description: Array of HTML5 media bundles for App ads.
        type:
          - "null"
          - array
        items:
          type: string
      ad_group_ad.ad.app_ad.images:
        description: Array of images for App ads.
        type:
          - "null"
          - array
        items:
          type: string
      ad_group_ad.ad.app_ad.mandatory_ad_text:
        description: Mandatory text for App ads.
        type:
          - "null"
          - string
      ad_group_ad.ad.app_ad.youtube_videos:
        description: Array of YouTube videos for App ads.
        type:
          - "null"
          - array
        items:
          type: string
      ad_group_ad.ad.app_engagement_ad.descriptions:
        description: Array of descriptions for App engagement ads.
        type:
          - "null"
          - array
        items:
          type: string
      ad_group_ad.ad.app_engagement_ad.headlines:
        description: Array of headlines for App engagement ads.
        type:
          - "null"
          - array
        items:
          type: string
      ad_group_ad.ad.app_engagement_ad.images:
        description: Array of images for App engagement ads.
        type:
          - "null"
          - array
        items:
          type: string
      ad_group_ad.ad.app_engagement_ad.videos:
        description: Array of videos for App engagement ads.
        type:
          - "null"
          - array
        items:
          type: string
      ad_group_ad.ad.call_ad.business_name:
        description: The business name for Call ads.
        type:
          - "null"
          - string
      ad_group_ad.ad.call_ad.call_tracked:
        description: Indicates if calls are being tracked for Call ads.
        type:
          - "null"
          - boolean
      ad_group_ad.ad.call_ad.conversion_action:
        description: The conversion action for Call ads.
        type:
          - "null"
          - string
      ad_group_ad.ad.call_ad.conversion_reporting_state:
        description: The state of conversion reporting for Call ads.
        type:
          - "null"
          - string
      ad_group_ad.ad.call_ad.country_code:
        description: The country code for Call ads.
        type:
          - "null"
          - string
      ad_group_ad.ad.call_ad.description1:
        description: Description line 1 for Call ads.
        type:
          - "null"
          - string
      ad_group_ad.ad.call_ad.description2:
        description: Description line 2 for Call ads.
        type:
          - "null"
          - string
      ad_group_ad.ad.call_ad.disable_call_conversion:
        description: Indicates if call conversions are disabled for Call ads.
        type:
          - "null"
          - boolean
      ad_group_ad.ad.call_ad.headline1:
        description: Headline 1 for Call ads.
        type:
          - "null"
          - string
      ad_group_ad.ad.call_ad.headline2:
        description: Headline 2 for Call ads.
        type:
          - "null"
          - string
      ad_group_ad.ad.call_ad.path1:
        description: Path field 1 for Call ads.
        type:
          - "null"
          - string
      ad_group_ad.ad.call_ad.path2:
        description: Path field 2 for Call ads.
        type:
          - "null"
          - string
      ad_group_ad.ad.call_ad.phone_number:
        description: The phone number for Call ads.
        type:
          - "null"
          - string
      ad_group_ad.ad.call_ad.phone_number_verification_url:
        description: The phone number verification URL for Call ads.
        type:
          - "null"
          - string
      ad_group_ad.ad.device_preference:
        description: The device preference for the ad.
        type:
          - "null"
          - string
      ad_group_ad.ad.display_upload_ad.display_upload_product_type:
        description: The product type for display upload ads.
        type:
          - "null"
          - string
      ad_group_ad.ad.display_upload_ad.media_bundle:
        description: The media bundle for display upload ads.
        type:
          - "null"
          - string
      ad_group_ad.ad.display_url:
        description: The display URL for the ad.
        type:
          - "null"
          - string
      ad_group_ad.ad.expanded_dynamic_search_ad.description:
        description: Description for Expanded Dynamic Search ads.
        type:
          - "null"
          - string
      ad_group_ad.ad.expanded_dynamic_search_ad.description2:
        description: Additional description for Expanded Dynamic Search ads.
        type:
          - "null"
          - string
      ad_group_ad.ad.expanded_text_ad.description:
        description: Description for Expanded Text ads.
        type:
          - "null"
          - string
      ad_group_ad.ad.expanded_text_ad.description2:
        description: Additional description for Expanded Text ads.
        type:
          - "null"
          - string
      ad_group_ad.ad.expanded_text_ad.headline_part1:
        description: Headline part 1 for Expanded Text ads.
        type:
          - "null"
          - string
      ad_group_ad.ad.expanded_text_ad.headline_part2:
        description: Headline part 2 for Expanded Text ads.
        type:
          - "null"
          - string
      ad_group_ad.ad.expanded_text_ad.headline_part3:
        description: Headline part 3 for Expanded Text ads.
        type:
          - "null"
          - string
      ad_group_ad.ad.expanded_text_ad.path1:
        description: Path field 1 for Expanded Text ads.
        type:
          - "null"
          - string
      ad_group_ad.ad.expanded_text_ad.path2:
        description: Path field 2 for Expanded Text ads.
        type:
          - "null"
          - string
      ad_group_ad.ad.final_app_urls:
        description: Array of final app URLs.
        type:
          - "null"
          - array
        items:
          type: string
      ad_group_ad.ad.final_mobile_urls:
        description: Array of final mobile URLs.
        type:
          - "null"
          - array
        items:
          type: string
      ad_group_ad.ad.final_url_suffix:
        description: The final URL suffix for the ad.
        type:
          - "null"
          - string
      ad_group_ad.ad.final_urls:
        description: Array of final URLs.
        type:
          - "null"
          - array
        items:
          type: string
      ad_group_ad.ad.hotel_ad:
        description: Representation of a hotel ad.
        type:
          - "null"
          - string
      ad_group_ad.ad.id:
        description: The ID of the ad.
        type:
          - "null"
          - integer
      ad_group_ad.ad.image_ad.image_url:
        description: The URL of the image for Image ads.
        type:
          - "null"
          - string
      ad_group_ad.ad.image_ad.mime_type:
        description: The MIME type of the image for Image ads.
        type:
          - "null"
          - string
      ad_group_ad.ad.image_ad.name:
        description: The name of the image for Image ads.
        type:
          - "null"
          - string
      ad_group_ad.ad.image_ad.pixel_height:
        description: The pixel height of the image for Image ads.
        type:
          - "null"
          - integer
      ad_group_ad.ad.image_ad.pixel_width:
        description: The pixel width of the image for Image ads.
        type:
          - "null"
          - integer
      ad_group_ad.ad.image_ad.preview_image_url:
        description: The preview image URL for Image ads.
        type:
          - "null"
          - string
      ad_group_ad.ad.image_ad.preview_pixel_height:
        description: The preview pixel height of the image for Image ads.
        type:
          - "null"
          - integer
      ad_group_ad.ad.image_ad.preview_pixel_width:
        description: The preview pixel width of the image for Image ads.
        type:
          - "null"
          - integer
      ad_group_ad.ad.legacy_app_install_ad:
        description: Representation of a legacy app install ad.
        type:
          - "null"
          - string
      ad_group_ad.ad.legacy_responsive_display_ad.accent_color:
        description: The accent color for Legacy Responsive Display ads.
        type:
          - "null"
          - string
      ad_group_ad.ad.legacy_responsive_display_ad.allow_flexible_color:
        description:
          Indicates if flexible colors are allowed for Legacy Responsive Display
          ads.
        type:
          - "null"
          - boolean
      ad_group_ad.ad.legacy_responsive_display_ad.business_name:
        description: The business name for Legacy Responsive Display ads.
        type:
          - "null"
          - string
      ad_group_ad.ad.legacy_responsive_display_ad.call_to_action_text:
        description: The call to action text for Legacy Responsive Display ads.
        type:
          - "null"
          - string
      ad_group_ad.ad.legacy_responsive_display_ad.description:
        description: Description for Legacy Responsive Display ads.
        type:
          - "null"
          - string
      ad_group_ad.ad.legacy_responsive_display_ad.format_setting:
        description: Format setting for Legacy Responsive Display ads.
        type:
          - "null"
          - string
      ad_group_ad.ad.legacy_responsive_display_ad.logo_image:
        description: The logo image for Legacy Responsive Display ads.
        type:
          - "null"
          - string
      ad_group_ad.ad.legacy_responsive_display_ad.long_headline:
        description: Long headline for Legacy Responsive Display ads.
        type:
          - "null"
          - string
      ad_group_ad.ad.legacy_responsive_display_ad.main_color:
        description: The main color for Legacy Responsive Display ads.
        type:
          - "null"
          - string
      ad_group_ad.ad.legacy_responsive_display_ad.marketing_image:
        description: The marketing image for Legacy Responsive Display ads.
        type:
          - "null"
          - string
      ad_group_ad.ad.legacy_responsive_display_ad.price_prefix:
        description: The price prefix for Legacy Responsive Display ads.
        type:
          - "null"
          - string
      ad_group_ad.ad.legacy_responsive_display_ad.promo_text:
        description: The promo text for Legacy Responsive Display ads.
        type:
          - "null"
          - string
      ad_group_ad.ad.legacy_responsive_display_ad.short_headline:
        description: Short headline for Legacy Responsive Display ads.
        type:
          - "null"
          - string
      ad_group_ad.ad.legacy_responsive_display_ad.square_logo_image:
        description: The square logo image for Legacy Responsive Display ads.
        type:
          - "null"
          - string
      ad_group_ad.ad.legacy_responsive_display_ad.square_marketing_image:
        description: The square marketing image for Legacy Responsive Display ads.
        type:
          - "null"
          - string
      ad_group_ad.ad.local_ad.call_to_actions:
        description: Array of call to actions for Local ads.
        type:
          - "null"
          - array
        items:
          type: string
      ad_group_ad.ad.local_ad.descriptions:
        description: Array of descriptions for Local ads.
        type:
          - "null"
          - array
        items:
          type: string
      ad_group_ad.ad.local_ad.headlines:
        description: Array of headlines for Local ads.
        type:
          - "null"
          - array
        items:
          type: string
      ad_group_ad.ad.local_ad.logo_images:
        description: Array of logo images for Local ads.
        type:
          - "null"
          - array
        items:
          type: string
      ad_group_ad.ad.local_ad.marketing_images:
        description: Array of marketing images for Local ads.
        type:
          - "null"
          - array
        items:
          type: string
      ad_group_ad.ad.local_ad.path1:
        description: Path field 1 for Local ads.
        type:
          - "null"
          - string
      ad_group_ad.ad.local_ad.path2:
        description: Path field 2 for Local ads.
        type:
          - "null"
          - string
      ad_group_ad.ad.local_ad.videos:
        description: Array of videos for Local ads.
        type:
          - "null"
          - array
        items:
          type: string
      ad_group_ad.ad.name:
        description: The name of the ad.
        type:
          - "null"
          - string
      ad_group_ad.ad.resource_name:
        description: The resource name of the ad.
        type:
          - "null"
          - string
      ad_group_ad.ad.responsive_display_ad.accent_color:
        description: The accent color for Responsive Display ads.
        type:
          - "null"
          - string
      ad_group_ad.ad.responsive_display_ad.allow_flexible_color:
        description: Indicates if flexible colors are allowed for Responsive Display ads.
        type:
          - "null"
          - boolean
      ad_group_ad.ad.responsive_display_ad.business_name:
        description: The business name for Responsive Display ads.
        type:
          - "null"
          - string
      ad_group_ad.ad.responsive_display_ad.call_to_action_text:
        description: The call to action text for Responsive Display ads.
        type:
          - "null"
          - string
      ad_group_ad.ad.responsive_display_ad.control_spec.enable_asset_enhancements:
        description:
          Indicates if asset enhancements are enabled for Responsive Display
          ads.
        type:
          - "null"
          - boolean
      ad_group_ad.ad.responsive_display_ad.control_spec.enable_autogen_video:
        description: Indicates if autogen video is enabled for Responsive Display ads.
        type:
          - "null"
          - boolean
      ad_group_ad.ad.responsive_display_ad.descriptions:
        description: Array of descriptions for Responsive Display ads.
        type:
          - "null"
          - array
        items:
          type: string
      ad_group_ad.ad.responsive_display_ad.format_setting:
        description: The format setting for Responsive Display ads.
        type:
          - "null"
          - string
      ad_group_ad.ad.responsive_display_ad.headlines:
        description: Array of headlines for Responsive Display ads.
        type:
          - "null"
          - array
        items:
          type: string
      ad_group_ad.ad.responsive_display_ad.logo_images:
        description: Array of logo images for Responsive Display ads.
        type:
          - "null"
          - array
        items:
          type: string
      ad_group_ad.ad.responsive_display_ad.long_headline:
        description: Long headline for Responsive Display ads.
        type:
          - "null"
          - string
      ad_group_ad.ad.responsive_display_ad.main_color:
        description: The main color for Responsive Display ads.
        type:
          - "null"
          - string
      ad_group_ad.ad.responsive_display_ad.marketing_images:
        description: Array of marketing images for Responsive Display ads.
        type:
          - "null"
          - array
        items:
          type: string
      ad_group_ad.ad.responsive_display_ad.price_prefix:
        description: The price prefix for Responsive Display ads.
        type:
          - "null"
          - string
      ad_group_ad.ad.responsive_display_ad.promo_text:
        description: The promo text for Responsive Display ads.
        type:
          - "null"
          - string
      ad_group_ad.ad.responsive_display_ad.square_logo_images:
        description: Array of square logo images for Responsive Display ads.
        type:
          - "null"
          - array
        items:
          type: string
      ad_group_ad.ad.responsive_display_ad.square_marketing_images:
        description: Array of square marketing images for Responsive Display ads.
        type:
          - "null"
          - array
        items:
          type: string
      ad_group_ad.ad.responsive_display_ad.youtube_videos:
        description: Array of YouTube videos for Responsive Display ads.
        type:
          - "null"
          - array
        items:
          type: string
      ad_group_ad.ad.responsive_search_ad.descriptions:
        description: Array of descriptions for Responsive Search ads.
        type:
          - "null"
          - array
        items:
          type: string
      ad_group_ad.ad.responsive_search_ad.headlines:
        description: Array of headlines for Responsive Search ads.
        type:
          - "null"
          - array
        items:
          type: string
      ad_group_ad.ad.responsive_search_ad.path1:
        description: Path field 1 for Responsive Search ads.
        type:
          - "null"
          - string
      ad_group_ad.ad.responsive_search_ad.path2:
        description: Path field 2 for Responsive Search ads.
        type:
          - "null"
          - string
      ad_group_ad.ad.shopping_comparison_listing_ad.headline:
        description: The headline for Shopping Comparison Listing ads.
        type:
          - "null"
          - string
      ad_group_ad.ad.shopping_product_ad:
        description: Representation of a shopping product ad.
        type:
          - "null"
          - string
      ad_group_ad.ad.shopping_smart_ad:
        description: Representation of a shopping smart ad.
        type:
          - "null"
          - string
      ad_group_ad.ad.smart_campaign_ad.descriptions:
        description: Array of descriptions for Smart Campaign ads.
        type:
          - "null"
          - array
        items:
          type: string
      ad_group_ad.ad.smart_campaign_ad.headlines:
        description: Array of headlines for Smart Campaign ads.
        type:
          - "null"
          - array
        items:
          type: string
      ad_group_ad.ad.system_managed_resource_source:
        description: The source of the system-managed resource.
        type:
          - "null"
          - string
      ad_group_ad.ad.text_ad.description1:
        description: Description line 1 for Text ads.
        type:
          - "null"
          - string
      ad_group_ad.ad.text_ad.description2:
        description: Description line 2 for Text ads.
        type:
          - "null"
          - string
      ad_group_ad.ad.text_ad.headline:
        description: Headline for Text ads.
        type:
          - "null"
          - string
      ad_group_ad.ad.tracking_url_template:
        description: The tracking URL template for the ad.
        type:
          - "null"
          - string
      ad_group_ad.ad.type:
        description: The type of ad.
        type:
          - "null"
          - string
      ad_group_ad.ad.url_collections:
        description: Array of URL collections for the ad.
        type:
          - "null"
          - array
        items:
          type: string
      ad_group_ad.ad.url_custom_parameters:
        description: Array of custom parameters for final URLs.
        type:
          - "null"
          - array
        items:
          type: string
      ad_group_ad.ad.video_ad.in_feed.description1:
        description: Description line 1 for In-Feed video ads.
        type:
          - "null"
          - string
      ad_group_ad.ad.video_ad.in_feed.description2:
        description: Description line 2 for In-Feed video ads.
        type:
          - "null"
          - string
      ad_group_ad.ad.video_ad.in_feed.headline:
        description: Headline for In-Feed video ads.
        type:
          - "null"
          - string
      ad_group_ad.ad.video_ad.in_stream.action_button_label:
        description: Action button label for In-Stream video ads.
        type:
          - "null"
          - string
      ad_group_ad.ad.video_ad.in_stream.action_headline:
        description: Action headline for In-Stream video ads.
        type:
          - "null"
          - string
      ad_group_ad.ad.video_ad.out_stream.description:
        description: Description for Out-Stream video ads.
        type:
          - "null"
          - string
      ad_group_ad.ad.video_ad.out_stream.headline:
        description: Headline for Out-Stream video ads.
        type:
          - "null"
          - string
      ad_group_ad.ad.video_responsive_ad.call_to_actions:
        description: Array of call to actions for Video Responsive ads.
        type:
          - "null"
          - array
        items:
          type: string
      ad_group_ad.ad.video_responsive_ad.companion_banners:
        description: Array of companion banners for Video Responsive ads.
        type:
          - "null"
          - array
        items:
          type: string
      ad_group_ad.ad.video_responsive_ad.descriptions:
        description: Array of descriptions for Video Responsive ads.
        type:
          - "null"
          - array
        items:
          type: string
      ad_group_ad.ad.video_responsive_ad.headlines:
        description: Array of headlines for Video Responsive ads.
        type:
          - "null"
          - array
        items:
          type: string
      ad_group_ad.ad.video_responsive_ad.long_headlines:
        description: Array of long headlines for Video Responsive ads.
        type:
          - "null"
          - array
        items:
          type: string
      ad_group_ad.ad.video_responsive_ad.videos:
        description: Array of videos for Video Responsive ads.
        type:
          - "null"
          - array
        items:
          type: string
      ad_group_ad.ad_group:
        description: The ad group this ad belongs to.
        type:
          - "null"
          - string
      ad_group_ad.ad_strength:
        description: The strength of the ad.
        type:
          - "null"
          - string
      ad_group_ad.labels:
        description: Array of labels associated with the ad.
        type:
          - "null"
          - array
        items:
          type: string
      ad_group_ad.policy_summary.approval_status:
        description: The approval status of the ad based on policies.
        type:
          - "null"
          - string
      ad_group_ad.policy_summary.policy_topic_entries:
        description: Array of policy topic entries for the ad.
        type:
          - "null"
          - array
        items:
          type: string
      ad_group_ad.policy_summary.review_status:
        description: The review status of the ad based on policies.
        type:
          - "null"
          - string
      ad_group_ad.resource_name:
        description: The resource name of the ad group ad.
        type:
          - "null"
          - string
      ad_group_ad.status:
        description: The status of the ad group ad.
        type:
          - "null"
          - string
      segments.date:
        description: The date segment for the ad group ad data.
        type:
          - "null"
          - string
        format: date
  ad_group_ad_legacy:
    $schema: http://json-schema.org/draft-07/schema#
    type: object
    properties:
      ad_group_ad.ad.legacy_responsive_display_ad.accent_color:
        description: Accent color for the legacy responsive display ad.
        type:
          - "null"
          - string
      ad_group.id:
        description: The ID of the ad group.
        type:
          - "null"
          - integer
      customer.currency_code:
        description: The currency code of the customer.
        type:
          - "null"
          - string
      customer.descriptive_name:
        description: The descriptive name of the customer.
        type:
          - "null"
          - string
      customer.time_zone:
        description: The time zone of the customer.
        type:
          - "null"
          - string
      metrics.active_view_cpm:
        description: Cost per thousand active viewable impressions.
        type:
          - "null"
          - number
      metrics.active_view_ctr:
        description: Active view click-through rate.
        type:
          - "null"
          - number
      metrics.active_view_impressions:
        description: Number of active viewable impressions.
        type:
          - "null"
          - integer
      metrics.active_view_measurability:
        description: Measurability of active view impressions.
        type:
          - "null"
          - number
      metrics.active_view_measurable_cost_micros:
        description: Cost of measurable active viewable impressions.
        type:
          - "null"
          - integer
      metrics.active_view_measurable_impressions:
        description: Number of measurable active viewable impressions.
        type:
          - "null"
          - integer
      metrics.active_view_viewability:
        description: Viewability of active view impressions.
        type:
          - "null"
          - number
      ad_group_ad.ad_group:
        description: The ad group associated with the ad group ad data.
        type:
          - "null"
          - string
      ad_group.name:
        description: The name of the ad group.
        type:
          - "null"
          - string
      ad_group.status:
        description: The status of the ad group.
        type:
          - "null"
          - string
      segments.ad_network_type:
        description: Type of ad network where the ad was displayed.
        type:
          - "null"
          - string
      ad_group_ad.ad_strength:
        description: Strength of the ad.
        type:
          - "null"
          - string
      ad_group_ad.ad.type:
        description: The type of the ad.
        type:
          - "null"
          - string
      metrics.all_conversions_from_interactions_rate:
        description: Rate of all conversions from interactions.
        type:
          - "null"
          - number
      metrics.all_conversions_value:
        description: Total value of all conversions.
        type:
          - "null"
          - number
      metrics.all_conversions:
        description: Total number of all conversions.
        type:
          - "null"
          - number
      ad_group_ad.ad.legacy_responsive_display_ad.allow_flexible_color:
        description:
          Flag indicating if flexible color is allowed for the legacy responsive
          display ad.
        type:
          - "null"
          - boolean
      ad_group_ad.ad.added_by_google_ads:
        description: Flag indicating if the ad was added by Google Ads.
        type:
          - "null"
          - boolean
      metrics.average_cost:
        description: Average cost per click.
        type:
          - "null"
          - number
      metrics.average_cpc:
        description: Average cost per click.
        type:
          - "null"
          - number
      metrics.average_cpe:
        description: Average cost per engagement.
        type:
          - "null"
          - number
      metrics.average_cpm:
        description: Average cost per thousand impressions.
        type:
          - "null"
          - number
      metrics.average_cpv:
        description: Average cost per view.
        type:
          - "null"
          - number
      metrics.average_page_views:
        description: Average number of pages viewed.
        type:
          - "null"
          - number
      metrics.average_time_on_site:
        description: Average time spent on the site.
        type:
          - "null"
          - number
      ad_group.base_ad_group:
        description: The base ad group associated with the ad group ad legacy data.
        type:
          - "null"
          - string
      campaign.base_campaign:
        description: The base campaign associated with the ad group ad data.
        type:
          - "null"
          - string
      metrics.bounce_rate:
        description: Bounce rate of the ad.
        type:
          - "null"
          - number
      ad_group_ad.ad.legacy_responsive_display_ad.business_name:
        description: Business name for the legacy responsive display ad.
        type:
          - "null"
          - string
      ad_group_ad.ad.legacy_responsive_display_ad.call_to_action_text:
        description: Call to action text for the legacy responsive display ad.
        type:
          - "null"
          - string
      campaign.id:
        description: The ID of the campaign.
        type:
          - "null"
          - integer
      campaign.name:
        description: The name of the campaign.
        type:
          - "null"
          - string
      campaign.status:
        description: The status of the campaign.
        type:
          - "null"
          - string
      metrics.clicks:
        description: Number of clicks on the ad.
        type:
          - "null"
          - integer
      ad_group_ad.policy_summary.approval_status:
        description: Approval status of the ad according to policies.
        type:
          - "null"
          - string
      metrics.conversions_from_interactions_rate:
        description: Rate of conversions from interactions.
        type:
          - "null"
          - number
      metrics.conversions_value:
        description: Total value of conversions.
        type:
          - "null"
          - number
      metrics.conversions:
        description: Total number of conversions.
        type:
          - "null"
          - number
      metrics.cost_micros:
        description: Cost in micros for the ad.
        type:
          - "null"
          - integer
      metrics.cost_per_all_conversions:
        description: Cost per all conversions.
        type:
          - "null"
          - number
      metrics.cost_per_conversion:
        description: Cost per conversion.
        type:
          - "null"
          - number
      metrics.cost_per_current_model_attributed_conversion:
        description: Cost per currently attributed model conversion.
        type:
          - "null"
          - number
      ad_group_ad.ad.final_mobile_urls:
        description: Final mobile URLs for the ad.
        type:
          - "null"
          - array
        items:
          type: string
      ad_group_ad.ad.final_urls:
        description: Final URLs for the ad.
        type:
          - "null"
          - array
        items:
          type: string
      ad_group_ad.ad.tracking_url_template:
        description: Custom tracking URL template for the ad.
        type:
          - "null"
          - string
      ad_group_ad.ad.url_custom_parameters:
        description: Custom parameters for the ad URL.
        type:
          - "null"
          - array
        items:
          type: string
      metrics.cross_device_conversions:
        description: Conversions that happen across multiple devices.
        type:
          - "null"
          - number
      metrics.ctr:
        description: Click-through rate of the ad.
        type:
          - "null"
          - number
      metrics.current_model_attributed_conversions_value:
        description: Value of currently attributed model conversions.
        type:
          - "null"
          - number
      metrics.current_model_attributed_conversions:
        description: Number of currently attributed model conversions.
        type:
          - "null"
          - number
      segments.date:
        description: Date segment for the data.
        type:
          - "null"
          - string
        format: date
      segments.day_of_week:
        description: Day of the week for the data segment.
        type:
          - "null"
          - string
      ad_group_ad.ad.expanded_text_ad.description:
        description: Description for the expanded text ad.
        type:
          - "null"
          - string
      ad_group_ad.ad.text_ad.description1:
        description: First description line for the text ad.
        type:
          - "null"
          - string
      ad_group_ad.ad.text_ad.description2:
        description: Second description line for the text ad.
        type:
          - "null"
          - string
      ad_group_ad.ad.device_preference:
        description: Device preference for the ad.
        type:
          - "null"
          - string
      ad_group_ad.ad.display_url:
        description: Display URL of the ad.
        type:
          - "null"
          - string
      metrics.engagement_rate:
        description: Rate of engagements with the ad.
        type:
          - "null"
          - number
      metrics.engagements:
        description: Number of engagements with the ad.
        type:
          - "null"
          - integer
      ad_group_ad.ad.legacy_responsive_display_ad.logo_image:
        description: Logo image for the legacy responsive display ad.
        type:
          - "null"
          - string
      ad_group_ad.ad.legacy_responsive_display_ad.square_logo_image:
        description: Square logo image for the legacy responsive display ad.
        type:
          - "null"
          - string
      ad_group_ad.ad.legacy_responsive_display_ad.marketing_image:
        description: Marketing image for the legacy responsive display ad.
        type:
          - "null"
          - string
      ad_group_ad.ad.legacy_responsive_display_ad.square_marketing_image:
        description: Square marketing image for the legacy responsive display ad.
        type:
          - "null"
          - string
      ad_group_ad.ad.expanded_dynamic_search_ad.description:
        description: Description for the expanded dynamic search ad.
        type:
          - "null"
          - string
      ad_group_ad.ad.expanded_text_ad.description2:
        description: Additional description for the expanded text ad.
        type:
          - "null"
          - string
      ad_group_ad.ad.expanded_text_ad.headline_part3:
        description: Third part of the headline for the expanded text ad.
        type:
          - "null"
          - string
      customer.id:
        description: The ID of the customer.
        type:
          - "null"
          - integer
      ad_group_ad.ad.legacy_responsive_display_ad.format_setting:
        description: Format setting for the legacy responsive display ad.
        type:
          - "null"
          - string
      metrics.gmail_forwards:
        description: Number of Gmail forwards for the ad.
        type:
          - "null"
          - integer
      metrics.gmail_saves:
        description: Number of times the ad was saved on Gmail.
        type:
          - "null"
          - integer
      metrics.gmail_secondary_clicks:
        description: Number of secondary clicks on Gmail for the ad.
        type:
          - "null"
          - integer
      ad_group_ad.ad.text_ad.headline:
        description: Headline for the text ad.
        type:
          - "null"
          - string
      ad_group_ad.ad.expanded_text_ad.headline_part1:
        description: First part of the headline for the expanded text ad.
        type:
          - "null"
          - string
      ad_group_ad.ad.expanded_text_ad.headline_part2:
        description: Second part of the headline for the expanded text ad.
        type:
          - "null"
          - string
      ad_group_ad.ad.id:
        description: The ID of the ad.
        type:
          - "null"
          - integer
      ad_group_ad.ad.image_ad.image_url:
        description: URL of the image for the image ad.
        type:
          - "null"
          - string
      ad_group_ad.ad.image_ad.pixel_height:
        description: Pixel height of the image for the image ad.
        type:
          - "null"
          - integer
      ad_group_ad.ad.image_ad.pixel_width:
        description: Pixel width of the image for the image ad.
        type:
          - "null"
          - integer
      ad_group_ad.ad.image_ad.mime_type:
        description: MIME type of the image for the image ad.
        type:
          - "null"
          - string
      ad_group_ad.ad.image_ad.name:
        description: Name of the image for the image ad.
        type:
          - "null"
          - string
      metrics.impressions:
        description: Number of ad impressions.
        type:
          - "null"
          - integer
      metrics.interaction_rate:
        description: Rate of interactions with the ad.
        type:
          - "null"
          - number
      metrics.interaction_event_types:
        description: Types of interaction events with the ad.
        type:
          - "null"
          - array
        items:
          type: string
      metrics.interactions:
        description: Total number of interactions with the ad.
        type:
          - "null"
          - integer
      ad_group_ad.ad.legacy_responsive_display_ad.long_headline:
        description: Long headline for the legacy responsive display ad.
        type:
          - "null"
          - string
      ad_group_ad.ad.legacy_responsive_display_ad.main_color:
        description: Main color for the legacy responsive display ad.
        type:
          - "null"
          - string
      segments.month:
        description: Month for the data segment.
        type:
          - "null"
          - string
      ad_group_ad.ad.responsive_display_ad.accent_color:
        description: Accent color for the responsive display ad.
        type:
          - "null"
          - string
      ad_group_ad.ad.responsive_display_ad.allow_flexible_color:
        description:
          Flag indicating if flexible color is allowed for the responsive display
          ad.
        type:
          - "null"
          - boolean
      ad_group_ad.ad.responsive_display_ad.business_name:
        description: Business name for the responsive display ad.
        type:
          - "null"
          - string
      ad_group_ad.ad.responsive_display_ad.call_to_action_text:
        description: Call to action text for the responsive display ad.
        type:
          - "null"
          - string
      ad_group_ad.ad.responsive_display_ad.descriptions:
        description: Descriptions for the responsive display ad.
        type:
          - "null"
          - array
        items:
          type: string
      ad_group_ad.ad.responsive_display_ad.price_prefix:
        description: Price prefix for the responsive display ad.
        type:
          - "null"
          - string
      ad_group_ad.ad.responsive_display_ad.promo_text:
        description: Promotional text for the responsive display ad.
        type:
          - "null"
          - string
      ad_group_ad.ad.responsive_display_ad.format_setting:
        description: Format setting for the responsive display ad.
        type:
          - "null"
          - string
      ad_group_ad.ad.responsive_display_ad.headlines:
        description: Headlines for the responsive display ad.
        type:
          - "null"
          - array
        items:
          type: string
      ad_group_ad.ad.responsive_display_ad.logo_images:
        description: Logo images for the responsive display ad.
        type:
          - "null"
          - array
        items:
          type: string
      ad_group_ad.ad.responsive_display_ad.square_logo_images:
        description: Square logo images for the responsive display ad.
        type:
          - "null"
          - array
        items:
          type: string
      ad_group_ad.ad.responsive_display_ad.long_headline:
        description: Long headline for the responsive display ad.
        type:
          - "null"
          - string
      ad_group_ad.ad.responsive_display_ad.main_color:
        description: Main color for the responsive display ad.
        type:
          - "null"
          - string
      ad_group_ad.ad.responsive_display_ad.marketing_images:
        description: Marketing images for the responsive display ad.
        type:
          - "null"
          - array
        items:
          type: string
      ad_group_ad.ad.responsive_display_ad.square_marketing_images:
        description: Square marketing images for the responsive display ad.
        type:
          - "null"
          - array
        items:
          type: string
      ad_group_ad.ad.responsive_display_ad.youtube_videos:
        description: YouTube videos for the responsive display ad.
        type:
          - "null"
          - array
        items:
          type: string
      ad_group_ad.ad.expanded_text_ad.path1:
        description: Path 1 for the expanded text ad.
        type:
          - "null"
          - string
      ad_group_ad.ad.expanded_text_ad.path2:
        description: Path 2 for the expanded text ad.
        type:
          - "null"
          - string
      metrics.percent_new_visitors:
        description: Percentage of new visitors interacted with the ad.
        type:
          - "null"
          - number
      ad_group_ad.ad.legacy_responsive_display_ad.price_prefix:
        description: Price prefix for the legacy responsive display ad.
        type:
          - "null"
          - string
      ad_group_ad.ad.legacy_responsive_display_ad.promo_text:
        description: Promotional text for the legacy responsive display ad.
        type:
          - "null"
          - string
      segments.quarter:
        description: Quarter for the data segment.
        type:
          - "null"
          - string
      ad_group_ad.ad.responsive_search_ad.descriptions:
        description: Descriptions for the responsive search ad.
        type:
          - "null"
          - array
        items:
          type: string
      ad_group_ad.ad.responsive_search_ad.headlines:
        description: Headlines for the responsive search ad.
        type:
          - "null"
          - array
        items:
          type: string
      ad_group_ad.ad.responsive_search_ad.path1:
        description: Path 1 for the responsive search ad.
        type:
          - "null"
          - string
      ad_group_ad.ad.responsive_search_ad.path2:
        description: Path 2 for the responsive search ad.
        type:
          - "null"
          - string
      ad_group_ad.ad.legacy_responsive_display_ad.short_headline:
        description: Short headline for the legacy responsive display ad.
        type:
          - "null"
          - string
      ad_group_ad.status:
        description: Status of the ad group ad.
        type:
          - "null"
          - string
      ad_group_ad.ad.system_managed_resource_source:
        description: Source of the system-managed resource for the ad.
        type:
          - "null"
          - string
      metrics.top_impression_percentage:
        description: Percentage of top ad impressions.
        type:
          - "null"
          - number
      ad_group_ad.ad.app_ad.descriptions:
        description: Descriptions for the app ad.
        type:
          - "null"
          - array
        items:
          type: string
      ad_group_ad.ad.app_ad.headlines:
        description: Headlines for the app ad.
        type:
          - "null"
          - array
        items:
          type: string
      ad_group_ad.ad.app_ad.html5_media_bundles:
        description: HTML5 media bundles for the app ad.
        type:
          - "null"
          - array
        items:
          type: string
      ad_group_ad.ad.app_ad.images:
        description: Images for the app ad.
        type:
          - "null"
          - array
        items:
          type: string
      ad_group_ad.ad.app_ad.mandatory_ad_text:
        description: Mandatory text for the app ad.
        type:
          - "null"
          - string
      ad_group_ad.ad.app_ad.youtube_videos:
        description: YouTube videos for the app ad.
        type:
          - "null"
          - array
        items:
          type: string
      metrics.value_per_all_conversions:
        description: Value per all conversions.
        type:
          - "null"
          - number
      metrics.value_per_conversion:
        description: Value per conversion.
        type:
          - "null"
          - number
      metrics.value_per_current_model_attributed_conversion:
        description: Value per currently attributed model conversion.
        type:
          - "null"
          - number
      metrics.video_quartile_p100_rate:
        description: Rate of viewers reaching the 100th quartile of the video.
        type:
          - "null"
          - number
      metrics.video_quartile_p25_rate:
        description: Rate of viewers reaching the 25th quartile of the video.
        type:
          - "null"
          - number
      metrics.video_quartile_p50_rate:
        description: Rate of viewers reaching the 50th quartile of the video.
        type:
          - "null"
          - number
      metrics.video_quartile_p75_rate:
        description: Rate of viewers reaching the 75th quartile of the video.
        type:
          - "null"
          - number
      metrics.video_view_rate:
        description: Rate of video views.
        type:
          - "null"
          - number
      metrics.video_views:
        description: Number of video views.
        type:
          - "null"
          - integer
      metrics.view_through_conversions:
        description: Conversions that occur without a click but after a view.
        type:
          - "null"
          - integer
      segments.week:
        description: Week for the data segment.
        type:
          - "null"
          - string
      segments.year:
        description: Year for the data segment.
        type:
          - "null"
          - integer
  audience:
    $schema: http://json-schema.org/draft-07/schema#
    type: object
    properties:
      customer.id:
        description: Unique identifier for the customer associated with the audience segment.
        type:
          - "null"
          - integer
      audience.description:
        description:
          Description of the audience segment, providing more details about
          the specific audience group.
        type:
          - "null"
          - string
      audience.dimensions:
        description: Dimensions or attributes associated with the audience segment.
        type:
          - "null"
          - array
        items:
          description: An individual dimension or attribute within the audience segment.
          type: string
      audience.exclusion_dimension:
        description: Dimension used to exclude specific criteria from targeting this audience.
        type:
          - "null"
          - string
      audience.id:
        description: Unique identifier for the audience segment.
        type:
          - "null"
          - integer
      audience.name:
        description: Name or title given to the audience segment.
        type:
          - "null"
          - string
      audience.resource_name:
        description: Resource name associated with the audience segment.
        type:
          - "null"
          - string
      audience.status:
        description: Status of the audience segment indicating if it is active or inactive.
        type:
          - "null"
          - string
  user_interest:
    $schema: http://json-schema.org/draft-07/schema#
    type: object
    properties:
      user_interest.availabilities:
        description: List of availabilities for the user interest.
        type:
          - "null"
          - array
        items:
          type:
            - "null"
            - string
      user_interest.launched_to_all:
        description: Indicates if this user interest is launched to all users.
        type:
          - "null"
          - boolean
      user_interest.name:
        description: Name of the user interest.
        type:
          - "null"
          - string
      user_interest.resource_name:
        description: Resource name of the user interest.
        type:
          - "null"
          - string
      user_interest.taxonomy_type:
        description: Type of taxonomy associated with the user interest.
        type:
          - "null"
          - string
      user_interest.user_interest_id:
        description: Unique identifier for the user interest.
        type:
          - "null"
          - integer
      user_interest.user_interest_parent:
        description: Parent user interest if this interest is a subcategory.
        type:
          - "null"
          - string
  ad_group_label:
    $schema: http://json-schema.org/draft-07/schema#
    type: object
    properties:
      ad_group.id:
        description: The unique identifier of the ad group.
        type:
          - "null"
          - integer
      label.id:
        description: The unique identifier of the label.
        type:
          - "null"
          - integer
      ad_group.resource_name:
        description: The resource name of the ad group.
        type:
          - "null"
          - string
      ad_group_label.resource_name:
        description: The resource name of the ad group label.
        type:
          - "null"
          - string
      label.name:
        description: The name of the label.
        type:
          - "null"
          - string
      label.resource_name:
        description: The resource name of the label.
        type:
          - "null"
          - string
  ad_group_ad_label:
    $schema: http://json-schema.org/draft-07/schema#
    type: object
    properties:
      ad_group.id:
        description: The ID of the Ad Group to which the ad belongs.
        type:
          - "null"
          - integer
      ad_group_ad.ad.id:
        description: The ID of the Ad associated with the Ad Group Ad.
        type:
          - "null"
          - integer
      ad_group_ad.ad.resource_name:
        description: The resource name of the Ad associated with the Ad Group Ad.
        type:
          - "null"
          - string
      ad_group_ad_label.resource_name:
        description: The resource name of the Ad Group Ad Label.
        type:
          - "null"
          - string
      label.name:
        description: The name of the label associated with the Ad Group Ad.
        type:
          - "null"
          - string
      label.resource_name:
        description: The resource name of the label associated with the Ad Group Ad.
        type:
          - "null"
          - string
      label.id:
        description: The ID of the label associated with the Ad Group Ad.
        type:
          - "null"
          - integer
  campaign_label:
    $schema: http://json-schema.org/draft-07/schema#
    type: object
    properties:
      campaign.id:
        description: The unique identifier for the campaign.
        type:
          - "null"
          - integer
      label.id:
        description: The unique identifier for the label.
        type:
          - "null"
          - integer
      campaign.resource_name:
        description: The resource name of the campaign.
        type:
          - "null"
          - string
      campaign_label.resource_name:
        description: The resource name of the relationship between a campaign and a label.
        type:
          - "null"
          - string
      label.name:
        description: The name of the label.
        type:
          - "null"
          - string
      label.resource_name:
        description: The resource name of the label.
        type:
          - "null"
          - string
  label:
    $schema: http://json-schema.org/draft-07/schema#
    type: object
    properties:
      customer.id:
        description: The unique identifier of the customer associated with the label.
        type:
          - "null"
          - integer
      label.id:
        description: The unique identifier of the label.
        type:
          - "null"
          - integer
      label.name:
        description: The name associated with the label.
        type:
          - "null"
          - string
      label.resource_name:
        description: The resource name of the label.
        type:
          - "null"
          - string
      label.status:
        description: The status of the label.
        type:
          - "null"
          - string
      label.text_label.background_color:
        description: The background color of the text label.
        type:
          - "null"
          - string
      label.text_label.description:
        description: The description associated with the text label.
        type:
          - "null"
          - string
  ad_group_criterion_label:
    $schema: http://json-schema.org/draft-07/schema#
    type: object
    properties:
      ad_group.id:
        description: The ID of the ad group to which the criterion label belongs.
        type:
          - "null"
          - integer
      label.id:
        description: The ID of the label assigned to the ad group criterion.
        type:
          - "null"
          - integer
      ad_group_criterion_label.ad_group_criterion:
        description: The ad group criterion to which the label is applied.
        type:
          - "null"
          - string
      ad_group_criterion_label.label:
        description: The label assigned to the ad group criterion.
        type:
          - "null"
          - string
      ad_group_criterion_label.resource_name:
        description: The resource name of the ad group criterion label.
        type:
          - "null"
          - string
      ad_group_criterion.criterion_id:
        description: The ID of the criterion associated with the ad group.
        type:
          - "null"
          - integer<|MERGE_RESOLUTION|>--- conflicted
+++ resolved
@@ -40,18 +40,10 @@
         $ref: "#/schemas"
     authenticator:
       $ref: "#/definitions/authenticator"
-<<<<<<< HEAD
-    url_base: "https://googleads.googleapis.com/v18/{{ stream_partition['customer_id'][0] }}/googleAds:searchStream"
-    http_method: POST
-    error_handler:
-      $ref: "#/definitions/base_error_handler"
-    resource_name: "{{ parameters.get('resource_name', None) if parameters else None }}"
-=======
     url_base: "https://googleads.googleapis.com/v18/{{ stream_partition['customer_id'] }}/googleAds:searchStream"
     http_method: POST
     error_handler:
       $ref: "#/definitions/base_error_handler"
->>>>>>> 5d44a57e
 
   base_error_handler:
     type: DefaultErrorHandler
@@ -93,7 +85,6 @@
     retriever:
       $ref: "#/definitions/base_retriever"
 
-<<<<<<< HEAD
   full_refresh_stream_base:
     type: DeclarativeStream
     retriever:
@@ -128,8 +119,6 @@
         class_name: source_google_ads.components.GoogleAdsPerPartitionStateMigration
         customer_client_stream: "#/definitions/customer_client"
 
-=======
->>>>>>> 5d44a57e
   incremental_stream_base:
     type: DeclarativeStream
     retriever:
@@ -145,19 +134,6 @@
           type: CustomSchemaNormalization
           class_name: source_google_ads.components.DoubleQuotedDictTypeTransformer
       partition_router:
-<<<<<<< HEAD
-        type: GroupingPartitionRouter
-        group_size: 1
-        deduplicate: true
-        underlying_partition_router:
-          type: SubstreamPartitionRouter
-          parent_stream_configs:
-            - type: ParentStreamConfig
-              stream: "#/definitions/customer_client"
-              parent_key: "clientCustomer"
-              partition_field: "customer_id"
-              extra_fields: [["manager"]]
-=======
         type: SubstreamPartitionRouter
         parent_stream_configs:
           - type: ParentStreamConfig
@@ -165,7 +141,6 @@
             parent_key: "clientCustomer"
             partition_field: "customer_id"
             extra_fields: [["manager"]]
->>>>>>> 5d44a57e
     transformations:
       - type: KeysToSnakeCase
       - type: CustomTransformation
@@ -195,25 +170,12 @@
     retriever:
       $ref: "#/definitions/incremental_stream_base/retriever"
       partition_router:
-<<<<<<< HEAD
-        type: GroupingPartitionRouter
-        group_size: 1
-        deduplicate: true
-        underlying_partition_router:
-          type: SubstreamPartitionRouter
-          parent_stream_configs:
-            - type: ParentStreamConfig
-              stream: "#/definitions/customer_client_non_manager"
-              parent_key: "clientCustomer"
-              partition_field: "customer_id"
-=======
         type: SubstreamPartitionRouter
         parent_stream_configs:
           - type: ParentStreamConfig
             stream: "#/definitions/customer_client_non_manager"
             parent_key: "clientCustomer"
             partition_field: "customer_id"
->>>>>>> 5d44a57e
 
   accessible_accounts:
     $ref: "#/definitions/stream_base"
@@ -440,7 +402,6 @@
       schema:
         $ref: "#/schemas/campaign"
 
-<<<<<<< HEAD
   campaign_budget_stream:
     $ref: "#/definitions/incremental_stream_base"
     name: campaign_budget
@@ -496,18 +457,6 @@
       type: InlineSchemaLoader
       schema:
         $ref: "#/schemas/user_interest"
-=======
-  ad_group_stream:
-    $ref: "#/definitions/incremental_stream_base"
-    name: ad_group
-    primary_key:
-      - ad_group.id
-      - segments.date
-    schema_loader:
-      type: InlineSchemaLoader
-      schema:
-        $ref: "#/schemas/ad_group"
->>>>>>> 5d44a57e
 
 streams:
   - "#/definitions/account_performance_report_stream"
@@ -519,15 +468,11 @@
   - "#/definitions/ad_group_criterion_label_stream"
   - "#/definitions/audience_stream"
   - "#/definitions/campaign_stream"
-<<<<<<< HEAD
   - "#/definitions/campaign_budget_stream"
   - "#/definitions/campaign_label_stream"
   - "#/definitions/customer_stream"
   - "#/definitions/label_stream"
   - "#/definitions/user_interest_stream"
-=======
-  - "#/definitions/ad_group_stream"
->>>>>>> 5d44a57e
 
 concurrency_level:
   type: ConcurrencyLevel
@@ -536,180 +481,6 @@
 
 schemas:
   ad_group:
-<<<<<<< HEAD
-=======
-    $schema: http://json-schema.org/schema#
-    type: object
-    properties:
-      campaign.id:
-        description: The unique identifier of the campaign to which the ad group belongs.
-        type:
-          - "null"
-          - integer
-      ad_group.ad_rotation_mode:
-        description: The rotation mode for ads within the ad group.
-        type:
-          - "null"
-          - string
-      ad_group.base_ad_group:
-        description: The base ad group associated with this ad group.
-        type:
-          - "null"
-          - string
-      ad_group.campaign:
-        description: The campaign to which the ad group belongs.
-        type:
-          - "null"
-          - string
-      metrics.cost_micros:
-        description: The cost in micros for the ad group.
-        type:
-          - "null"
-          - integer
-      ad_group.cpc_bid_micros:
-        description: The cost-per-click bid for the ad group in micros.
-        type:
-          - "null"
-          - integer
-      ad_group.cpm_bid_micros:
-        description: The cost-per-thousand impressions bid for the ad group in micros.
-        type:
-          - "null"
-          - integer
-      ad_group.cpv_bid_micros:
-        description: The cost-per-view bid for the ad group in micros.
-        type:
-          - "null"
-          - integer
-      ad_group.display_custom_bid_dimension:
-        description: Custom bid dimension settings for the display network.
-        type:
-          - "null"
-          - string
-      ad_group.effective_target_cpa_micros:
-        description: The effective target cost-per-acquisition bid in micros.
-        type:
-          - "null"
-          - integer
-      ad_group.effective_target_cpa_source:
-        description: The source of the effective target CPA bid.
-        type:
-          - "null"
-          - string
-      ad_group.effective_target_roas:
-        description: The effective target return on ad spend bid.
-        type:
-          - "null"
-          - number
-      ad_group.effective_target_roas_source:
-        description: The source of the effective target ROAS bid.
-        type:
-          - "null"
-          - string
-      ad_group.excluded_parent_asset_field_types:
-        description:
-          Field types excluded from being used as asset fields in the ad
-          group.
-        type:
-          - "null"
-          - array
-        items:
-          type: string
-      ad_group.optimized_targeting_enabled:
-        description: Indicates whether optimized targeting is enabled for the ad group.
-        type:
-          - "null"
-          - boolean
-      ad_group.final_url_suffix:
-        description: The final URL suffix for the ad group.
-        type:
-          - "null"
-          - string
-      ad_group.id:
-        description: The unique identifier for the ad group.
-        type:
-          - "null"
-          - integer
-      ad_group.labels:
-        description: Labels associated with the ad group.
-        type:
-          - "null"
-          - array
-        items:
-          type: string
-      ad_group.name:
-        description: The name of the ad group.
-        type:
-          - "null"
-          - string
-      ad_group.percent_cpc_bid_micros:
-        description:
-          The percentage of the cost-per-click bid that is paid for the
-          ad group.
-        type:
-          - "null"
-          - integer
-      ad_group.resource_name:
-        description: The resource name of the ad group.
-        type:
-          - "null"
-          - string
-      ad_group.status:
-        description: The status of the ad group.
-        type:
-          - "null"
-          - string
-      ad_group.target_cpa_micros:
-        description: The target cost-per-acquisition bid in micros for the ad group.
-        type:
-          - "null"
-          - integer
-      ad_group.target_cpm_micros:
-        description:
-          The target cost-per-thousand impressions bid in micros for the
-          ad group.
-        type:
-          - "null"
-          - integer
-      ad_group.target_roas:
-        description: The target return on ad spend bid for the ad group.
-        type:
-          - "null"
-          - number
-      ad_group.targeting_setting.target_restrictions:
-        description: Targeting restrictions defined for the ad group.
-        type:
-          - "null"
-          - array
-        items:
-          type: string
-      ad_group.tracking_url_template:
-        description: The tracking URL template for the ad group.
-        type:
-          - "null"
-          - string
-      ad_group.type:
-        description: The type of the ad group.
-        type:
-          - "null"
-          - string
-      ad_group.url_custom_parameters:
-        description: Custom parameters for the ad group's URLs.
-        type:
-          - "null"
-          - array
-        items:
-          type: string
-      segments.date:
-        description: The date segment for the data.
-        type:
-          - "null"
-          - string
-        format: date
-    additionalProperties: true
-
-  campaign:
->>>>>>> 5d44a57e
     $schema: http://json-schema.org/schema#
     type: object
     properties:
