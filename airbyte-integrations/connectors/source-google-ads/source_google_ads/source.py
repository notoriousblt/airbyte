#
# Copyright (c) 2025 Airbyte, Inc., all rights reserved.
#


import logging
from typing import Any, Iterable, List, Mapping, MutableMapping, Optional, Tuple

from pendulum import parse, today

from airbyte_cdk.models import ConfiguredAirbyteCatalog, FailureType, SyncMode
from airbyte_cdk.sources.declarative.yaml_declarative_source import YamlDeclarativeSource
from airbyte_cdk.sources.source import TState
from airbyte_cdk.sources.streams import Stream
from airbyte_cdk.utils import AirbyteTracedException

from .google_ads import GoogleAds
from .models import CustomerModel
from .streams import (
    CustomerClient,
)
from .utils import GAQL, logger, traced_exception


class SourceGoogleAds(YamlDeclarativeSource):
    def __init__(self, catalog: Optional[ConfiguredAirbyteCatalog], config: Optional[Mapping[str, Any]], state: TState, **kwargs):
        super().__init__(catalog=catalog, config=config, state=state, **{"path_to_yaml": "manifest.yaml"})

    # Raise exceptions on missing streams
    raise_exception_on_missing_stream = True

    @staticmethod
    def _validate_and_transform(config: Mapping[str, Any]):
        if config.get("end_date") == "":
            config.pop("end_date")
        if "customer_id" in config:
            config["customer_ids"] = config["customer_id"].split(",")
            config.pop("customer_id")

        return config

    @staticmethod
    def get_credentials(config: Mapping[str, Any]) -> MutableMapping[str, Any]:
        credentials = config["credentials"]
        # use_proto_plus is set to True, because setting to False returned wrong value types, which breaks the backward compatibility.
        # For more info read the related PR's description: https://github.com/airbytehq/airbyte/pull/9996
        credentials.update(use_proto_plus=True)
        return credentials

    @staticmethod
    def get_incremental_stream_config(google_api: GoogleAds, config: Mapping[str, Any], customers: List[CustomerModel]):
        # date range is mandatory parameter for incremental streams, so default start day is used
        start_date = config.get("start_date", today().subtract(years=2).to_date_string())

        end_date = config.get("end_date")
        # check if end_date is not in the future, set to today if it is
        end_date = min(today(), parse(end_date)) if end_date else today()
        end_date = end_date.to_date_string()

        incremental_stream_config = dict(
            api=google_api,
            customers=customers,
            conversion_window_days=config.get("conversion_window_days", 0),
            start_date=start_date,
            end_date=end_date,
        )
        return incremental_stream_config

    def get_all_accounts(self, google_api: GoogleAds, customers: List[CustomerModel], customer_status_filter: List[str]) -> List[str]:
        customer_clients_stream = CustomerClient(api=google_api, customers=customers, customer_status_filter=customer_status_filter)
        for slice in customer_clients_stream.stream_slices():
            for record in customer_clients_stream.read_records(sync_mode=SyncMode.full_refresh, stream_slice=slice):
                yield record

    def _get_all_connected_accounts(
        self, google_api: GoogleAds, customer_status_filter: List[str]
    ) -> Iterable[Iterable[Mapping[str, Any]]]:
        customer_ids = [customer_id for customer_id in google_api.get_accessible_accounts()]
        dummy_customers = [CustomerModel(id=_id, login_customer_id=_id) for _id in customer_ids]

        yield from self.get_all_accounts(google_api, dummy_customers, customer_status_filter)

    def get_customers(self, google_api: GoogleAds, config: Mapping[str, Any]) -> List[CustomerModel]:
        customer_status_filter = config.get("customer_status_filter", [])
        accounts = self._get_all_connected_accounts(google_api, customer_status_filter)

        # filter only selected accounts
        if config.get("customer_ids"):
            return CustomerModel.from_accounts_by_id(accounts, config["customer_ids"])

        # all unique accounts
        return CustomerModel.from_accounts(accounts)

    def streams(self, config: Mapping[str, Any]) -> List[Stream]:
        config = self._validate_and_transform(config)
        google_api = GoogleAds(credentials=self.get_credentials(config))

        customers = self.get_customers(google_api, config)
        logger.info(f"Found {len(customers)} customers: {[customer.id for customer in customers]}")

        non_manager_accounts = [customer for customer in customers if not customer.is_manager_account]
        default_config = dict(api=google_api, customers=customers)
        incremental_config = self.get_incremental_stream_config(google_api, config, customers)
        non_manager_incremental_config = self.get_incremental_stream_config(google_api, config, non_manager_accounts)

        streams = super().streams(config=config)
<<<<<<< HEAD
        streams += [
            AdGroupCriterion(**default_config),
            AdListingGroupCriterion(**default_config),
            CampaignCriterion(**default_config),
        ]
=======

        for single_query_config in config.get("custom_queries_array", []):
            query_stream = self.create_custom_query_stream(
                google_api, single_query_config, customers, non_manager_accounts, incremental_config, non_manager_incremental_config
            )
            if query_stream:
                streams.append(query_stream)
>>>>>>> ce2d87f0
        return streams<|MERGE_RESOLUTION|>--- conflicted
+++ resolved
@@ -3,23 +3,21 @@
 #
 
 
-import logging
-from typing import Any, Iterable, List, Mapping, MutableMapping, Optional, Tuple
+from typing import Any, Iterable, List, Mapping, MutableMapping, Optional
 
 from pendulum import parse, today
 
-from airbyte_cdk.models import ConfiguredAirbyteCatalog, FailureType, SyncMode
+from airbyte_cdk.models import ConfiguredAirbyteCatalog, SyncMode
 from airbyte_cdk.sources.declarative.yaml_declarative_source import YamlDeclarativeSource
 from airbyte_cdk.sources.source import TState
 from airbyte_cdk.sources.streams import Stream
-from airbyte_cdk.utils import AirbyteTracedException
 
 from .google_ads import GoogleAds
 from .models import CustomerModel
 from .streams import (
     CustomerClient,
 )
-from .utils import GAQL, logger, traced_exception
+from .utils import logger
 
 
 class SourceGoogleAds(YamlDeclarativeSource):
@@ -104,19 +102,4 @@
         non_manager_incremental_config = self.get_incremental_stream_config(google_api, config, non_manager_accounts)
 
         streams = super().streams(config=config)
-<<<<<<< HEAD
-        streams += [
-            AdGroupCriterion(**default_config),
-            AdListingGroupCriterion(**default_config),
-            CampaignCriterion(**default_config),
-        ]
-=======
-
-        for single_query_config in config.get("custom_queries_array", []):
-            query_stream = self.create_custom_query_stream(
-                google_api, single_query_config, customers, non_manager_accounts, incremental_config, non_manager_incremental_config
-            )
-            if query_stream:
-                streams.append(query_stream)
->>>>>>> ce2d87f0
         return streams