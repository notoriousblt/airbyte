data:
  allowedHosts:
    hosts:
      - api.apify.com
  connectorBuildOptions:
    baseImage: docker.io/airbyte/source-declarative-manifest:6.60.12@sha256:b236b4ff8351a7d7f0ff7f938bbf0ab7b455c4c9e6e7cc93933f4aa9201d66cb
  connectorSubtype: api
  connectorType: source
  definitionId: 47f17145-fe20-4ef5-a548-e29b048adf84
<<<<<<< HEAD
  dockerImageTag: 2.2.26
=======
  dockerImageTag: 2.2.27
>>>>>>> 8987497e
  dockerRepository: airbyte/source-apify-dataset
  documentationUrl: https://docs.airbyte.com/integrations/sources/apify-dataset
  githubIssueLabel: source-apify-dataset
  icon: apify.svg
  license: ELv2
  name: Apify Dataset
  registryOverrides:
    cloud:
      enabled: true
    oss:
      enabled: true
  releaseDate: 2023-08-25
  releaseStage: alpha
  releases:
    breakingChanges:
      1.0.0:
        message: Update spec to use token and ingest all 3 streams correctly
        upgradeDeadline: 2023-08-30
      2.0.0:
        message:
          This version introduces a new Item Collection (WCC) stream as a substitute
          of the now-removed Item Collection stream in order to retain data for Web-Content-Crawler
          datasets.
        upgradeDeadline: 2023-09-18
  remoteRegistries:
    pypi:
      enabled: false
      packageName: airbyte-source-apify-dataset
  supportLevel: community
  tags:
    - cdk:low-code
    - language:manifest-only
  connectorTestSuitesOptions:
    - suite: liveTests
      testConnections:
        - name: apify-dataset_config_dev_null
          id: 7ec0b62e-9c2d-44d1-bc0f-e9bc1aa50d86
    - suite: acceptanceTests
      testSecrets:
        - name: SECRET_SOURCE-APIFY-DATASET__CREDS
          fileName: config.json
          secretStore:
            type: GSM
            alias: airbyte-connector-testing-secret-store
metadataSpecVersion: "1.0"<|MERGE_RESOLUTION|>--- conflicted
+++ resolved
@@ -7,11 +7,7 @@
   connectorSubtype: api
   connectorType: source
   definitionId: 47f17145-fe20-4ef5-a548-e29b048adf84
-<<<<<<< HEAD
-  dockerImageTag: 2.2.26
-=======
-  dockerImageTag: 2.2.27
->>>>>>> 8987497e
+  dockerImageTag: 2.2.28
   dockerRepository: airbyte/source-apify-dataset
   documentationUrl: https://docs.airbyte.com/integrations/sources/apify-dataset
   githubIssueLabel: source-apify-dataset
