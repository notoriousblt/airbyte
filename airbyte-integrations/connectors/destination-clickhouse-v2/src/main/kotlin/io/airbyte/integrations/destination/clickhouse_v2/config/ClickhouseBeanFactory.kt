/*
 * Copyright (c) 2025 Airbyte, Inc., all rights reserved.
 */

package io.airbyte.integrations.destination.clickhouse_v2.config

import com.clickhouse.client.api.Client
import io.airbyte.cdk.command.ConfigurationSpecificationSupplier
import io.airbyte.cdk.load.orchestration.db.DefaultTempTableNameGenerator
import io.airbyte.cdk.load.orchestration.db.TempTableNameGenerator
import io.airbyte.cdk.load.write.db.DbConstants.DEFAULT_INTERNAL_NAMESPACE
import io.airbyte.integrations.destination.clickhouse_v2.spec.ClickhouseConfiguration
import io.airbyte.integrations.destination.clickhouse_v2.spec.ClickhouseConfigurationFactory
import io.airbyte.integrations.destination.clickhouse_v2.spec.ClickhouseSpecification
import io.micronaut.context.annotation.Factory
import jakarta.inject.Named
import jakarta.inject.Singleton

@Factory
class ClickhouseBeanFactory {

    @Singleton @Named("internalNamespace") fun internalNamespace() = DEFAULT_INTERNAL_NAMESPACE

    @Singleton
    fun clickhouseClient(config: ClickhouseConfiguration): Client {
<<<<<<< HEAD
        // We are not setting the default database here because the client is expecting that the
        // database exists.
        // That means that the database should be created before using this client which will make
        // the creation of the default to fail because it doesn't exist yet.
        // In order to solve this chicken-and-egg problem, we avoid to set a default db in the
        // client.
        // The default resolved database in ClickhouseConfiguration will be used as a namespace for
        // the table creation if not namespace is specified.
=======
        // We don't set the default database here because the client expects that database
        // to already exist during instantiation. If we instantiate the client with a default
        // database that does not exist, it will hard fail.

        // In order to solve this chicken-and-egg problem, we avoid setting the default db on the
        // client.
        // Instead, we resolve the default database in the ClickhouseConfiguration, which is used
        // for table creation when the stream descriptor does not specificy a namespace directly.
>>>>>>> 54aacd1d
        return Client.Builder()
            .addEndpoint(config.endpoint)
            .setUsername(config.username)
            .setPassword(config.password)
            .compressClientRequest(true)
            .build()
    }

    @Singleton
    fun clickhouseConfiguration(
        configFactory: ClickhouseConfigurationFactory,
        specFactory: ConfigurationSpecificationSupplier<ClickhouseSpecification>,
    ): ClickhouseConfiguration {
        val spec = specFactory.get()

        return configFactory.makeWithoutExceptionHandling(spec)
    }

    @Singleton
    fun tempTableNameGenerator(
        @Named("internalNamespace") namespace: String,
    ): TempTableNameGenerator = DefaultTempTableNameGenerator(namespace)
}<|MERGE_RESOLUTION|>--- conflicted
+++ resolved
@@ -23,16 +23,6 @@
 
     @Singleton
     fun clickhouseClient(config: ClickhouseConfiguration): Client {
-<<<<<<< HEAD
-        // We are not setting the default database here because the client is expecting that the
-        // database exists.
-        // That means that the database should be created before using this client which will make
-        // the creation of the default to fail because it doesn't exist yet.
-        // In order to solve this chicken-and-egg problem, we avoid to set a default db in the
-        // client.
-        // The default resolved database in ClickhouseConfiguration will be used as a namespace for
-        // the table creation if not namespace is specified.
-=======
         // We don't set the default database here because the client expects that database
         // to already exist during instantiation. If we instantiate the client with a default
         // database that does not exist, it will hard fail.
@@ -41,7 +31,6 @@
         // client.
         // Instead, we resolve the default database in the ClickhouseConfiguration, which is used
         // for table creation when the stream descriptor does not specificy a namespace directly.
->>>>>>> 54aacd1d
         return Client.Builder()
             .addEndpoint(config.endpoint)
             .setUsername(config.username)
