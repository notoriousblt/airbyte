/*
 * Copyright (c) 2025 Airbyte, Inc., all rights reserved.
 */

package io.airbyte.integrations.destination.clickhouse_v2.client

import com.clickhouse.client.api.Client as ClickHouseClientRaw
<<<<<<< HEAD
import com.clickhouse.data.ClickHouseColumn
import com.clickhouse.data.ClickHouseDataType
import io.airbyte.integrations.destination.clickhouse_v2.model.AlterationSummary
import io.mockk.every
=======
import io.airbyte.integrations.destination.clickhouse_v2.config.ClickhouseFinalTableNameGenerator
>>>>>>> 23840ade
import io.mockk.mockk
import kotlinx.coroutines.test.runTest
import org.junit.jupiter.api.Assertions
import org.junit.jupiter.api.Test

class ClickhouseAirbyteClientTest {
    // Mocks
    private val client: ClickHouseClientRaw = mockk(relaxed = true)
    private val clickhouseSqlGenerator: ClickhouseSqlGenerator = mockk(relaxed = true)
    private val clickhouseFinalTableNameGenerator: ClickhouseFinalTableNameGenerator =
        mockk(relaxed = true)

    // Client
    private val clickhouseAirbyteClient =
        ClickhouseAirbyteClient(client, clickhouseSqlGenerator, clickhouseFinalTableNameGenerator)

    // Constants
    private val COL1 = "col1"
    private val COL2 = "col2"
    private val COL3 = "col3"
    private val COL4 = "col4"
    private val COL5 = "col5"
    private val STRING_TYPE = "String"
    private val dummySentence = "SELECT 1"

    @Test
    fun testExecute() =
        runTest {
            // TODO: make this test to work with the coroutines

            // val completableFutureMock = mockk<CompletableFuture<CommandResponse>>()
            // coEvery { completableFutureMock.await() } returns mockk()
            // every { client.execute(dummySentence) } returns completableFutureMock
            //
            // clickhouseAirbyteClient.execute(dummySentence)
            //
            // coVerify { client.execute(dummySentence) }
        }

    @Test
    fun testQuery() =
        runTest {
            // TODO: Same than testExecute, make this test to work with the coroutines

            // clickhouseAirbyteClient.query(dummySentence)
            //
            // coVerify { client.query(dummySentence) }
        }

    private fun getMockColumn(
        columnName: String,
        columnType: ClickHouseDataType
    ): ClickHouseColumn {
        val mColumn = mockk<ClickHouseColumn>()

        every { mColumn.columnName } returns columnName
        every { mColumn.dataType } returns columnType

        return mColumn
    }

    @Test
    fun `test no changes`() {
        val tableColumns =
            listOf(
                getMockColumn(columnName = COL1, columnType = ClickHouseDataType.String),
                getMockColumn(columnName = COL2, columnType = ClickHouseDataType.Int32)
            )
        val catalogColumns = mapOf(COL1 to STRING_TYPE, COL2 to "Int32")
        val expected =
            AlterationSummary(added = emptyMap(), modified = emptyMap(), deleted = emptySet())
        val actual = clickhouseAirbyteClient.getChangedColumns(tableColumns, catalogColumns)
        Assertions.assertEquals(expected, actual)
    }

    @Test
    fun `test added columns`() {
        val tableColumns = listOf(getMockColumn(COL1, ClickHouseDataType.String))
        val catalogColumns =
            mapOf(COL1 to STRING_TYPE, COL2 to "Int32", COL3 to "Float64") // Added col2 and col3
        val expected =
            AlterationSummary(
                added = mapOf(COL2 to "Int32", COL3 to "Float64"),
                modified = emptyMap(), // No modified columns
                deleted = emptySet()
            )
        val actual = clickhouseAirbyteClient.getChangedColumns(tableColumns, catalogColumns)
        Assertions.assertEquals(expected, actual)
    }

    @Test
    fun `test modified columns`() {
        val tableColumns =
            listOf(
                getMockColumn(columnName = COL1, columnType = ClickHouseDataType.String),
                getMockColumn(columnName = COL2, columnType = ClickHouseDataType.Int32)
            )
        val catalogColumns = mapOf(COL1 to STRING_TYPE, COL2 to STRING_TYPE)
        val expected =
            AlterationSummary(
                added = emptyMap(), // No added columns
                modified = mapOf(COL2 to STRING_TYPE),
                deleted = emptySet()
            )
        val actual = clickhouseAirbyteClient.getChangedColumns(tableColumns, catalogColumns)
        Assertions.assertEquals(expected, actual)
    }

    @Test
    fun `test deleted columns`() {
        val tableColumns =
            listOf(getMockColumn(columnName = COL1, columnType = ClickHouseDataType.String))
        val catalogColumns = mapOf(COL1 to STRING_TYPE)
        val expected =
            AlterationSummary(added = emptyMap(), modified = emptyMap(), deleted = emptySet())
        val actual = clickhouseAirbyteClient.getChangedColumns(tableColumns, catalogColumns)
        Assertions.assertEquals(expected, actual)

        val tableColumns2 =
            listOf(getMockColumn(columnName = COL1, columnType = ClickHouseDataType.String))
        val catalogColumns2 = mapOf(COL2 to STRING_TYPE, COL3 to "Int32")
        val expected2 =
            AlterationSummary(
                added = mapOf(COL2 to STRING_TYPE, COL3 to "Int32"),
                modified = emptyMap(), // No modified columns
                deleted = setOf(COL1)
            )
        val actual2 = clickhouseAirbyteClient.getChangedColumns(tableColumns2, catalogColumns2)
        Assertions.assertEquals(expected2, actual2)
    }

    @Test
    fun `test all changes`() {
        val tableColumns =
            listOf(
                getMockColumn(columnName = COL1, columnType = ClickHouseDataType.String),
                getMockColumn(columnName = COL3, columnType = ClickHouseDataType.Int32)
            )
        val catalogColumns =
            mapOf(COL1 to STRING_TYPE, COL2 to STRING_TYPE, COL3 to STRING_TYPE, COL4 to "Float64")
        val expected =
            AlterationSummary( // Added col2 and col4, modified col3
                added = mapOf(COL2 to STRING_TYPE, COL4 to "Float64"),
                modified = mapOf(COL3 to STRING_TYPE),
                deleted = emptySet()
            )
        val actual = clickhouseAirbyteClient.getChangedColumns(tableColumns, catalogColumns)
        Assertions.assertEquals(expected, actual)

        val tableColumns2 =
            listOf(
                getMockColumn(columnName = COL1, columnType = ClickHouseDataType.String),
                getMockColumn(columnName = COL3, columnType = ClickHouseDataType.Int32)
            )
        val catalogColumns2 = mapOf(COL1 to STRING_TYPE, COL3 to STRING_TYPE)
        val expected2 =
            AlterationSummary( // Modified col3
                added = emptyMap(),
                modified = mapOf(COL3 to STRING_TYPE),
                deleted = emptySet()
            )
        val actual2 = clickhouseAirbyteClient.getChangedColumns(tableColumns2, catalogColumns2)
        Assertions.assertEquals(expected2, actual2)

        val tableColumns3 =
            listOf(
                getMockColumn(columnName = COL1, columnType = ClickHouseDataType.String),
                getMockColumn(columnName = COL3, columnType = ClickHouseDataType.Int32)
            )
        val catalogColumns3 = mapOf(COL1 to STRING_TYPE, COL2 to STRING_TYPE, COL3 to "Int32")
        val expected3 =
            AlterationSummary( // Added col2
                added = mapOf(COL2 to STRING_TYPE),
                modified = emptyMap(),
                deleted = emptySet()
            )
        val actual3 = clickhouseAirbyteClient.getChangedColumns(tableColumns3, catalogColumns3)
        Assertions.assertEquals(expected3, actual3)

        val tableColumns4 =
            listOf(
                getMockColumn(columnName = "col1", columnType = ClickHouseDataType.String),
                getMockColumn(columnName = COL3, columnType = ClickHouseDataType.Int32),
                getMockColumn(columnName = COL5, columnType = ClickHouseDataType.DateTime64)
            )
        val catalogColumns4 =
            mapOf(
                COL1 to STRING_TYPE,
                COL2 to STRING_TYPE,
                COL3 to "Int32",
                COL5 to "DateTime64(3)"
            )
        val expected4 =
            AlterationSummary( // Added col2
                added = mapOf(COL2 to STRING_TYPE),
                modified = emptyMap(),
                deleted = emptySet()
            )
        val actual4 = clickhouseAirbyteClient.getChangedColumns(tableColumns4, catalogColumns4)
        Assertions.assertEquals(expected4, actual4)
    }
}<|MERGE_RESOLUTION|>--- conflicted
+++ resolved
@@ -5,15 +5,18 @@
 package io.airbyte.integrations.destination.clickhouse_v2.client
 
 import com.clickhouse.client.api.Client as ClickHouseClientRaw
-<<<<<<< HEAD
+import com.clickhouse.client.api.command.CommandResponse
+import com.clickhouse.client.api.query.QueryResponse
 import com.clickhouse.data.ClickHouseColumn
 import com.clickhouse.data.ClickHouseDataType
 import io.airbyte.integrations.destination.clickhouse_v2.model.AlterationSummary
 import io.mockk.every
-=======
 import io.airbyte.integrations.destination.clickhouse_v2.config.ClickhouseFinalTableNameGenerator
->>>>>>> 23840ade
+import io.mockk.coEvery
+import io.mockk.coVerify
 import io.mockk.mockk
+import java.util.concurrent.CompletableFuture
+import kotlinx.coroutines.future.await
 import kotlinx.coroutines.test.runTest
 import org.junit.jupiter.api.Assertions
 import org.junit.jupiter.api.Test
@@ -41,25 +44,25 @@
     @Test
     fun testExecute() =
         runTest {
-            // TODO: make this test to work with the coroutines
-
-            // val completableFutureMock = mockk<CompletableFuture<CommandResponse>>()
-            // coEvery { completableFutureMock.await() } returns mockk()
-            // every { client.execute(dummySentence) } returns completableFutureMock
-            //
-            // clickhouseAirbyteClient.execute(dummySentence)
-            //
-            // coVerify { client.execute(dummySentence) }
+            val expectedResponse = mockk<CommandResponse>(relaxed = true)
+            val completableFuture = CompletableFuture.completedFuture(expectedResponse)
+            coEvery { client.execute(dummySentence) } returns completableFuture
+
+            clickhouseAirbyteClient.execute(dummySentence)
+
+            coVerify { client.execute(dummySentence) }
         }
 
     @Test
     fun testQuery() =
         runTest {
-            // TODO: Same than testExecute, make this test to work with the coroutines
-
-            // clickhouseAirbyteClient.query(dummySentence)
-            //
-            // coVerify { client.query(dummySentence) }
+            val expectedResponse = mockk<QueryResponse>(relaxed = true)
+            val completableFuture = CompletableFuture.completedFuture(expectedResponse)
+            coEvery { client.query(dummySentence) } returns completableFuture
+
+            clickhouseAirbyteClient.query(dummySentence)
+
+            coVerify { client.query(dummySentence) }
         }
 
     private fun getMockColumn(
