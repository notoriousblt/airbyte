/*
 * Copyright (c) 2025 Airbyte, Inc., all rights reserved.
 */

package io.airbyte.integrations.destination.clickhouse_v2.write.direct

import com.clickhouse.client.api.Client
import com.clickhouse.client.api.ClientFaultCause
import com.clickhouse.client.api.data_formats.ClickHouseBinaryFormatReader
import com.fasterxml.jackson.databind.node.ArrayNode
import io.airbyte.cdk.command.ConfigurationSpecification
import io.airbyte.cdk.command.ValidatedJsonUtils
import io.airbyte.cdk.load.command.DestinationStream
import io.airbyte.cdk.load.data.AirbyteValue
import io.airbyte.cdk.load.data.IntegerValue
import io.airbyte.cdk.load.data.NullValue
import io.airbyte.cdk.load.data.ObjectValue
import io.airbyte.cdk.load.data.StringValue
import io.airbyte.cdk.load.message.Meta
import io.airbyte.cdk.load.test.util.DestinationCleaner
import io.airbyte.cdk.load.test.util.DestinationDataDumper
import io.airbyte.cdk.load.test.util.OutputRecord
import io.airbyte.cdk.load.util.Jsons
import io.airbyte.cdk.load.write.BasicFunctionalityIntegrationTest
import io.airbyte.cdk.load.write.DedupBehavior
import io.airbyte.cdk.load.write.SchematizedNestedValueBehavior
import io.airbyte.cdk.load.write.StronglyTyped
import io.airbyte.cdk.load.write.UnionBehavior
import io.airbyte.cdk.load.write.UnknownTypesBehavior
import io.airbyte.integrations.destination.clickhouse_v2.ClickhouseConfigUpdater
import io.airbyte.integrations.destination.clickhouse_v2.ClickhouseContainerHelper
import io.airbyte.integrations.destination.clickhouse_v2.Utils
import io.airbyte.integrations.destination.clickhouse_v2.spec.ClickhouseConfiguration
import io.airbyte.integrations.destination.clickhouse_v2.spec.ClickhouseConfigurationFactory
import io.airbyte.integrations.destination.clickhouse_v2.spec.ClickhouseSpecification
import io.airbyte.integrations.destination.clickhouse_v2.write.direct.ClientProvider.getClient
import io.airbyte.protocol.models.v0.AirbyteRecordMessageMetaChange
import java.nio.file.Files
import java.time.ZonedDateTime
import org.junit.jupiter.api.BeforeAll
import org.junit.jupiter.api.Disabled

class ClickhouseDirectLoadWriter :
    BasicFunctionalityIntegrationTest(
        configContents = Files.readString(Utils.getConfigPath("valid_connection.json")),
        configSpecClass = ClickhouseSpecification::class.java,
        dataDumper =
            ClickhouseDataDumper { spec ->
                val configOverrides = mutableMapOf<String, String>()
                ClickhouseConfigurationFactory()
                    .makeWithOverrides(spec as ClickhouseSpecification, configOverrides)
            },
        destinationCleaner = ClickhouseDataCleaner,
        isStreamSchemaRetroactive = true,
        dedupBehavior = DedupBehavior(),
        stringifySchemalessObjects = true,
        schematizedObjectBehavior = SchematizedNestedValueBehavior.STRINGIFY,
        schematizedArrayBehavior = SchematizedNestedValueBehavior.STRINGIFY,
        unionBehavior = UnionBehavior.STRICT_STRINGIFY,
        preserveUndeclaredFields = false,
        supportFileTransfer = false,
        commitDataIncrementally = true,
        allTypesBehavior =
            StronglyTyped(
                integerCanBeLarge = false,
                numberCanBeLarge = false,
                nestedFloatLosesPrecision = false,
            ),
        unknownTypesBehavior = UnknownTypesBehavior.PASS_THROUGH,
        nullEqualsUnset = true,
        configUpdater = ClickhouseConfigUpdater(),
    ) {
    companion object {
        @JvmStatic
        @BeforeAll
        fun beforeAll() {
            ClickhouseContainerHelper.start()
        }

        @JvmStatic
        @BeforeAll
        fun afterAll() {
            ClickhouseContainerHelper.stop()
        }
    }

    @Disabled("Clickhouse does not support file transfer, so this test is skipped.")
    override fun testBasicWriteFile() {
        // Clickhouse does not support file transfer, so this test is skipped.
    }

    /**
     * Failing (is stuck) because of com.clickhouse.client.api.ServerException: Code: 27.
     * DB::Exception: Cannot parse input: expected '\"' before:
     * 'Z\",\"name\":\"foo_1_200\",\"_airbyte_extracted_at\":200,\"_airbyte_generation_id\":0,\"_airbyte_raw_id\":\"bf7d3df8-8a91-4fd4-bd4c-89c293ba1d6b\",\"_airbyte_meta\":{\"changes\"':
     * (while reading the value of key updated_at): (at row 1) : While executing
     * ParallelParsingBlockInputFormat. (CANNOT_PARSE_INPUT_ASSERTION_FAILED) (version 25.5.2.47
     * (official build))"} at
     * com.clickhouse.client.api.internal.HttpAPIClientHelper.readError(HttpAPIClientHelper.java:371)
     * ~[client-v2-0.8.6.jar:client-v2 0.8.6 (revision: 2d305b7)] at
     * com.clickhouse.client.api.internal.HttpAPIClientHelper.executeRequest(HttpAPIClientHelper.java:426)
     * ~[client-v2-0.8.6.jar:client-v2 0.8.6 (revision: 2d305b7)] at
     * com.clickhouse.client.api.Client.lambda$insert$8(Client.java:1600)
     * ~[client-v2-0.8.6.jar:client-v2 0.8.6 (revision: 2d305b7)] at
     * com.clickhouse.client.api.Client.runAsyncOperation(Client.java:2156)
     * ~[client-v2-0.8.6.jar:client-v2 0.8.6 (revision: 2d305b7)] at
     * com.clickhouse.client.api.Client.insert(Client.java:1643) ~[client-v2-0.8.6.jar:client-v2
     * 0.8.6 (revision: 2d305b7)] at com.clickhouse.client.api.Client.insert(Client.java:1503)
     * ~[client-v2-0.8.6.jar:client-v2 0.8.6 (revision: 2d305b7)] at
     * com.clickhouse.client.api.Client.insert(Client.java:1446) ~[client-v2-0.8.6.jar:client-v2
     * 0.8.6 (revision: 2d305b7)] at
     * io.airbyte.integrations.destination.clickhouse_v2.write.direct.ClickhouseDirectLoader.flush(ClickhouseDirectLoader.kt:74)
     * ~[io.airbyte.airbyte-integrations.connectors-destination-clickhouse-v2.jar:?] at
     * io.airbyte.integrations.destination.clickhouse_v2.write.direct.ClickhouseDirectLoader.finish(ClickhouseDirectLoader.kt:87)
     * ~[io.airbyte.airbyte-integrations.connectors-destination-clickhouse-v2.jar:?] at
     * io.airbyte.cdk.load.pipeline.DirectLoadRecordAccumulator.finish(DirectLoadRecordAccumulator.kt:46)
     * ~[io.airbyte.airbyte-cdk.bulk.core-bulk-cdk-core-load.jar:?] at
     * io.airbyte.cdk.load.pipeline.DirectLoadRecordAccumulator.finish(DirectLoadRecordAccumulator.kt:24)
     * ~[io.airbyte.airbyte-cdk.bulk.core-bulk-cdk-core-load.jar:?] at
     * io.airbyte.cdk.load.task.internal.LoadPipelineStepTask$execute$$inlined$fold$1.emit(Reduce.kt:253)
     * ~[io.airbyte.airbyte-cdk.bulk.core-bulk-cdk-core-load.jar:?] at
     * kotlinx.coroutines.flow.FlowKt__ChannelsKt.emitAllImpl$FlowKt__ChannelsKt(Channels.kt:33)
     * ~[kotlinx-coroutines-core-jvm-1.9.0.jar:?] at
     * kotlinx.coroutines.flow.FlowKt__ChannelsKt.access$emitAllImpl$FlowKt__ChannelsKt(Channels.kt:1)
     * ~[kotlinx-coroutines-core-jvm-1.9.0.jar:?] at
     * kotlinx.coroutines.flow.FlowKt__ChannelsKt$emitAllImpl$1.invokeSuspend(Channels.kt)
     * ~[kotlinx-coroutines-core-jvm-1.9.0.jar:?] at
     * kotlin.coroutines.jvm.internal.BaseContinuationImpl.resumeWith(ContinuationImpl.kt:33)
     * [kotlin-stdlib-2.1.10.jar:2.1.10-release-473] at
     * kotlinx.coroutines.DispatchedTask.run(DispatchedTask.kt:101)
     * [kotlinx-coroutines-core-jvm-1.9.0.jar:?] at
     * kotlinx.coroutines.internal.LimitedDispatcher$Worker.run(LimitedDispatcher.kt:113)
     * [kotlinx-coroutines-core-jvm-1.9.0.jar:?] at
     * kotlinx.coroutines.scheduling.TaskImpl.run(Tasks.kt:89)
     * [kotlinx-coroutines-core-jvm-1.9.0.jar:?] at
     * kotlinx.coroutines.scheduling.CoroutineScheduler.runSafely(CoroutineScheduler.kt:589)
     * [kotlinx-coroutines-core-jvm-1.9.0.jar:?] at
     * kotlinx.coroutines.scheduling.CoroutineScheduler$Worker.executeTask(CoroutineScheduler.kt:823)
     * [kotlinx-coroutines-core-jvm-1.9.0.jar:?] at
     * kotlinx.coroutines.scheduling.CoroutineScheduler$Worker.runWorker(CoroutineScheduler.kt:720)
     * [kotlinx-coroutines-core-jvm-1.9.0.jar:?] at
     * kotlinx.coroutines.scheduling.CoroutineScheduler$Worker.run(CoroutineScheduler.kt:707)
     * [kotlinx-coroutines-core-jvm-1.9.0.jar:?]
     */
    @Disabled() override fun testInterruptedTruncateWithoutPriorData() {}

    /**
     * Failing because of om.clickhouse.client.api.ServerException: Code: 62. DB::Exception: Syntax
     * error (Multi-statements are not allowed): failed at position 18 (end of query) (line 1, col
     * 18): ; DROP TABLE IF EXISTS `test20250609WxfG`.`test_stream`; ALTER TABLE
     * `airbyte_internal`.`b608df00f1f652fbb38deb99bc5f8e7de` RENAME TO `test202... . (SYNTAX_ERROR)
     * (version 25.5.2.47 (official build)) at
     * com.clickhouse.client.api.internal.HttpAPIClientHelper.readError(HttpAPIClientHelper.java:371)
     * ~[client-v2-0.8.6.jar:client-v2 0.8.6 (revision: 2d305b7)] at
     * com.clickhouse.client.api.internal.HttpAPIClientHelper.executeRequest(HttpAPIClientHelper.java:426)
     * ~[client-v2-0.8.6.jar:client-v2 0.8.6 (revision: 2d305b7)] at
     * com.clickhouse.client.api.Client.lambda$query$10(Client.java:1723)
     * ~[client-v2-0.8.6.jar:client-v2 0.8.6 (revision: 2d305b7)] at
     * com.clickhouse.client.api.Client.runAsyncOperation(Client.java:2156)
     * ~[client-v2-0.8.6.jar:client-v2 0.8.6 (revision: 2d305b7)] at
     * com.clickhouse.client.api.Client.query(Client.java:1766) ~[client-v2-0.8.6.jar:client-v2
     * 0.8.6 (revision: 2d305b7)] at com.clickhouse.client.api.Client.query(Client.java:1652)
     * ~[client-v2-0.8.6.jar:client-v2 0.8.6 (revision: 2d305b7)] at
     * com.clickhouse.client.api.Client.execute(Client.java:2072) ~[client-v2-0.8.6.jar:client-v2
     * 0.8.6 (revision: 2d305b7)] at
     * io.airbyte.integrations.destination.clickhouse_v2.client.ClickhouseAirbyteClient.execute(ClickhouseAirbyteClient.kt:132)
     * ~[io.airbyte.airbyte-integrations.connectors-destination-clickhouse-v2.jar:?] at
     * io.airbyte.integrations.destination.clickhouse_v2.client.ClickhouseAirbyteClient.overwriteTable(ClickhouseAirbyteClient.kt:56)
     * ~[io.airbyte.airbyte-integrations.connectors-destination-clickhouse-v2.jar:?] at
     * io.airbyte.cdk.load.orchestration.db.direct_load_table.DirectLoadTableAppendTruncateStreamLoader.close(DirectLoadTableStreamLoader.kt:210)
     * ~[io.airbyte.airbyte-cdk.bulk.toolkits-bulk-cdk-toolkit-load-db.jar:?] at
     * io.airbyte.cdk.load.write.StreamLoader.close$default(StreamLoader.kt:24)
     * ~[io.airbyte.airbyte-cdk.bulk.core-bulk-cdk-core-load.jar:?] at
     * io.airbyte.cdk.load.task.implementor.CloseStreamTask.execute(CloseStreamTask.kt:24)
     * ~[io.airbyte.airbyte-cdk.bulk.core-bulk-cdk-core-load.jar:?] at
     * io.airbyte.cdk.load.task.DestinationTaskLauncher$WrappedTask.execute(DestinationTaskLauncher.kt:125)
     * [io.airbyte.airbyte-cdk.bulk.core-bulk-cdk-core-load.jar:?] at
     * io.airbyte.cdk.load.task.TaskScopeProvider$launch$job$1.invokeSuspend(TaskScopeProvider.kt:35)
     * [io.airbyte.airbyte-cdk.bulk.core-bulk-cdk-core-load.jar:?] at
     * kotlin.coroutines.jvm.internal.BaseContinuationImpl.resumeWith(ContinuationImpl.kt:33)
     * [kotlin-stdlib-2.1.10.jar:2.1.10-release-473] at
     * kotlinx.coroutines.DispatchedTask.run(DispatchedTask.kt:101)
     * [kotlinx-coroutines-core-jvm-1.9.0.jar:?] at
     * kotlinx.coroutines.internal.LimitedDispatcher$Worker.run(LimitedDispatcher.kt:113)
     * [kotlinx-coroutines-core-jvm-1.9.0.jar:?] at
     * kotlinx.coroutines.scheduling.TaskImpl.run(Tasks.kt:89)
     * [kotlinx-coroutines-core-jvm-1.9.0.jar:?] at
     * kotlinx.coroutines.scheduling.CoroutineScheduler.runSafely(CoroutineScheduler.kt:589)
     * [kotlinx-coroutines-core-jvm-1.9.0.jar:?] at
     * kotlinx.coroutines.scheduling.CoroutineScheduler$Worker.executeTask(CoroutineScheduler.kt:823)
     * [kotlinx-coroutines-core-jvm-1.9.0.jar:?] at
     * kotlinx.coroutines.scheduling.CoroutineScheduler$Worker.runWorker(CoroutineScheduler.kt:720)
     * [kotlinx-coroutines-core-jvm-1.9.0.jar:?] at
     * kotlinx.coroutines.scheduling.CoroutineScheduler$Worker.run(CoroutineScheduler.kt:707)
     * [kotlinx-coroutines-core-jvm-1.9.0.jar:?]
     */
    @Disabled override fun testTruncateRefresh() {}

    /** Dedup is handle by the Clickhouse server, so this test is not applicable. */
    @Disabled override fun testDedupWithStringKey() {}

    /** Dedup is handle by the Clickhouse server, so this test is not applicable. */
    @Disabled override fun testDedupChangeCursor() {}

    /**
     * Failing because of com.clickhouse.client.api.ServerException: Code: 27. DB::Exception: Cannot
     * parse input: expected ',' before:
     * '.1,\"integer\":42,\"boolean\":true,\"timestamp_with_timezone\":\"2023-01-23T11:34:56-01:00\",\"timestamp_without_timezone\":\"2023-01-23T12:34:56\",\"time_with_timezone\":\"11':
     * (at row 1) : While executing ParallelParsingBlockInputFormat.
     * (CANNOT_PARSE_INPUT_ASSERTION_FAILED) (version 25.5.2.47 (official build))"} at
     * com.clickhouse.client.api.internal.HttpAPIClientHelper.readError(HttpAPIClientHelper.java:371)
     * ~[client-v2-0.8.6.jar:client-v2 0.8.6 (revision: 2d305b7)] at
     * com.clickhouse.client.api.internal.HttpAPIClientHelper.executeRequest(HttpAPIClientHelper.java:426)
     * ~[client-v2-0.8.6.jar:client-v2 0.8.6 (revision: 2d305b7)] at
     * com.clickhouse.client.api.Client.lambda$insert$8(Client.java:1600)
     * ~[client-v2-0.8.6.jar:client-v2 0.8.6 (revision: 2d305b7)] at
     * com.clickhouse.client.api.Client.runAsyncOperation(Client.java:2156)
     * ~[client-v2-0.8.6.jar:client-v2 0.8.6 (revision: 2d305b7)] at
     * com.clickhouse.client.api.Client.insert(Client.java:1643) ~[client-v2-0.8.6.jar:client-v2
     * 0.8.6 (revision: 2d305b7)] at com.clickhouse.client.api.Client.insert(Client.java:1503)
     * ~[client-v2-0.8.6.jar:client-v2 0.8.6 (revision: 2d305b7)] at
     * com.clickhouse.client.api.Client.insert(Client.java:1446) ~[client-v2-0.8.6.jar:client-v2
     * 0.8.6 (revision: 2d305b7)] at
     * io.airbyte.integrations.destination.clickhouse_v2.write.direct.ClickhouseDirectLoader.flush(ClickhouseDirectLoader.kt:75)
     * ~[io.airbyte.airbyte-integrations.connectors-destination-clickhouse-v2.jar:?] at
     * io.airbyte.integrations.destination.clickhouse_v2.write.direct.ClickhouseDirectLoader.finish(ClickhouseDirectLoader.kt:88)
     * ~[io.airbyte.airbyte-integrations.connectors-destination-clickhouse-v2.jar:?] at
     * io.airbyte.cdk.load.pipeline.DirectLoadRecordAccumulator.finish(DirectLoadRecordAccumulator.kt:46)
     * ~[io.airbyte.airbyte-cdk.bulk.core-bulk-cdk-core-load.jar:?] at
     * io.airbyte.cdk.load.pipeline.DirectLoadRecordAccumulator.finish(DirectLoadRecordAccumulator.kt:24)
     * ~[io.airbyte.airbyte-cdk.bulk.core-bulk-cdk-core-load.jar:?] at
     * io.airbyte.cdk.load.task.internal.LoadPipelineStepTask.finishKeys(LoadPipelineStepTask.kt:278)
     * ~[io.airbyte.airbyte-cdk.bulk.core-bulk-cdk-core-load.jar:?] at
     * io.airbyte.cdk.load.task.internal.LoadPipelineStepTask.access$finishKeys(LoadPipelineStepTask.kt:59)
     * ~[io.airbyte.airbyte-cdk.bulk.core-bulk-cdk-core-load.jar:?] at
     * io.airbyte.cdk.load.task.internal.LoadPipelineStepTask$execute$$inlined$fold$1.emit(Reduce.kt:302)
     * ~[io.airbyte.airbyte-cdk.bulk.core-bulk-cdk-core-load.jar:?] at
     * kotlinx.coroutines.flow.FlowKt__ChannelsKt.emitAllImpl$FlowKt__ChannelsKt(Channels.kt:33)
     * ~[kotlinx-coroutines-core-jvm-1.9.0.jar:?] at
     * kotlinx.coroutines.flow.FlowKt__ChannelsKt.access$emitAllImpl$FlowKt__ChannelsKt(Channels.kt:1)
     * ~[kotlinx-coroutines-core-jvm-1.9.0.jar:?] at
     * kotlinx.coroutines.flow.FlowKt__ChannelsKt$emitAllImpl$1.invokeSuspend(Channels.kt)
     * ~[kotlinx-coroutines-core-jvm-1.9.0.jar:?] at
     * kotlin.coroutines.jvm.internal.BaseContinuationImpl.resumeWith(ContinuationImpl.kt:33)
     * [kotlin-stdlib-2.1.10.jar:2.1.10-release-473] at
     * kotlinx.coroutines.DispatchedTask.run(DispatchedTask.kt:101)
     * [kotlinx-coroutines-core-jvm-1.9.0.jar:?] at
     * kotlinx.coroutines.internal.LimitedDispatcher$Worker.run(LimitedDispatcher.kt:113)
     * [kotlinx-coroutines-core-jvm-1.9.0.jar:?] at
     * kotlinx.coroutines.scheduling.TaskImpl.run(Tasks.kt:89)
     * [kotlinx-coroutines-core-jvm-1.9.0.jar:?] at
     * kotlinx.coroutines.scheduling.CoroutineScheduler.runSafely(CoroutineScheduler.kt:589)
     * [kotlinx-coroutines-core-jvm-1.9.0.jar:?] at
     * kotlinx.coroutines.scheduling.CoroutineScheduler$Worker.executeTask(CoroutineScheduler.kt:823)
     * [kotlinx-coroutines-core-jvm-1.9.0.jar:?] at
     * kotlinx.coroutines.scheduling.CoroutineScheduler$Worker.runWorker(CoroutineScheduler.kt:720)
     * [kotlinx-coroutines-core-jvm-1.9.0.jar:?] at
     * kotlinx.coroutines.scheduling.CoroutineScheduler$Worker.run(CoroutineScheduler.kt:707)
     * [kotlinx-coroutines-core-jvm-1.9.0.jar:?]
     */
    @Disabled override fun testBasicTypes() {}

    /** Dedup is handle by the Clickhouse server, so this test is not applicable. */
    @Disabled override fun testDedupChangePk() {}

    /** Dedup is handle by the Clickhouse server, so this test is not applicable. */
    @Disabled override fun testDedup() {}

    /**
     * failing because of com.clickhouse.client.api.ServerException: Code: 62. DB::Exception: Syntax
     * error (Multi-statements are not allowed): failed at position 18 (end of query) (line 1, col
     * 18): ; DROP TABLE IF EXISTS `test20250609adPc`.`test_stream`; ALTER TABLE
     * `airbyte_internal`.`a0772c49e432c38133ea5d39f90dab4df` RENAME TO `test202... . (SYNTAX_ERROR)
     * (version 25.5.2.47 (official build)) at
     * com.clickhouse.client.api.internal.HttpAPIClientHelper.readError(HttpAPIClientHelper.java:371)
     * ~[client-v2-0.8.6.jar:client-v2 0.8.6 (revision: 2d305b7)] at
     * com.clickhouse.client.api.internal.HttpAPIClientHelper.executeRequest(HttpAPIClientHelper.java:426)
     * ~[client-v2-0.8.6.jar:client-v2 0.8.6 (revision: 2d305b7)] at
     * com.clickhouse.client.api.Client.lambda$query$10(Client.java:1723)
     * ~[client-v2-0.8.6.jar:client-v2 0.8.6 (revision: 2d305b7)] at
     * com.clickhouse.client.api.Client.runAsyncOperation(Client.java:2156)
     * ~[client-v2-0.8.6.jar:client-v2 0.8.6 (revision: 2d305b7)] at
     * com.clickhouse.client.api.Client.query(Client.java:1766) ~[client-v2-0.8.6.jar:client-v2
     * 0.8.6 (revision: 2d305b7)] at com.clickhouse.client.api.Client.query(Client.java:1652)
     * ~[client-v2-0.8.6.jar:client-v2 0.8.6 (revision: 2d305b7)] at
     * com.clickhouse.client.api.Client.execute(Client.java:2072) ~[client-v2-0.8.6.jar:client-v2
     * 0.8.6 (revision: 2d305b7)] at
     * io.airbyte.integrations.destination.clickhouse_v2.client.ClickhouseAirbyteClient.execute(ClickhouseAirbyteClient.kt:132)
     * ~[io.airbyte.airbyte-integrations.connectors-destination-clickhouse-v2.jar:?] at
     * io.airbyte.integrations.destination.clickhouse_v2.client.ClickhouseAirbyteClient.overwriteTable(ClickhouseAirbyteClient.kt:56)
     * ~[io.airbyte.airbyte-integrations.connectors-destination-clickhouse-v2.jar:?] at
     * io.airbyte.cdk.load.orchestration.db.direct_load_table.DirectLoadTableAppendTruncateStreamLoader.close(DirectLoadTableStreamLoader.kt:210)
     * ~[io.airbyte.airbyte-cdk.bulk.toolkits-bulk-cdk-toolkit-load-db.jar:?] at
     * io.airbyte.cdk.load.write.StreamLoader.close$default(StreamLoader.kt:24)
     * ~[io.airbyte.airbyte-cdk.bulk.core-bulk-cdk-core-load.jar:?] at
     * io.airbyte.cdk.load.task.implementor.CloseStreamTask.execute(CloseStreamTask.kt:24)
     * ~[io.airbyte.airbyte-cdk.bulk.core-bulk-cdk-core-load.jar:?] at
     * io.airbyte.cdk.load.task.DestinationTaskLauncher$WrappedTask.execute(DestinationTaskLauncher.kt:125)
     * [io.airbyte.airbyte-cdk.bulk.core-bulk-cdk-core-load.jar:?] at
     * io.airbyte.cdk.load.task.TaskScopeProvider$launch$job$1.invokeSuspend(TaskScopeProvider.kt:35)
     * [io.airbyte.airbyte-cdk.bulk.core-bulk-cdk-core-load.jar:?] at
     * kotlin.coroutines.jvm.internal.BaseContinuationImpl.resumeWith(ContinuationImpl.kt:33)
     * [kotlin-stdlib-2.1.10.jar:2.1.10-release-473] at
     * kotlinx.coroutines.DispatchedTask.run(DispatchedTask.kt:101)
     * [kotlinx-coroutines-core-jvm-1.9.0.jar:?] at
     * kotlinx.coroutines.internal.LimitedDispatcher$Worker.run(LimitedDispatcher.kt:113)
     * [kotlinx-coroutines-core-jvm-1.9.0.jar:?] at
     * kotlinx.coroutines.scheduling.TaskImpl.run(Tasks.kt:89)
     * [kotlinx-coroutines-core-jvm-1.9.0.jar:?] at
     * kotlinx.coroutines.scheduling.CoroutineScheduler.runSafely(CoroutineScheduler.kt:589)
     * [kotlinx-coroutines-core-jvm-1.9.0.jar:?] at
     * kotlinx.coroutines.scheduling.CoroutineScheduler$Worker.executeTask(CoroutineScheduler.kt:823)
     * [kotlinx-coroutines-core-jvm-1.9.0.jar:?] at
     * kotlinx.coroutines.scheduling.CoroutineScheduler$Worker.runWorker(CoroutineScheduler.kt:720)
     * [kotlinx-coroutines-core-jvm-1.9.0.jar:?] at
     * kotlinx.coroutines.scheduling.CoroutineScheduler$Worker.run(CoroutineScheduler.kt:707)
     * [kotlinx-coroutines-core-jvm-1.9.0.jar:?]
     */
    @Disabled override fun testTruncateRefreshNoData() {}

    /**
     * failing because of
     *
     * com.clickhouse.client.api.ServerException: Code: 27. DB::Exception: Cannot parse input:
     * expected '\"' before:
     * 'Z\",\"name\":\"foo_1_100\",\"_airbyte_extracted_at\":100,\"_airbyte_generation_id\":41,\"_airbyte_raw_id\":\"bf7d3df8-8a91-4fd4-bd4c-89c293ba1d6b\",\"_airbyte_meta\":{\"changes':
     * (while reading the value of key updated_at): (at row 1) : While executing
     * ParallelParsingBlockInputFormat. (CANNOT_PARSE_INPUT_ASSERTION_FAILED) (version 25.5.2.47
     * (official build))"} at
     * com.clickhouse.client.api.internal.HttpAPIClientHelper.readError(HttpAPIClientHelper.java:371)
     * ~[client-v2-0.8.6.jar:client-v2 0.8.6 (revision: 2d305b7)] at
     * com.clickhouse.client.api.internal.HttpAPIClientHelper.executeRequest(HttpAPIClientHelper.java:426)
     * ~[client-v2-0.8.6.jar:client-v2 0.8.6 (revision: 2d305b7)] at
     * com.clickhouse.client.api.Client.lambda$insert$8(Client.java:1600)
     * ~[client-v2-0.8.6.jar:client-v2 0.8.6 (revision: 2d305b7)] at
     * com.clickhouse.client.api.Client.runAsyncOperation(Client.java:2156)
     * ~[client-v2-0.8.6.jar:client-v2 0.8.6 (revision: 2d305b7)] at
     * com.clickhouse.client.api.Client.insert(Client.java:1643) ~[client-v2-0.8.6.jar:client-v2
     * 0.8.6 (revision: 2d305b7)] at com.clickhouse.client.api.Client.insert(Client.java:1503)
     * ~[client-v2-0.8.6.jar:client-v2 0.8.6 (revision: 2d305b7)] at
     * com.clickhouse.client.api.Client.insert(Client.java:1446) ~[client-v2-0.8.6.jar:client-v2
     * 0.8.6 (revision: 2d305b7)] at
     * io.airbyte.integrations.destination.clickhouse_v2.write.direct.ClickhouseDirectLoader.flush(ClickhouseDirectLoader.kt:75)
     * ~[io.airbyte.airbyte-integrations.connectors-destination-clickhouse-v2.jar:?] at
     * io.airbyte.integrations.destination.clickhouse_v2.write.direct.ClickhouseDirectLoader.finish(ClickhouseDirectLoader.kt:88)
     * ~[io.airbyte.airbyte-integrations.connectors-destination-clickhouse-v2.jar:?] at
     * io.airbyte.cdk.load.pipeline.DirectLoadRecordAccumulator.finish(DirectLoadRecordAccumulator.kt:46)
     * ~[io.airbyte.airbyte-cdk.bulk.core-bulk-cdk-core-load.jar:?] at
     * io.airbyte.cdk.load.pipeline.DirectLoadRecordAccumulator.finish(DirectLoadRecordAccumulator.kt:24)
     * ~[io.airbyte.airbyte-cdk.bulk.core-bulk-cdk-core-load.jar:?] at
     * io.airbyte.cdk.load.task.internal.LoadPipelineStepTask.finishKeys(LoadPipelineStepTask.kt:278)
     * ~[io.airbyte.airbyte-cdk.bulk.core-bulk-cdk-core-load.jar:?] at
     * io.airbyte.cdk.load.task.internal.LoadPipelineStepTask.access$finishKeys(LoadPipelineStepTask.kt:59)
     * ~[io.airbyte.airbyte-cdk.bulk.core-bulk-cdk-core-load.jar:?] at
     * io.airbyte.cdk.load.task.internal.LoadPipelineStepTask$execute$$inlined$fold$1.emit(Reduce.kt:302)
     * ~[io.airbyte.airbyte-cdk.bulk.core-bulk-cdk-core-load.jar:?] at
     * kotlinx.coroutines.flow.FlowKt__ChannelsKt.emitAllImpl$FlowKt__ChannelsKt(Channels.kt:33)
     * ~[kotlinx-coroutines-core-jvm-1.9.0.jar:?] at
     * kotlinx.coroutines.flow.FlowKt__ChannelsKt.access$emitAllImpl$FlowKt__ChannelsKt(Channels.kt:1)
     * ~[kotlinx-coroutines-core-jvm-1.9.0.jar:?] at
     * kotlinx.coroutines.flow.FlowKt__ChannelsKt$emitAllImpl$1.invokeSuspend(Channels.kt)
     * ~[kotlinx-coroutines-core-jvm-1.9.0.jar:?] at
     * kotlin.coroutines.jvm.internal.BaseContinuationImpl.resumeWith(ContinuationImpl.kt:33)
     * [kotlin-stdlib-2.1.10.jar:2.1.10-release-473] at
     * kotlinx.coroutines.DispatchedTask.run(DispatchedTask.kt:101)
     * [kotlinx-coroutines-core-jvm-1.9.0.jar:?] at
     * kotlinx.coroutines.internal.LimitedDispatcher$Worker.run(LimitedDispatcher.kt:113)
     * [kotlinx-coroutines-core-jvm-1.9.0.jar:?] at
     * kotlinx.coroutines.scheduling.TaskImpl.run(Tasks.kt:89)
     * [kotlinx-coroutines-core-jvm-1.9.0.jar:?] at
     * kotlinx.coroutines.scheduling.CoroutineScheduler.runSafely(CoroutineScheduler.kt:589)
     * [kotlinx-coroutines-core-jvm-1.9.0.jar:?] at
     * kotlinx.coroutines.scheduling.CoroutineScheduler$Worker.executeTask(CoroutineScheduler.kt:823)
     * [kotlinx-coroutines-core-jvm-1.9.0.jar:?] at
     * kotlinx.coroutines.scheduling.CoroutineScheduler$Worker.runWorker(CoroutineScheduler.kt:720)
     * [kotlinx-coroutines-core-jvm-1.9.0.jar:?] at
     * kotlinx.coroutines.scheduling.CoroutineScheduler$Worker.run(CoroutineScheduler.kt:707)
     * [kotlinx-coroutines-core-jvm-1.9.0.jar:?]
     */
    @Disabled override fun testInterruptedTruncateWithPriorData() {}

    /**
     * failing because of
     *
     * java.lang.ClassCastException: class com.fasterxml.jackson.databind.node.NullNode cannot be
     * cast to class com.fasterxml.jackson.databind.node.ObjectNode
     * (com.fasterxml.jackson.databind.node.NullNode and
     * com.fasterxml.jackson.databind.node.ObjectNode are in unnamed module of loader 'app') at
     * io.airbyte.integrations.destination.clickhouse_v2.write.direct.ClickhouseDirectLoader.accept(ClickhouseDirectLoader.kt:51)
     * ~[io.airbyte.airbyte-integrations.connectors-destination-clickhouse-v2.jar:?] at
     * io.airbyte.cdk.load.pipeline.DirectLoadRecordAccumulator.accept(DirectLoadRecordAccumulator.kt:37)
     * ~[io.airbyte.airbyte-cdk.bulk.core-bulk-cdk-core-load.jar:?] at
     * io.airbyte.cdk.load.pipeline.DirectLoadRecordAccumulator.accept(DirectLoadRecordAccumulator.kt:24)
     * ~[io.airbyte.airbyte-cdk.bulk.core-bulk-cdk-core-load.jar:?] at
     * io.airbyte.cdk.load.task.internal.LoadPipelineStepTask$execute$$inlined$fold$1.emit(Reduce.kt:225)
     * ~[io.airbyte.airbyte-cdk.bulk.core-bulk-cdk-core-load.jar:?] at
     * kotlinx.coroutines.flow.FlowKt__ChannelsKt.emitAllImpl$FlowKt__ChannelsKt(Channels.kt:33)
     * ~[kotlinx-coroutines-core-jvm-1.9.0.jar:?] at
     * kotlinx.coroutines.flow.FlowKt__ChannelsKt.access$emitAllImpl$FlowKt__ChannelsKt(Channels.kt:1)
     * ~[kotlinx-coroutines-core-jvm-1.9.0.jar:?] at
     * kotlinx.coroutines.flow.FlowKt__ChannelsKt$emitAllImpl$1.invokeSuspend(Channels.kt)
     * ~[kotlinx-coroutines-core-jvm-1.9.0.jar:?] at
     * kotlin.coroutines.jvm.internal.BaseContinuationImpl.resumeWith(ContinuationImpl.kt:33)
     * ~[kotlin-stdlib-2.1.10.jar:2.1.10-release-473] at
     * kotlinx.coroutines.DispatchedTask.run(DispatchedTask.kt:101)
     * ~[kotlinx-coroutines-core-jvm-1.9.0.jar:?] at
     * kotlinx.coroutines.internal.LimitedDispatcher$Worker.run(LimitedDispatcher.kt:113)
     * ~[kotlinx-coroutines-core-jvm-1.9.0.jar:?] at
     * kotlinx.coroutines.scheduling.TaskImpl.run(Tasks.kt:89)
     * ~[kotlinx-coroutines-core-jvm-1.9.0.jar:?] at
     * kotlinx.coroutines.scheduling.CoroutineScheduler.runSafely(CoroutineScheduler.kt:589)
     * ~[kotlinx-coroutines-core-jvm-1.9.0.jar:?] at
     * kotlinx.coroutines.scheduling.CoroutineScheduler$Worker.executeTask(CoroutineScheduler.kt:823)
     * ~[kotlinx-coroutines-core-jvm-1.9.0.jar:?] at
     * kotlinx.coroutines.scheduling.CoroutineScheduler$Worker.runWorker(CoroutineScheduler.kt:720)
     * ~[kotlinx-coroutines-core-jvm-1.9.0.jar:?] at
     * kotlinx.coroutines.scheduling.CoroutineScheduler$Worker.run(CoroutineScheduler.kt:707)
     * ~[kotlinx-coroutines-core-jvm-1.9.0.jar:?]
     */
    @Disabled override fun testFunkyCharacters() {}

    /**
     * failing because of
     *
     * com.clickhouse.client.api.ServerException: Code: 60. DB::Exception: Table
     * test20250609KJeX_2.test_stream_test20250609KJeX does not exist. Maybe you meant
     * test20250609KJeX_2.test_stream_test20250609KJeX_4a4?. (UNKNOWN_TABLE) (version 25.5.2.47
     * (official build))"} at
     * com.clickhouse.client.api.internal.HttpAPIClientHelper.readError(HttpAPIClientHelper.java:371)
     * ~[client-v2-0.8.6.jar:client-v2 0.8.6 (revision: 2d305b7)] at
     * com.clickhouse.client.api.internal.HttpAPIClientHelper.executeRequest(HttpAPIClientHelper.java:426)
     * ~[client-v2-0.8.6.jar:client-v2 0.8.6 (revision: 2d305b7)] at
     * com.clickhouse.client.api.Client.lambda$insert$8(Client.java:1600)
     * ~[client-v2-0.8.6.jar:client-v2 0.8.6 (revision: 2d305b7)] at
     * com.clickhouse.client.api.Client.runAsyncOperation(Client.java:2156)
     * ~[client-v2-0.8.6.jar:client-v2 0.8.6 (revision: 2d305b7)] at
     * com.clickhouse.client.api.Client.insert(Client.java:1643) ~[client-v2-0.8.6.jar:client-v2
     * 0.8.6 (revision: 2d305b7)] at com.clickhouse.client.api.Client.insert(Client.java:1503)
     * ~[client-v2-0.8.6.jar:client-v2 0.8.6 (revision: 2d305b7)] at
     * com.clickhouse.client.api.Client.insert(Client.java:1446) ~[client-v2-0.8.6.jar:client-v2
     * 0.8.6 (revision: 2d305b7)] at
     * io.airbyte.integrations.destination.clickhouse_v2.write.direct.ClickhouseDirectLoader.flush(ClickhouseDirectLoader.kt:75)
     * ~[io.airbyte.airbyte-integrations.connectors-destination-clickhouse-v2.jar:?] at
     * io.airbyte.integrations.destination.clickhouse_v2.write.direct.ClickhouseDirectLoader.finish(ClickhouseDirectLoader.kt:88)
     * ~[io.airbyte.airbyte-integrations.connectors-destination-clickhouse-v2.jar:?] at
     * io.airbyte.cdk.load.pipeline.DirectLoadRecordAccumulator.finish(DirectLoadRecordAccumulator.kt:46)
     * ~[io.airbyte.airbyte-cdk.bulk.core-bulk-cdk-core-load.jar:?] at
     * io.airbyte.cdk.load.pipeline.DirectLoadRecordAccumulator.finish(DirectLoadRecordAccumulator.kt:24)
     * ~[io.airbyte.airbyte-cdk.bulk.core-bulk-cdk-core-load.jar:?] at
     * io.airbyte.cdk.load.task.internal.LoadPipelineStepTask.finishKeys(LoadPipelineStepTask.kt:278)
     * ~[io.airbyte.airbyte-cdk.bulk.core-bulk-cdk-core-load.jar:?] at
     * io.airbyte.cdk.load.task.internal.LoadPipelineStepTask.access$finishKeys(LoadPipelineStepTask.kt:59)
     * ~[io.airbyte.airbyte-cdk.bulk.core-bulk-cdk-core-load.jar:?] at
     * io.airbyte.cdk.load.task.internal.LoadPipelineStepTask$execute$$inlined$fold$1.emit(Reduce.kt:302)
     * ~[io.airbyte.airbyte-cdk.bulk.core-bulk-cdk-core-load.jar:?] at
     * kotlinx.coroutines.flow.FlowKt__ChannelsKt.emitAllImpl$FlowKt__ChannelsKt(Channels.kt:33)
     * ~[kotlinx-coroutines-core-jvm-1.9.0.jar:?] at
     * kotlinx.coroutines.flow.FlowKt__ChannelsKt.access$emitAllImpl$FlowKt__ChannelsKt(Channels.kt:1)
     * ~[kotlinx-coroutines-core-jvm-1.9.0.jar:?] at
     * kotlinx.coroutines.flow.FlowKt__ChannelsKt$emitAllImpl$1.invokeSuspend(Channels.kt)
     * ~[kotlinx-coroutines-core-jvm-1.9.0.jar:?] at
     * kotlin.coroutines.jvm.internal.BaseContinuationImpl.resumeWith(ContinuationImpl.kt:33)
     * [kotlin-stdlib-2.1.10.jar:2.1.10-release-473] at
     * kotlinx.coroutines.DispatchedTask.run(DispatchedTask.kt:101)
     * [kotlinx-coroutines-core-jvm-1.9.0.jar:?] at
     * kotlinx.coroutines.internal.LimitedDispatcher$Worker.run(LimitedDispatcher.kt:113)
     * [kotlinx-coroutines-core-jvm-1.9.0.jar:?] at
     * kotlinx.coroutines.scheduling.TaskImpl.run(Tasks.kt:89)
     * [kotlinx-coroutines-core-jvm-1.9.0.jar:?] at
     * kotlinx.coroutines.scheduling.CoroutineScheduler.runSafely(CoroutineScheduler.kt:589)
     * [kotlinx-coroutines-core-jvm-1.9.0.jar:?] at
     * kotlinx.coroutines.scheduling.CoroutineScheduler$Worker.executeTask(CoroutineScheduler.kt:823)
     * [kotlinx-coroutines-core-jvm-1.9.0.jar:?] at
     * kotlinx.coroutines.scheduling.CoroutineScheduler$Worker.runWorker(CoroutineScheduler.kt:720)
     * [kotlinx-coroutines-core-jvm-1.9.0.jar:?] at
     * kotlinx.coroutines.scheduling.CoroutineScheduler$Worker.run(CoroutineScheduler.kt:707)
     * [kotlinx-coroutines-core-jvm-1.9.0.jar:?]
     */
    @Disabled override fun testNamespaces() {}

    /** Need to go back to that. */
<<<<<<< HEAD
    @Disabled override fun testUnions() {}
=======
    @Disabled override fun testNoColumns() {}
    @Disabled override fun testMidSyncCheckpointingStreamState() {}
    @Disabled override fun testNamespaceMappingCustomFormatNoMacroWithPrefix() {}
    @Disabled override fun testNamespaceMappingCustomFormatNoPrefix() {}
    @Disabled override fun testNamespaceMappingSourceWithPrefix() {}
    @Disabled override fun testNamespaceMappingDestinationWithPrefix() {}
    @Disabled override fun testNamespaceMappingDestinationNoPrefix() {}
>>>>>>> 97a2dc14

    /**
     * failing because of
     *
     * com.clickhouse.client.api.ServerException: Code: 27. DB::Exception: Cannot parse input:
     * expected '\"' before:
     * 'Z\",\"name\":\"foo_1_100\",\"_airbyte_extracted_at\":100,\"_airbyte_generation_id\":41,\"_airbyte_raw_id\":\"bf7d3df8-8a91-4fd4-bd4c-89c293ba1d6b\",\"_airbyte_meta\":{\"changes':
     * (while reading the value of key updated_at): (at row 1) : While executing
     * ParallelParsingBlockInputFormat. (CANNOT_PARSE_INPUT_ASSERTION_FAILED) (version 25.5.2.47
     * (official build))"} at
     * com.clickhouse.client.api.internal.HttpAPIClientHelper.readError(HttpAPIClientHelper.java:371)
     * ~[client-v2-0.8.6.jar:client-v2 0.8.6 (revision: 2d305b7)] at
     * com.clickhouse.client.api.internal.HttpAPIClientHelper.executeRequest(HttpAPIClientHelper.java:426)
     * ~[client-v2-0.8.6.jar:client-v2 0.8.6 (revision: 2d305b7)] at
     * com.clickhouse.client.api.Client.lambda$insert$8(Client.java:1600)
     * ~[client-v2-0.8.6.jar:client-v2 0.8.6 (revision: 2d305b7)] at
     * com.clickhouse.client.api.Client.runAsyncOperation(Client.java:2156)
     * ~[client-v2-0.8.6.jar:client-v2 0.8.6 (revision: 2d305b7)] at
     * com.clickhouse.client.api.Client.insert(Client.java:1643) ~[client-v2-0.8.6.jar:client-v2
     * 0.8.6 (revision: 2d305b7)] at com.clickhouse.client.api.Client.insert(Client.java:1503)
     * ~[client-v2-0.8.6.jar:client-v2 0.8.6 (revision: 2d305b7)] at
     * com.clickhouse.client.api.Client.insert(Client.java:1446) ~[client-v2-0.8.6.jar:client-v2
     * 0.8.6 (revision: 2d305b7)] at
     * io.airbyte.integrations.destination.clickhouse_v2.write.direct.ClickhouseDirectLoader.flush(ClickhouseDirectLoader.kt:75)
     * ~[io.airbyte.airbyte-integrations.connectors-destination-clickhouse-v2.jar:?] at
     * io.airbyte.integrations.destination.clickhouse_v2.write.direct.ClickhouseDirectLoader.finish(ClickhouseDirectLoader.kt:88)
     * ~[io.airbyte.airbyte-integrations.connectors-destination-clickhouse-v2.jar:?] at
     * io.airbyte.cdk.load.pipeline.DirectLoadRecordAccumulator.finish(DirectLoadRecordAccumulator.kt:46)
     * ~[io.airbyte.airbyte-cdk.bulk.core-bulk-cdk-core-load.jar:?] at
     * io.airbyte.cdk.load.pipeline.DirectLoadRecordAccumulator.finish(DirectLoadRecordAccumulator.kt:24)
     * ~[io.airbyte.airbyte-cdk.bulk.core-bulk-cdk-core-load.jar:?] at
     * io.airbyte.cdk.load.task.internal.LoadPipelineStepTask.finishKeys(LoadPipelineStepTask.kt:278)
     * ~[io.airbyte.airbyte-cdk.bulk.core-bulk-cdk-core-load.jar:?] at
     * io.airbyte.cdk.load.task.internal.LoadPipelineStepTask.access$finishKeys(LoadPipelineStepTask.kt:59)
     * ~[io.airbyte.airbyte-cdk.bulk.core-bulk-cdk-core-load.jar:?] at
     * io.airbyte.cdk.load.task.internal.LoadPipelineStepTask$execute$$inlined$fold$1.emit(Reduce.kt:302)
     * ~[io.airbyte.airbyte-cdk.bulk.core-bulk-cdk-core-load.jar:?] at
     * kotlinx.coroutines.flow.FlowKt__ChannelsKt.emitAllImpl$FlowKt__ChannelsKt(Channels.kt:33)
     * ~[kotlinx-coroutines-core-jvm-1.9.0.jar:?] at
     * kotlinx.coroutines.flow.FlowKt__ChannelsKt.access$emitAllImpl$FlowKt__ChannelsKt(Channels.kt:1)
     * ~[kotlinx-coroutines-core-jvm-1.9.0.jar:?] at
     * kotlinx.coroutines.flow.FlowKt__ChannelsKt$emitAllImpl$1.invokeSuspend(Channels.kt)
     * ~[kotlinx-coroutines-core-jvm-1.9.0.jar:?] at
     * kotlin.coroutines.jvm.internal.BaseContinuationImpl.resumeWith(ContinuationImpl.kt:33)
     * [kotlin-stdlib-2.1.10.jar:2.1.10-release-473] at
     * kotlinx.coroutines.DispatchedTask.run(DispatchedTask.kt:101)
     * [kotlinx-coroutines-core-jvm-1.9.0.jar:?] at
     * kotlinx.coroutines.internal.LimitedDispatcher$Worker.run(LimitedDispatcher.kt:113)
     * [kotlinx-coroutines-core-jvm-1.9.0.jar:?] at
     * kotlinx.coroutines.scheduling.TaskImpl.run(Tasks.kt:89)
     * [kotlinx-coroutines-core-jvm-1.9.0.jar:?] at
     * kotlinx.coroutines.scheduling.CoroutineScheduler.runSafely(CoroutineScheduler.kt:589)
     * [kotlinx-coroutines-core-jvm-1.9.0.jar:?] at
     * kotlinx.coroutines.scheduling.CoroutineScheduler$Worker.executeTask(CoroutineScheduler.kt:823)
     * [kotlinx-coroutines-core-jvm-1.9.0.jar:?] at
     * kotlinx.coroutines.scheduling.CoroutineScheduler$Worker.runWorker(CoroutineScheduler.kt:720)
     * [kotlinx-coroutines-core-jvm-1.9.0.jar:?] at
     * kotlinx.coroutines.scheduling.CoroutineScheduler$Worker.run(CoroutineScheduler.kt:707)
     * [kotlinx-coroutines-core-jvm-1.9.0.jar:?]
     */
    @Disabled override fun resumeAfterCancelledTruncate() {}

    /** Dedup is handle by the Clickhouse server, so this test is not applicable. */
    @Disabled override fun testFunkyCharactersDedup() {}

    /**
     * failing because of
     *
     * com.clickhouse.client.api.ServerException: Code: 27. DB::Exception: Cannot parse input:
     * expected '\"' before:
     * 'val2\",\"to_add\":\"val3\",\"_airbyte_extracted_at\":2345,\"_airbyte_generation_id\":0,\"_airbyte_raw_id\":\"bf7d3df8-8a91-4fd4-bd4c-89c293ba1d6b\",\"_airbyte_meta\":{\"changes':
     * (while reading the value of key to_change): (at row 1) : While executing
     * ParallelParsingBlockInputFormat. (CANNOT_PARSE_INPUT_ASSERTION_FAILED) (version 25.5.2.47
     * (official build))"} at
     * com.clickhouse.client.api.internal.HttpAPIClientHelper.readError(HttpAPIClientHelper.java:371)
     * ~[client-v2-0.8.6.jar:client-v2 0.8.6 (revision: 2d305b7)] at
     * com.clickhouse.client.api.internal.HttpAPIClientHelper.executeRequest(HttpAPIClientHelper.java:426)
     * ~[client-v2-0.8.6.jar:client-v2 0.8.6 (revision: 2d305b7)] at
     * com.clickhouse.client.api.Client.lambda$insert$8(Client.java:1600)
     * ~[client-v2-0.8.6.jar:client-v2 0.8.6 (revision: 2d305b7)] at
     * com.clickhouse.client.api.Client.runAsyncOperation(Client.java:2156)
     * ~[client-v2-0.8.6.jar:client-v2 0.8.6 (revision: 2d305b7)] at
     * com.clickhouse.client.api.Client.insert(Client.java:1643) ~[client-v2-0.8.6.jar:client-v2
     * 0.8.6 (revision: 2d305b7)] at com.clickhouse.client.api.Client.insert(Client.java:1503)
     * ~[client-v2-0.8.6.jar:client-v2 0.8.6 (revision: 2d305b7)] at
     * com.clickhouse.client.api.Client.insert(Client.java:1446) ~[client-v2-0.8.6.jar:client-v2
     * 0.8.6 (revision: 2d305b7)] at
     * io.airbyte.integrations.destination.clickhouse_v2.write.direct.ClickhouseDirectLoader.flush(ClickhouseDirectLoader.kt:75)
     * ~[io.airbyte.airbyte-integrations.connectors-destination-clickhouse-v2.jar:?] at
     * io.airbyte.integrations.destination.clickhouse_v2.write.direct.ClickhouseDirectLoader.finish(ClickhouseDirectLoader.kt:88)
     * ~[io.airbyte.airbyte-integrations.connectors-destination-clickhouse-v2.jar:?] at
     * io.airbyte.cdk.load.pipeline.DirectLoadRecordAccumulator.finish(DirectLoadRecordAccumulator.kt:46)
     * ~[io.airbyte.airbyte-cdk.bulk.core-bulk-cdk-core-load.jar:?] at
     * io.airbyte.cdk.load.pipeline.DirectLoadRecordAccumulator.finish(DirectLoadRecordAccumulator.kt:24)
     * ~[io.airbyte.airbyte-cdk.bulk.core-bulk-cdk-core-load.jar:?] at
     * io.airbyte.cdk.load.task.internal.LoadPipelineStepTask.finishKeys(LoadPipelineStepTask.kt:278)
     * ~[io.airbyte.airbyte-cdk.bulk.core-bulk-cdk-core-load.jar:?] at
     * io.airbyte.cdk.load.task.internal.LoadPipelineStepTask.access$finishKeys(LoadPipelineStepTask.kt:59)
     * ~[io.airbyte.airbyte-cdk.bulk.core-bulk-cdk-core-load.jar:?] at
     * io.airbyte.cdk.load.task.internal.LoadPipelineStepTask$execute$$inlined$fold$1.emit(Reduce.kt:302)
     * ~[io.airbyte.airbyte-cdk.bulk.core-bulk-cdk-core-load.jar:?] at
     * kotlinx.coroutines.flow.FlowKt__ChannelsKt.emitAllImpl$FlowKt__ChannelsKt(Channels.kt:33)
     * ~[kotlinx-coroutines-core-jvm-1.9.0.jar:?] at
     * kotlinx.coroutines.flow.FlowKt__ChannelsKt.access$emitAllImpl$FlowKt__ChannelsKt(Channels.kt:1)
     * ~[kotlinx-coroutines-core-jvm-1.9.0.jar:?] at
     * kotlinx.coroutines.flow.FlowKt__ChannelsKt$emitAllImpl$1.invokeSuspend(Channels.kt)
     * ~[kotlinx-coroutines-core-jvm-1.9.0.jar:?] at
     * kotlin.coroutines.jvm.internal.BaseContinuationImpl.resumeWith(ContinuationImpl.kt:33)
     * [kotlin-stdlib-2.1.10.jar:2.1.10-release-473] at
     * kotlinx.coroutines.DispatchedTask.run(DispatchedTask.kt:101)
     * [kotlinx-coroutines-core-jvm-1.9.0.jar:?] at
     * kotlinx.coroutines.internal.LimitedDispatcher$Worker.run(LimitedDispatcher.kt:113)
     * [kotlinx-coroutines-core-jvm-1.9.0.jar:?] at
     * kotlinx.coroutines.scheduling.TaskImpl.run(Tasks.kt:89)
     * [kotlinx-coroutines-core-jvm-1.9.0.jar:?] at
     * kotlinx.coroutines.scheduling.CoroutineScheduler.runSafely(CoroutineScheduler.kt:589)
     * [kotlinx-coroutines-core-jvm-1.9.0.jar:?] at
     * kotlinx.coroutines.scheduling.CoroutineScheduler$Worker.executeTask(CoroutineScheduler.kt:823)
     * [kotlinx-coroutines-core-jvm-1.9.0.jar:?] at
     * kotlinx.coroutines.scheduling.CoroutineScheduler$Worker.runWorker(CoroutineScheduler.kt:720)
     * [kotlinx-coroutines-core-jvm-1.9.0.jar:?] at
     * kotlinx.coroutines.scheduling.CoroutineScheduler$Worker.run(CoroutineScheduler.kt:707)
     * [kotlinx-coroutines-core-jvm-1.9.0.jar:?]
     */
    @Disabled override fun testAppendSchemaEvolution() {}

    /** Dedup is handle by the Clickhouse server, so this test is not applicable. */
    @Disabled override fun testDedupNoCursor() {}

    /**
     * failing because of (also it is making the other tests fail)
     *
     * com.clickhouse.client.api.ServerException: Code: 27. DB::Exception: Cannot parse input:
     * expected '\"' before:
     * 'val2\",\"to_add\":\"val3\",\"_airbyte_extracted_at\":1234,\"_airbyte_generation_id\":2,\"_airbyte_raw_id\":\"bf7d3df8-8a91-4fd4-bd4c-89c293ba1d6b\",\"_airbyte_meta\":{\"changes':
     * (while reading the value of key to_change): (at row 1) : While executing
     * ParallelParsingBlockInputFormat. (CANNOT_PARSE_INPUT_ASSERTION_FAILED) (version 25.5.2.47
     * (official build))"} at
     * com.clickhouse.client.api.internal.HttpAPIClientHelper.readError(HttpAPIClientHelper.java:371)
     * ~[client-v2-0.8.6.jar:client-v2 0.8.6 (revision: 2d305b7)] at
     * com.clickhouse.client.api.internal.HttpAPIClientHelper.executeRequest(HttpAPIClientHelper.java:426)
     * ~[client-v2-0.8.6.jar:client-v2 0.8.6 (revision: 2d305b7)] at
     * com.clickhouse.client.api.Client.lambda$insert$8(Client.java:1600)
     * ~[client-v2-0.8.6.jar:client-v2 0.8.6 (revision: 2d305b7)] at
     * com.clickhouse.client.api.Client.runAsyncOperation(Client.java:2156)
     * ~[client-v2-0.8.6.jar:client-v2 0.8.6 (revision: 2d305b7)] at
     * com.clickhouse.client.api.Client.insert(Client.java:1643) ~[client-v2-0.8.6.jar:client-v2
     * 0.8.6 (revision: 2d305b7)] at com.clickhouse.client.api.Client.insert(Client.java:1503)
     * ~[client-v2-0.8.6.jar:client-v2 0.8.6 (revision: 2d305b7)] at
     * com.clickhouse.client.api.Client.insert(Client.java:1446) ~[client-v2-0.8.6.jar:client-v2
     * 0.8.6 (revision: 2d305b7)] at
     * io.airbyte.integrations.destination.clickhouse_v2.write.direct.ClickhouseDirectLoader.flush(ClickhouseDirectLoader.kt:75)
     * ~[io.airbyte.airbyte-integrations.connectors-destination-clickhouse-v2.jar:?] at
     * io.airbyte.integrations.destination.clickhouse_v2.write.direct.ClickhouseDirectLoader.finish(ClickhouseDirectLoader.kt:88)
     * ~[io.airbyte.airbyte-integrations.connectors-destination-clickhouse-v2.jar:?] at
     * io.airbyte.cdk.load.pipeline.DirectLoadRecordAccumulator.finish(DirectLoadRecordAccumulator.kt:46)
     * ~[io.airbyte.airbyte-cdk.bulk.core-bulk-cdk-core-load.jar:?] at
     * io.airbyte.cdk.load.pipeline.DirectLoadRecordAccumulator.finish(DirectLoadRecordAccumulator.kt:24)
     * ~[io.airbyte.airbyte-cdk.bulk.core-bulk-cdk-core-load.jar:?] at
     * io.airbyte.cdk.load.task.internal.LoadPipelineStepTask.finishKeys(LoadPipelineStepTask.kt:278)
     * ~[io.airbyte.airbyte-cdk.bulk.core-bulk-cdk-core-load.jar:?] at
     * io.airbyte.cdk.load.task.internal.LoadPipelineStepTask.access$finishKeys(LoadPipelineStepTask.kt:59)
     * ~[io.airbyte.airbyte-cdk.bulk.core-bulk-cdk-core-load.jar:?] at
     * io.airbyte.cdk.load.task.internal.LoadPipelineStepTask$execute$$inlined$fold$1.emit(Reduce.kt:302)
     * ~[io.airbyte.airbyte-cdk.bulk.core-bulk-cdk-core-load.jar:?] at
     * kotlinx.coroutines.flow.FlowKt__ChannelsKt.emitAllImpl$FlowKt__ChannelsKt(Channels.kt:33)
     * ~[kotlinx-coroutines-core-jvm-1.9.0.jar:?] at
     * kotlinx.coroutines.flow.FlowKt__ChannelsKt.access$emitAllImpl$FlowKt__ChannelsKt(Channels.kt:1)
     * ~[kotlinx-coroutines-core-jvm-1.9.0.jar:?] at
     * kotlinx.coroutines.flow.FlowKt__ChannelsKt$emitAllImpl$1.invokeSuspend(Channels.kt)
     * ~[kotlinx-coroutines-core-jvm-1.9.0.jar:?] at
     * kotlin.coroutines.jvm.internal.BaseContinuationImpl.resumeWith(ContinuationImpl.kt:33)
     * [kotlin-stdlib-2.1.10.jar:2.1.10-release-473] at
     * kotlinx.coroutines.DispatchedTask.run(DispatchedTask.kt:101)
     * [kotlinx-coroutines-core-jvm-1.9.0.jar:?] at
     * kotlinx.coroutines.internal.LimitedDispatcher$Worker.run(LimitedDispatcher.kt:113)
     * [kotlinx-coroutines-core-jvm-1.9.0.jar:?] at
     * kotlinx.coroutines.scheduling.TaskImpl.run(Tasks.kt:89)
     * [kotlinx-coroutines-core-jvm-1.9.0.jar:?] at
     * kotlinx.coroutines.scheduling.CoroutineScheduler.runSafely(CoroutineScheduler.kt:589)
     * [kotlinx-coroutines-core-jvm-1.9.0.jar:?] at
     * kotlinx.coroutines.scheduling.CoroutineScheduler$Worker.executeTask(CoroutineScheduler.kt:823)
     * [kotlinx-coroutines-core-jvm-1.9.0.jar:?] at
     * kotlinx.coroutines.scheduling.CoroutineScheduler$Worker.runWorker(CoroutineScheduler.kt:720)
     * [kotlinx-coroutines-core-jvm-1.9.0.jar:?] at
     * kotlinx.coroutines.scheduling.CoroutineScheduler$Worker.run(CoroutineScheduler.kt:707)
     * [kotlinx-coroutines-core-jvm-1.9.0.jar:?]
     */
    @Disabled override fun testOverwriteSchemaEvolution() {}
}

class ClickhouseDataDumper(
    private val configProvider: (ConfigurationSpecification) -> ClickhouseConfiguration
) : DestinationDataDumper {
    override fun dumpRecords(
        spec: ConfigurationSpecification,
        stream: DestinationStream
    ): List<OutputRecord> {
        val config = configProvider(spec)
        val client = getClient(config)

        val output = mutableListOf<OutputRecord>()

        val response =
            client
                .query(
                    "SELECT * FROM ${stream.descriptor.namespace ?: config.resolvedDatabase}.${stream.descriptor.name}"
                )
                .get()

        val reader: ClickHouseBinaryFormatReader = client.newBinaryFormatReader(response)
        while (reader.hasNext()) {
            val record = reader.next()
            val dataMap = linkedMapOf<String, AirbyteValue>()
            record.entries
                .filter { entry -> !Meta.COLUMN_NAMES.contains(entry.key) }
                .map { entry ->
                    val airbyteValue =
                        when (entry.value) {
                            is Long -> IntegerValue(entry.value as Long)
                            is String ->
                                if (entry.value == "") NullValue
                                else StringValue(entry.value as String)
                            null -> NullValue
                            else ->
                                throw UnsupportedOperationException(
                                    "Clickhouse data dumper doesn't know how to dump type ${entry.value::class.java} with value ${entry.value}"
                                )
                        }
                    dataMap.put(entry.key, airbyteValue)
                }
            val outputRecord =
                OutputRecord(
                    rawId = record[Meta.COLUMN_NAME_AB_RAW_ID] as String,
                    extractedAt =
                        (record[Meta.COLUMN_NAME_AB_EXTRACTED_AT] as ZonedDateTime)
                            .toInstant()
                            .toEpochMilli(),
                    loadedAt = null,
                    generationId = record[Meta.COLUMN_NAME_AB_GENERATION_ID] as Long,
                    data = ObjectValue(dataMap),
                    airbyteMeta = stringToMeta(record[Meta.COLUMN_NAME_AB_META] as String),
                )
            output.add(outputRecord)
        }

        return output
    }

    override fun dumpFile(
        spec: ConfigurationSpecification,
        stream: DestinationStream
    ): Map<String, String> {
        throw UnsupportedOperationException("Clickhouse does not support file transfer.")
    }
}

object ClickhouseDataCleaner : DestinationCleaner {
    private val clickhouseSpecification =
        ValidatedJsonUtils.parseOne(
            ClickhouseSpecification::class.java,
            Files.readString(Utils.getConfigPath("valid_connection.json"))
        )

    private val config =
        ClickhouseConfigurationFactory()
            .makeWithOverrides(
                clickhouseSpecification,
                mapOf(
                    "hostname" to ClickhouseContainerHelper.getIpAddress()!!,
                    "port" to (ClickhouseContainerHelper.getPort()?.toString())!!,
                    "protocol" to "http",
                    "username" to ClickhouseContainerHelper.getUsername()!!,
                    "password" to ClickhouseContainerHelper.getPassword()!!,
                )
            )

    override fun cleanup() {
        try {
            val client = getClient(config)

            val query = "select * from system.databases where name like 'test%'"

            val response = client.query(query).get()

            val reader = client.newBinaryFormatReader(response)
            while (reader.hasNext()) {
                val record = reader.next()
                val databaseName = record["name"] as String

                client.query("DROP DATABASE IF EXISTS $databaseName").get()
            }
        } catch (e: Exception) {
            // swallow the exception, we don't want to fail the test suite if the cleanup fails
        }
    }
}

fun stringToMeta(metaAsString: String): OutputRecord.Meta {
    if (metaAsString.isEmpty()) {
        return OutputRecord.Meta(
            changes = emptyList(),
            syncId = null,
        )
    }
    val metaJson = Jsons.readTree(metaAsString)

    val changes =
        (metaJson["changes"] as ArrayNode).map { change ->
            Meta.Change(
                field = change["field"].textValue(),
                change =
                    AirbyteRecordMessageMetaChange.Change.fromValue(change["change"].textValue()),
                reason =
                    AirbyteRecordMessageMetaChange.Reason.fromValue(change["reason"].textValue()),
            )
        }

    return OutputRecord.Meta(
        changes = changes,
        syncId = metaJson["sync_id"].longValue(),
    )
}

object ClientProvider {
    private var client: Client? = null

    fun getClient(config: ClickhouseConfiguration): Client {
        if (client == null) {
            client =
                Client.Builder()
                    .setPassword(config.password)
                    .setUsername(config.username)
                    .addEndpoint(config.endpoint)
                    .setDefaultDatabase(config.resolvedDatabase)
                    .retryOnFailures(ClientFaultCause.None)
                    .build()
        }
        return client!!
    }
}<|MERGE_RESOLUTION|>--- conflicted
+++ resolved
@@ -478,19 +478,6 @@
      */
     @Disabled override fun testNamespaces() {}
 
-    /** Need to go back to that. */
-<<<<<<< HEAD
-    @Disabled override fun testUnions() {}
-=======
-    @Disabled override fun testNoColumns() {}
-    @Disabled override fun testMidSyncCheckpointingStreamState() {}
-    @Disabled override fun testNamespaceMappingCustomFormatNoMacroWithPrefix() {}
-    @Disabled override fun testNamespaceMappingCustomFormatNoPrefix() {}
-    @Disabled override fun testNamespaceMappingSourceWithPrefix() {}
-    @Disabled override fun testNamespaceMappingDestinationWithPrefix() {}
-    @Disabled override fun testNamespaceMappingDestinationNoPrefix() {}
->>>>>>> 97a2dc14
-
     /**
      * failing because of
      *
