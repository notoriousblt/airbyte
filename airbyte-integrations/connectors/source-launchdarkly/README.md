# Launchdarkly source connector

<<<<<<< HEAD

This is the repository for the Launchdarkly source connector, written in Python.
=======
This is the repository for the Launchdarkly configuration based source connector.
>>>>>>> 86fbc1d2
For information about how to use this connector within Airbyte, see [the documentation](https://docs.airbyte.com/integrations/sources/launchdarkly).

## Local development

### Prerequisites
<<<<<<< HEAD
* Python (~=3.9)
* Poetry (~=1.7) - installation instructions [here](https://python-poetry.org/docs/#installation)


### Installing the connector
From this connector directory, run:
```bash
poetry install --with dev
```


### Create credentials
**If you are a community contributor**, follow the instructions in the [documentation](https://docs.airbyte.com/integrations/sources/launchdarkly)
to generate the necessary credentials. Then create a file `secrets/config.json` conforming to the `source_launchdarkly/spec.yaml` file.
Note that any directory named `secrets` is gitignored across the entire Airbyte repo, so there is no danger of accidentally checking in sensitive information.
See `sample_files/sample_config.json` for a sample config file.


### Locally running the connector
=======

* Python (`^3.9`)
* Poetry (`^1.7`) - installation instructions [here](https://python-poetry.org/docs/#installation)



### Installing the connector

From this connector directory, run:
```bash
poetry install --with dev
```


### Create credentials

**If you are a community contributor**, follow the instructions in the [documentation](https://docs.airbyte.com/integrations/sources/launchdarkly)
to generate the necessary credentials. Then create a file `secrets/config.json` conforming to the `spec` inside `source_launchdarkly/manifest.yaml` file.
Note that any directory named `secrets` is gitignored across the entire Airbyte repo, so there is no danger of accidentally checking in sensitive information.
See `sample_files/sample_config.json` for a sample config file.


### Locally running the connector

>>>>>>> 86fbc1d2
```
poetry run source-launchdarkly spec
poetry run source-launchdarkly check --config secrets/config.json
poetry run source-launchdarkly discover --config secrets/config.json
poetry run source-launchdarkly read --config secrets/config.json --catalog sample_files/configured_catalog.json
```

<<<<<<< HEAD
### Running unit tests
To run unit tests locally, from the connector directory run:
```
poetry run pytest unit_tests
```

### Building the docker image
=======
### Running tests

To run tests locally, from the connector directory run:

```
poetry run pytest tests
```

### Building the docker image

>>>>>>> 86fbc1d2
1. Install [`airbyte-ci`](https://github.com/airbytehq/airbyte/blob/master/airbyte-ci/connectors/pipelines/README.md)
2. Run the following command to build the docker image:
```bash
airbyte-ci connectors --name=source-launchdarkly build
```

An image will be available on your host with the tag `airbyte/source-launchdarkly:dev`.


### Running as a docker container
<<<<<<< HEAD
=======

>>>>>>> 86fbc1d2
Then run any of the connector commands as follows:
```
docker run --rm airbyte/source-launchdarkly:dev spec
docker run --rm -v $(pwd)/secrets:/secrets airbyte/source-launchdarkly:dev check --config /secrets/config.json
docker run --rm -v $(pwd)/secrets:/secrets airbyte/source-launchdarkly:dev discover --config /secrets/config.json
docker run --rm -v $(pwd)/secrets:/secrets -v $(pwd)/integration_tests:/integration_tests airbyte/source-launchdarkly:dev read --config /secrets/config.json --catalog /integration_tests/configured_catalog.json
```

### Running our CI test suite
<<<<<<< HEAD
=======

>>>>>>> 86fbc1d2
You can run our full test suite locally using [`airbyte-ci`](https://github.com/airbytehq/airbyte/blob/master/airbyte-ci/connectors/pipelines/README.md):
```bash
airbyte-ci connectors --name=source-launchdarkly test
```

### Customizing acceptance Tests
<<<<<<< HEAD
=======

>>>>>>> 86fbc1d2
Customize `acceptance-test-config.yml` file to configure acceptance tests. See [Connector Acceptance Tests](https://docs.airbyte.com/connector-development/testing-connectors/connector-acceptance-tests-reference) for more information.
If your connector requires to create or destroy resources for use during acceptance tests create fixtures for it and place them inside integration_tests/acceptance.py.

### Dependency Management
<<<<<<< HEAD
=======

>>>>>>> 86fbc1d2
All of your dependencies should be managed via Poetry. 
To add a new dependency, run:
```bash
poetry add <package-name>
```
<<<<<<< HEAD

Please commit the changes to `pyproject.toml` and `poetry.lock` files.
=======

Please commit the changes to `pyproject.toml` and `poetry.lock` files.

## Publishing a new version of the connector
>>>>>>> 86fbc1d2

## Publishing a new version of the connector
You've checked out the repo, implemented a million dollar feature, and you're ready to share your changes with the world. Now what?
1. Make sure your changes are passing our test suite: `airbyte-ci connectors --name=source-launchdarkly test`
2. Bump the connector version (please follow [semantic versioning for connectors](https://docs.airbyte.com/contributing-to-airbyte/resources/pull-requests-handbook/#semantic-versioning-for-connectors)): 
    - bump the `dockerImageTag` value in in `metadata.yaml`
    - bump the `version` value in `pyproject.toml`
3. Make sure the `metadata.yaml` content is up to date.
4. Make sure the connector documentation and its changelog is up to date (`docs/integrations/sources/launchdarkly.md`).
5. Create a Pull Request: use [our PR naming conventions](https://docs.airbyte.com/contributing-to-airbyte/resources/pull-requests-handbook/#pull-request-title-convention).
6. Pat yourself on the back for being an awesome contributor.
7. Someone from Airbyte will take a look at your PR and iterate with you to merge it into master.
8. Once your PR is merged, the new version of the connector will be automatically published to Docker Hub and our connector registry.<|MERGE_RESOLUTION|>--- conflicted
+++ resolved
@@ -1,37 +1,11 @@
 # Launchdarkly source connector
 
-<<<<<<< HEAD
-
-This is the repository for the Launchdarkly source connector, written in Python.
-=======
 This is the repository for the Launchdarkly configuration based source connector.
->>>>>>> 86fbc1d2
 For information about how to use this connector within Airbyte, see [the documentation](https://docs.airbyte.com/integrations/sources/launchdarkly).
 
 ## Local development
 
 ### Prerequisites
-<<<<<<< HEAD
-* Python (~=3.9)
-* Poetry (~=1.7) - installation instructions [here](https://python-poetry.org/docs/#installation)
-
-
-### Installing the connector
-From this connector directory, run:
-```bash
-poetry install --with dev
-```
-
-
-### Create credentials
-**If you are a community contributor**, follow the instructions in the [documentation](https://docs.airbyte.com/integrations/sources/launchdarkly)
-to generate the necessary credentials. Then create a file `secrets/config.json` conforming to the `source_launchdarkly/spec.yaml` file.
-Note that any directory named `secrets` is gitignored across the entire Airbyte repo, so there is no danger of accidentally checking in sensitive information.
-See `sample_files/sample_config.json` for a sample config file.
-
-
-### Locally running the connector
-=======
 
 * Python (`^3.9`)
 * Poetry (`^1.7`) - installation instructions [here](https://python-poetry.org/docs/#installation)
@@ -56,7 +30,6 @@
 
 ### Locally running the connector
 
->>>>>>> 86fbc1d2
 ```
 poetry run source-launchdarkly spec
 poetry run source-launchdarkly check --config secrets/config.json
@@ -64,15 +37,6 @@
 poetry run source-launchdarkly read --config secrets/config.json --catalog sample_files/configured_catalog.json
 ```
 
-<<<<<<< HEAD
-### Running unit tests
-To run unit tests locally, from the connector directory run:
-```
-poetry run pytest unit_tests
-```
-
-### Building the docker image
-=======
 ### Running tests
 
 To run tests locally, from the connector directory run:
@@ -83,7 +47,6 @@
 
 ### Building the docker image
 
->>>>>>> 86fbc1d2
 1. Install [`airbyte-ci`](https://github.com/airbytehq/airbyte/blob/master/airbyte-ci/connectors/pipelines/README.md)
 2. Run the following command to build the docker image:
 ```bash
@@ -94,10 +57,6 @@
 
 
 ### Running as a docker container
-<<<<<<< HEAD
-=======
-
->>>>>>> 86fbc1d2
 Then run any of the connector commands as follows:
 ```
 docker run --rm airbyte/source-launchdarkly:dev spec
@@ -107,42 +66,26 @@
 ```
 
 ### Running our CI test suite
-<<<<<<< HEAD
-=======
-
->>>>>>> 86fbc1d2
 You can run our full test suite locally using [`airbyte-ci`](https://github.com/airbytehq/airbyte/blob/master/airbyte-ci/connectors/pipelines/README.md):
 ```bash
 airbyte-ci connectors --name=source-launchdarkly test
 ```
 
 ### Customizing acceptance Tests
-<<<<<<< HEAD
-=======
 
->>>>>>> 86fbc1d2
 Customize `acceptance-test-config.yml` file to configure acceptance tests. See [Connector Acceptance Tests](https://docs.airbyte.com/connector-development/testing-connectors/connector-acceptance-tests-reference) for more information.
 If your connector requires to create or destroy resources for use during acceptance tests create fixtures for it and place them inside integration_tests/acceptance.py.
 
 ### Dependency Management
-<<<<<<< HEAD
-=======
 
->>>>>>> 86fbc1d2
 All of your dependencies should be managed via Poetry. 
 To add a new dependency, run:
 ```bash
 poetry add <package-name>
 ```
-<<<<<<< HEAD
-
-Please commit the changes to `pyproject.toml` and `poetry.lock` files.
-=======
 
 Please commit the changes to `pyproject.toml` and `poetry.lock` files.
 
-## Publishing a new version of the connector
->>>>>>> 86fbc1d2
 
 ## Publishing a new version of the connector
 You've checked out the repo, implemented a million dollar feature, and you're ready to share your changes with the world. Now what?
