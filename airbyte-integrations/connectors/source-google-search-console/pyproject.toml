[build-system]
requires = [ "poetry-core>=1.0.0",]
build-backend = "poetry.core.masonry.api"

[tool.poetry]
<<<<<<< HEAD
version = "1.6.0"
=======
version = "1.5.18"
>>>>>>> 75f028d5
name = "source-google-search-console"
description = "Source implementation for Google Search Console."
authors = [ "Airbyte <contact@airbyte.io>",]
license = "Elv2"
readme = "README.md"
documentation = "https://docs.airbyte.com/integrations/sources/google-search-console"
homepage = "https://airbyte.com"
repository = "https://github.com/airbytehq/airbyte"
[[tool.poetry.packages]]
include = "source_google_search_console"

[tool.poetry.dependencies]
python = ">=3.10,<3.12"
google-api-python-client = "==2.105.0"
airbyte-cdk = "^6"
google-auth = "==2.23.3"
pendulum = "^3.1.0"

[tool.poetry.scripts]
source-google-search-console = "source_google_search_console.run:run"

[tool.poetry.group.dev.dependencies]
requests-mock = "^1.11.0"
pytest-lazy-fixture = "^0.6.3"
pytest = "^7.4.0"
pytest-mock = "^3.6.1"
pytest-lazy-fixtures = "^1.1.2"


[tool.poe]
include = [
    # Shared tasks definition file(s) can be imported here.
    # Run `poe` or `poe --help` to see the list of available tasks.
    "${POE_GIT_DIR}/poe-tasks/poetry-connector-tasks.toml",
]<|MERGE_RESOLUTION|>--- conflicted
+++ resolved
@@ -3,11 +3,7 @@
 build-backend = "poetry.core.masonry.api"
 
 [tool.poetry]
-<<<<<<< HEAD
 version = "1.6.0"
-=======
-version = "1.5.18"
->>>>>>> 75f028d5
 name = "source-google-search-console"
 description = "Source implementation for Google Search Console."
 authors = [ "Airbyte <contact@airbyte.io>",]
