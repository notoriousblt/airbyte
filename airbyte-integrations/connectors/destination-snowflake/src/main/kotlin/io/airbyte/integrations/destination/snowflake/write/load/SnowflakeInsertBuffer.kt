/*
 * Copyright (c) 2025 Airbyte, Inc., all rights reserved.
 */

package io.airbyte.integrations.destination.snowflake.write.load

import com.github.luben.zstd.ZstdOutputStream
import com.google.common.annotations.VisibleForTesting
import de.siegmar.fastcsv.writer.CsvWriter
import de.siegmar.fastcsv.writer.LineDelimiter
import de.siegmar.fastcsv.writer.QuoteStrategies
import io.airbyte.cdk.load.data.AirbyteValue
import io.airbyte.cdk.load.orchestration.db.TableName
import io.airbyte.integrations.destination.snowflake.client.SnowflakeAirbyteClient
import io.airbyte.integrations.destination.snowflake.spec.SnowflakeConfiguration
import io.airbyte.integrations.destination.snowflake.sql.QUOTE
import io.airbyte.integrations.destination.snowflake.sql.SnowflakeColumnUtils
import io.github.oshai.kotlinlogging.KotlinLogging
import java.io.File
import java.io.OutputStream
import java.nio.file.Path
import kotlin.io.path.deleteIfExists
import kotlin.io.path.pathString

private val logger = KotlinLogging.logger {}

internal const val CSV_FILE_EXTENSION = ".csv"
internal const val CSV_FIELD_SEPARATOR = ','
internal const val CSV_QUOTE_CHARACTER = '"'
internal val CSV_LINE_DELIMITER = LineDelimiter.LF
internal const val DEFAULT_FLUSH_LIMIT = 1000
internal const val FILE_PREFIX = "snowflake"
<<<<<<< HEAD
internal const val FILE_SUFFIX = ".zst"
=======
internal const val FILE_SUFFIX = ".csv"
>>>>>>> 4f5fbed3

private const val CSV_WRITER_BUFFER_SIZE = 1024 * 1024 // 1 MB

class SnowflakeInsertBuffer(
    private val tableName: TableName,
    val columns: LinkedHashMap<String, String>,
    private val snowflakeClient: SnowflakeAirbyteClient,
    val snowflakeConfiguration: SnowflakeConfiguration,
    private val snowflakeColumnUtils: SnowflakeColumnUtils,
    private val flushLimit: Int = DEFAULT_FLUSH_LIMIT,
) {

    @VisibleForTesting internal var csvFilePath: Path? = null

    @VisibleForTesting internal var recordCount = 0

    @VisibleForTesting internal var csvWriter: CsvWriter? = null

    private val csvWriterBuilder =
        CsvWriter.builder()
            .bufferSize(CSV_WRITER_BUFFER_SIZE)
            .fieldSeparator(CSV_FIELD_SEPARATOR)
            .quoteCharacter(CSV_QUOTE_CHARACTER)
            .lineDelimiter(CSV_LINE_DELIMITER)
            .quoteStrategy(QuoteStrategies.REQUIRED)

    private val snowflakeRecordFormatter: SnowflakeRecordFormatter =
        when (snowflakeConfiguration.legacyRawTablesOnly) {
            true -> SnowflakeRawRecordFormatter(columns, snowflakeColumnUtils)
            else -> SnowflakeSchemaRecordFormatter(columns, snowflakeColumnUtils)
        }

    fun accumulate(recordFields: Map<String, AirbyteValue>) {
        if (csvFilePath == null) {
            val csvFile = createCsvFile()
            csvFilePath = csvFile.toPath()
<<<<<<< HEAD
            csvWriter = csvWriterBuilder.build(ZstdOutputStream(csvFile.outputStream()))
=======
            csvWriter =
                csvWriterBuilder.build(
                    CompressionOutputStream(outputStream = csvFile.outputStream(), level = 5)
                )
>>>>>>> 4f5fbed3
        }

        writeToCsvFile(recordFields)
    }

    suspend fun flush() {
        csvFilePath?.let { filePath ->
            try {
                // Flush and close the CSV write to ensure that any pending writes are written
                // to the file AND that any proper end of file markers are written by the close
                csvWriter?.flush()
                csvWriter?.close()
                logger.info { "Beginning insert into ${tableName.toPrettyString(quote = QUOTE)}" }
                // Next, put the CSV file into the staging table
                snowflakeClient.putInStage(tableName, filePath.pathString)
                // Finally, copy the data from the staging table to the final table
                snowflakeClient.copyFromStage(tableName, filePath.fileName.toString())
                logger.info {
                    "Finished insert of $recordCount row(s) into ${tableName.toPrettyString(quote = QUOTE)}"
                }
            } catch (e: Exception) {
                logger.error(e) { "Unable to flush accumulated data." }
                throw e
            } finally {
                filePath.deleteIfExists()
                csvWriter = null
                csvFilePath = null
                recordCount = 0
            }
        }
            ?: logger.warn { "CSV file path is not set: nothing to upload to staging." }
    }

    private fun createCsvFile(): File {
        val csvFile = File.createTempFile(FILE_PREFIX, "$CSV_FILE_EXTENSION$FILE_SUFFIX")
        csvFile.deleteOnExit()
        return csvFile
    }

    private fun writeToCsvFile(record: Map<String, AirbyteValue>) {
        csvWriter?.let {
            it.writeRecord(snowflakeRecordFormatter.format(record).map { col -> col.toString() })
            recordCount++
            if ((recordCount % flushLimit) == 0) {
                it.flush()
            }
        }
    }

    private class CompressionOutputStream(outputStream: OutputStream, level: Int) :
        GZIPOutputStream(outputStream) {
        init {
            def.setLevel(level)
        }
    }
}<|MERGE_RESOLUTION|>--- conflicted
+++ resolved
@@ -17,7 +17,6 @@
 import io.airbyte.integrations.destination.snowflake.sql.SnowflakeColumnUtils
 import io.github.oshai.kotlinlogging.KotlinLogging
 import java.io.File
-import java.io.OutputStream
 import java.nio.file.Path
 import kotlin.io.path.deleteIfExists
 import kotlin.io.path.pathString
@@ -30,11 +29,7 @@
 internal val CSV_LINE_DELIMITER = LineDelimiter.LF
 internal const val DEFAULT_FLUSH_LIMIT = 1000
 internal const val FILE_PREFIX = "snowflake"
-<<<<<<< HEAD
 internal const val FILE_SUFFIX = ".zst"
-=======
-internal const val FILE_SUFFIX = ".csv"
->>>>>>> 4f5fbed3
 
 private const val CSV_WRITER_BUFFER_SIZE = 1024 * 1024 // 1 MB
 
@@ -71,14 +66,7 @@
         if (csvFilePath == null) {
             val csvFile = createCsvFile()
             csvFilePath = csvFile.toPath()
-<<<<<<< HEAD
-            csvWriter = csvWriterBuilder.build(ZstdOutputStream(csvFile.outputStream()))
-=======
-            csvWriter =
-                csvWriterBuilder.build(
-                    CompressionOutputStream(outputStream = csvFile.outputStream(), level = 5)
-                )
->>>>>>> 4f5fbed3
+            csvWriter = csvWriterBuilder.build(ZstdOutputStream(csvFile.outputStream(), -1))
         }
 
         writeToCsvFile(recordFields)
@@ -127,11 +115,4 @@
             }
         }
     }
-
-    private class CompressionOutputStream(outputStream: OutputStream, level: Int) :
-        GZIPOutputStream(outputStream) {
-        init {
-            def.setLevel(level)
-        }
-    }
 }