--- conflicted
+++ resolved
@@ -36,10 +36,6 @@
     private val airbyteColumnNames =
         snowflakeColumnUtils.getFormattedDefaultColumnNames(false).toSet()
 
-    private val metadataCache =
-        Caffeine.newBuilder().maximumSize(airbyteColumnNames.size.toLong() * 2).build<
-            String, Boolean> { k -> airbyteColumnNames.contains(k) }
-
     override fun format(record: Map<String, AirbyteValue>): List<Any?> =
         columns.map { (columnName, _) ->
             /*
@@ -48,7 +44,7 @@
              * that it can match the constants, which use the lowercase version of the meta
              * column names.
              */
-            if (metadataCache.get(columnName)) {
+            if (airbyteColumnNames.contains(columnName)) {
                 convertValue(record[columnName.lowercase()])
             } else {
                 record.keys
@@ -84,13 +80,6 @@
     private val airbyteColumnNames =
         snowflakeColumnUtils.getFormattedDefaultColumnNames(false).toSet()
 
-<<<<<<< HEAD
-    private val metadataCache =
-        Caffeine.newBuilder().maximumSize(airbyteColumnNames.size.toLong() * 2).build<
-            String, Boolean> { k -> airbyteColumnNames.contains(k) }
-
-=======
->>>>>>> 3eab227f
     override fun format(record: Map<String, AirbyteValue>): List<Any> =
         columns.map { (columnName, columnType) ->
             /*
@@ -135,13 +124,6 @@
     private val airbyteColumnNames =
         snowflakeColumnUtils.getFormattedDefaultColumnNames(false).toSet()
 
-<<<<<<< HEAD
-    private val metadataCache =
-        Caffeine.newBuilder().maximumSize(airbyteColumnNames.size.toLong() * 2).build<
-            String, Boolean> { k -> airbyteColumnNames.contains(k) }
-
-=======
->>>>>>> 3eab227f
     override fun format(record: Map<String, AirbyteValue>): List<Any> =
         toOutputRecord(record.toMutableMap())
 
