data:
  ab_internal:
    ql: 400
    sl: 300
  allowedHosts:
    hosts:
      - api.stripe.com
  connectorBuildOptions:
    baseImage: docker.io/airbyte/python-connector-base:4.0.0@sha256:d9894b6895923b379f3006fa251147806919c62b7d9021b5cd125bb67d7bbe22
  connectorSubtype: api
  connectorType: source
  definitionId: e094cb9a-26de-4645-8761-65c0c425d1de
<<<<<<< HEAD
  dockerImageTag: 5.5.2
=======
  dockerImageTag: 5.8.12
>>>>>>> c78f5889
  dockerRepository: airbyte/source-stripe
  documentationUrl: https://docs.airbyte.com/integrations/sources/stripe
  erdUrl: https://dbdocs.io/airbyteio/source-stripe?view=relationships
  githubIssueLabel: source-stripe
  icon: stripe.svg
  license: ELv2
  maxSecondsBetweenMessages: 1
  name: Stripe
  remoteRegistries:
    pypi:
      enabled: true
      packageName: airbyte-source-stripe
  registryOverrides:
    cloud:
      enabled: true
    oss:
      enabled: true
  releaseStage: generally_available
  releases:
    rolloutConfiguration:
      enableProgressiveRollout: false
    breakingChanges:
      4.0.0:
        message: Version 4.0.0 changes the cursors in most of the Stripe streams that support incremental sync mode. This is done to not only sync the data that was created since previous sync, but also the data that was modified. A schema refresh of all effected streams is required to use the new cursor format.
        upgradeDeadline: "2023-09-14"
      5.0.0:
        message: Version 5.0.0 introduces fixes for the `CheckoutSessions`, `CheckoutSessionsLineItems` and `Refunds` streams. The cursor field is changed for the `CheckoutSessionsLineItems` and `Refunds` streams. This will prevent data loss during incremental syncs. Also, the `Invoices`, `Subscriptions` and `SubscriptionSchedule` stream schemas have been updated.
        upgradeDeadline: "2023-12-11"
      5.4.0:
        message: Version 5.4.0 introduces fixes for the `Refunds` streams. The `Refunds`, which previously was `incremental` on the `creation date`, now tracks updates as well. In order to do that, the cursor field needs to be updated and a `resetting` is required to get the updates.
        upgradeDeadline: "2024-07-14"
        scopedImpact:
          - scopeType: stream
            impactedScopes: ["refunds"]
  suggestedStreams:
    streams:
      - customers
      - invoices
      - charges
      - subscriptions
      - refunds
  supportLevel: certified
  tags:
    - language:python
    - cdk:python
  connectorTestSuitesOptions:
    - suite: liveTests
      testConnections:
        - name: stripe_config_dev_null
          id: 0f3c8a84-53e2-4a33-89a9-26bf36a2367c
        - name: stripe_performance-config_dev_null
          id: 4f738e2c-a1d2-48b4-9b93-f56e2258068d
        - name: stripe_connected_account_config_dev_null
          id: 97d55640-b443-49c5-a9d9-aed28396841d
    - suite: unitTests
    - suite: acceptanceTests
      testSecrets:
        - name: SECRET_SOURCE-STRIPE_CONNECTED_ACCOUNT__CREDS
          fileName: connected_account_config.json
          secretStore:
            type: GSM
            alias: airbyte-connector-testing-secret-store
        - name: SECRET_SOURCE-STRIPE__CREDS
          fileName: config.json
          secretStore:
            type: GSM
            alias: airbyte-connector-testing-secret-store
        - name: SECRET_SOURCE-STRIPE__PERFORMANCE
          fileName: performance-config.json
          secretStore:
            type: GSM
            alias: airbyte-connector-testing-secret-store
metadataSpecVersion: "1.0"<|MERGE_RESOLUTION|>--- conflicted
+++ resolved
@@ -10,11 +10,7 @@
   connectorSubtype: api
   connectorType: source
   definitionId: e094cb9a-26de-4645-8761-65c0c425d1de
-<<<<<<< HEAD
-  dockerImageTag: 5.5.2
-=======
-  dockerImageTag: 5.8.12
->>>>>>> c78f5889
+  dockerImageTag: 5.9.0
   dockerRepository: airbyte/source-stripe
   documentationUrl: https://docs.airbyte.com/integrations/sources/stripe
   erdUrl: https://dbdocs.io/airbyteio/source-stripe?view=relationships
