--- conflicted
+++ resolved
@@ -793,7 +793,6 @@
         )
 
 
-<<<<<<< HEAD
 class TaxRates(CreatedCursorIncrementalStripeStream):
     """
     API docs: https://docs.stripe.com/api/tax_rates/list
@@ -801,7 +800,8 @@
 
     def path(self, **kwargs):
         return "tax_rates"
-=======
+    
+
 class UpdatedCursorIncrementalStripeSubStream(UpdatedCursorIncrementalStripeStream, HttpSubStream):
     """
     This class behaves exactly the same as its parent, UpdatedCursorIncrementalStripeStream, but the initial/full refresh sync is performed using the parent stream.
@@ -816,5 +816,4 @@
                 HttpSubStream.stream_slices(self, sync_mode, cursor_field, stream_state),
             )
         else:
-            yield from UpdatedCursorIncrementalStripeStream.stream_slices(self, sync_mode, cursor_field, stream_state)
->>>>>>> c78f5889
+            yield from UpdatedCursorIncrementalStripeStream.stream_slices(self, sync_mode, cursor_field, stream_state)