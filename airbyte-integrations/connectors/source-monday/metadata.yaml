data:
  ab_internal:
    ql: 200
    sl: 200
  allowedHosts:
    hosts:
      - api.monday.com
  connectorBuildOptions:
    baseImage: docker.io/airbyte/python-connector-base:3.0.2@sha256:73697fbe1c0e2ebb8ed58e2268484bb4bfb2cb56b653808e1680cbc50bafef75
  connectorSubtype: api
  connectorType: source
  definitionId: 80a54ea2-9959-4040-aac1-eee42423ec9b
<<<<<<< HEAD
  dockerImageTag: 2.1.6
=======
  dockerImageTag: 2.1.13
>>>>>>> dd76179a
  releases:
    breakingChanges:
      2.0.0:
        message: "Source Monday has deprecated API version 2023-07. We have upgraded the connector to the latest API version 2024-01. In this new version, the Id field has changed from an integer to a string in the streams Boards, Items, Tags, Teams, Updates, Users and Workspaces. Please reset affected streams."
        upgradeDeadline: "2024-01-15"
        scopedImpact:
          - scopeType: stream
            impactedScopes:
              [
                "boards",
                "items",
                "tags",
                "teams",
                "updates",
                "users",
                "workspaces",
              ]
  dockerRepository: airbyte/source-monday
  documentationUrl: https://docs.airbyte.com/integrations/sources/monday
  githubIssueLabel: source-monday
  icon: monday.svg
  license: MIT
  maxSecondsBetweenMessages: 60
  name: Monday
  remoteRegistries:
    pypi:
      enabled: true
      packageName: airbyte-source-monday
  registryOverrides:
    cloud:
      enabled: true
    oss:
      enabled: true
  releaseStage: generally_available
  supportLevel: certified
  tags:
    - language:python
    - cdk:low-code
  connectorTestSuitesOptions:
    - suite: liveTests
      testConnections:
        - name: monday_config_oauth_dev_null
          id: 42a1b99a-0ef5-4442-945e-e4291376fb55
        - name: monday_config_dev_null
          id: 4533adbf-ea50-44ae-bafd-62bccad2ddf3
        - name: monday_config_api_token_dev_null
          id: 81b8f4db-d37f-4135-9a55-d62e0a163701
    - suite: unitTests
    - suite: acceptanceTests
      testSecrets:
        - name: SECRET_SOURCE_MONDAY_API_CREDS
          fileName: config_api_token.json
          secretStore:
            type: GSM
            alias: airbyte-connector-testing-secret-store
        - name: SECRET_SOURCE_MONDAY_CREDS
          fileName: config.json
          secretStore:
            type: GSM
            alias: airbyte-connector-testing-secret-store
        - name: SECRET_SOURCE_MONDAY_OAUTH_CREDS
          fileName: config_oauth.json
          secretStore:
            type: GSM
            alias: airbyte-connector-testing-secret-store
metadataSpecVersion: "1.0"<|MERGE_RESOLUTION|>--- conflicted
+++ resolved
@@ -10,11 +10,7 @@
   connectorSubtype: api
   connectorType: source
   definitionId: 80a54ea2-9959-4040-aac1-eee42423ec9b
-<<<<<<< HEAD
-  dockerImageTag: 2.1.6
-=======
   dockerImageTag: 2.1.13
->>>>>>> dd76179a
   releases:
     breakingChanges:
       2.0.0:
