--- conflicted
+++ resolved
@@ -6,19 +6,11 @@
     hosts:
       - graph.facebook.com
   connectorBuildOptions:
-<<<<<<< HEAD
     baseImage: docker.io/airbyte/source-declarative-manifest:6.10.0@sha256:58722e84dbd06bb2af9250e37d24d1c448e247fc3a84d75ee4407d52771b6f03
   connectorSubtype: api
   connectorType: source
   definitionId: 010eb12f-837b-4685-892d-0a39f76a98f5
-  dockerImageTag: 1.1.0
-=======
-    baseImage: docker.io/airbyte/python-connector-base:4.0.2@sha256:9fdb1888c4264cf6fee473649ecb593f56f58e5d0096a87ee0b231777e2e3e73
-  connectorSubtype: api
-  connectorType: source
-  definitionId: 010eb12f-837b-4685-892d-0a39f76a98f5
-  dockerImageTag: 1.1.3
->>>>>>> 646c2fd5
+  dockerImageTag: 1.2.0
   dockerRepository: airbyte/source-facebook-pages
   documentationUrl: https://docs.airbyte.com/integrations/sources/facebook-pages
   githubIssueLabel: source-facebook-pages
@@ -55,16 +47,4 @@
         - name: facebook-pages_config_dev_null
           id: 4446147a-669a-472b-bda8-6ee069eb3099
     - suite: unitTests
-<<<<<<< HEAD
-      # Disable acceptance tests for now
-      # No/Low cloud usage
-      # - suite: acceptanceTests
-      #   testSecrets:
-      #     - name: SECRET_SOURCE-FACEBOOK-PAGES__CREDS
-      #       fileName: config.json
-      #       secretStore:
-      #         type: GSM
-      #         alias: airbyte-connector-testing-secret-store
-=======
->>>>>>> 646c2fd5
 metadataSpecVersion: "1.0"