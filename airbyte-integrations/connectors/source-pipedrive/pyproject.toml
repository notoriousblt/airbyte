[build-system]
requires = [ "poetry-core>=1.0.0",]
build-backend = "poetry.core.masonry.api"

[tool.poetry]
<<<<<<< HEAD
version = "2.4.0"
=======
version = "2.3.7"
>>>>>>> ae279883
name = "source-pipedrive"
description = "Source implementation for Pipedrive."
authors = [ "Airbyte <contact@airbyte.io>",]
license = "MIT"
readme = "README.md"
documentation = "https://docs.airbyte.com/integrations/sources/pipedrive"
homepage = "https://airbyte.com"
repository = "https://github.com/airbytehq/airbyte"
[[tool.poetry.packages]]
include = "source_pipedrive"

[tool.poetry.dependencies]
python = "^3.10,<3.12"
airbyte-cdk = "^6"

[tool.poetry.scripts]
source-pipedrive = "source_pipedrive.run:run"

[tool.poetry.group.dev.dependencies]
pytest = "^6.2"
pytest-mock = "^3.6.1"


[tool.poe]
include = [
    # Shared tasks definition file(s) can be imported here.
    # Run `poe` or `poe --help` to see the list of available tasks.
    "${POE_GIT_DIR}/poe-tasks/poetry-connector-tasks.toml",
]<|MERGE_RESOLUTION|>--- conflicted
+++ resolved
@@ -3,11 +3,7 @@
 build-backend = "poetry.core.masonry.api"
 
 [tool.poetry]
-<<<<<<< HEAD
 version = "2.4.0"
-=======
-version = "2.3.7"
->>>>>>> ae279883
 name = "source-pipedrive"
 description = "Source implementation for Pipedrive."
 authors = [ "Airbyte <contact@airbyte.io>",]
