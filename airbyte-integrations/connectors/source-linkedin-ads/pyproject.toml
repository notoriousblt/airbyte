--- conflicted
+++ resolved
@@ -3,11 +3,7 @@
 build-backend = "poetry.core.masonry.api"
 
 [tool.poetry]
-<<<<<<< HEAD
 version = "5.0.0"
-=======
-version = "4.0.5"
->>>>>>> 254f34a5
 name = "source-linkedin-ads"
 description = "Source implementation for Linkedin Ads."
 authors = [ "Airbyte <contact@airbyte.io>",]
@@ -21,7 +17,7 @@
 
 [tool.poetry.dependencies]
 python = "^3.10,<3.12"
-airbyte-cdk = "^4"
+airbyte-cdk = "^5"
 coverage = "^7.5.3"
 
 [tool.poetry.scripts]
