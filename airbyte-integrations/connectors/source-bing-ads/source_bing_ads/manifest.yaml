version: 6.7.0

type: DeclarativeSource

check:
  type: CheckStream
  stream_names:
    - accounts

definitions:
  authenticator:
    type: OAuthAuthenticator
    refresh_request_body:
      environment: "production"
      oauth_scope: "msads.manage"
      scope: "https://ads.microsoft.com/msads.manage offline_access"
      tenant: "{{ config['tenant_id'] }}"
    token_refresh_endpoint:
      'https://login.microsoftonline.com/{{ config["tenant_id"]
      }}/oauth2/v2.0/token'
    grant_type: refresh_token
    client_id: '{{ config["client_id"] }}'
    client_secret: '{{ config["client_secret"] }}'
    refresh_token: '{{ config["refresh_token"] }}'
  users_stream:
    type: DeclarativeStream
    name: users
    primary_key: Id
    schema_loader:
      type: InlineSchemaLoader
      schema: # this does not matter as we don't expose the stream as public
        type: object
        $schema: http://json-schema.org/draft-07/schema#
        additionalProperties: true
        properties: {}
    retriever:
      type: SimpleRetriever
      requester:
        type: HttpRequester
        url_base: https://clientcenter.api.bingads.microsoft.com/CustomerManagement/v13/User/Query
        http_method: POST
        request_headers:
          Content-Type: application/json
          DeveloperToken: "{{ config['developer_token'] }}"
        request_body_data: '{"UserId": null}'
        authenticator: "#/definitions/authenticator"
      record_selector:
        type: RecordSelector
        extractor:
          type: DpathExtractor
          field_path: ["User"]
        schema_normalization: Default
  accounts_stream:
    type: DeclarativeStream
    name: accounts
    primary_key: Id
    schema_loader:
      type: InlineSchemaLoader
      schema:
        $ref: "#/schemas/accounts"
    retriever:
      type: SimpleRetriever
      requester:
        type: HttpRequester
        url_base: https://clientcenter.api.bingads.microsoft.com/CustomerManagement/v13/Accounts/Search
        http_method: POST
        request_headers:
          Content-Type: application/json
          DeveloperToken: "{{ config['developer_token'] }}"
        request_body_json:
          PageInfo:
            Index: "{{ next_page_token.next_page_token }}"
            Size: 1000
          Predicates: |
            {% if "account_names" in config and config["account_names"] | length %}
            [
              {
                "Field": "UserId",
                "Operator": "Equals",
                "Value": "{{ stream_partition['user_id'] }}"
              },
              {
                "Field": "AccountName",
                "Operator": "{{ stream_partition.account_name['operator'] }}",
                "Value": "{{ stream_partition.account_name['name'] }}"
              }
            ]
            {% else %}
            [
              {
                "Field": "UserId",
                "Operator": "Equals",
                "Value": "{{ stream_partition['user_id'] }}"
              }
            ]
            {% endif %}
          ReturnAdditionalFields: "TaxCertificate,AccountMode"
        authenticator: "#/definitions/authenticator"
      paginator:
        type: DefaultPaginator
        pagination_strategy:
          type: PageIncrement
          inject_on_first_request: true
          page_size: 1000
      partition_router:
        - type: SubstreamPartitionRouter
          parent_stream_configs:
            - type: ParentStreamConfig
              parent_key: Id
              partition_field: user_id
              stream:
                $ref: "#/definitions/users_stream"
        - type: ListPartitionRouter
          values: "{{ config['account_names'] if 'account_names' in config and config['account_names'] | length else [''] }}"
          cursor_field: account_name
      record_selector:
        type: RecordSelector
        record_filter:
          type: CustomRecordFilter
          class_name: source_bing_ads.components.DuplicatedRecordsFilter
        extractor:
          type: DpathExtractor
          field_path: ["Accounts"]
        schema_normalization: Default
    transformations:
      - type: AddFields
        fields:
          - type: AddedFieldDefinition
            path:
              - LinkedAgencies
            value: |
              {% set linked_agencies = [] %}
              {% for agency in (record.get('LinkedAgencies') or []) %}
              {% set _ = linked_agencies.append({ "Id": agency.Id|int, "Name": agency.Name }) %}
              {% endfor %}
              {{ linked_agencies }}
          - type: AddedFieldDefinition
            path:
              - LinkedAgencies
            value: '{{ { "CustomerInfo": record.LinkedAgencies } }}'
          - type: AddedFieldDefinition
            path:
              - LastModifiedTime
            value: '{{ format_datetime(record.LastModifiedTime, "%Y-%m-%dT%H:%M:%S.%f" ) }}'
          # Schema parses Id as integer, we use this parsing for the state as historically value has been saved as string
          - type: AddedFieldDefinition # useful when used as a parent stream
            path:
              - parsed_account_id
            value: "{{ record.Id | string }}"
            value_type: string
  campaigns_stream:
    type: DeclarativeStream
    name: campaigns
    primary_key: Id
    schema_loader:
      type: InlineSchemaLoader
      schema:
        $ref: "#/schemas/campaigns"
    retriever:
      type: SimpleRetriever
      requester:
        type: HttpRequester
        url_base: https://campaign.api.bingads.microsoft.com
        path: /CampaignManagement/v13/Campaigns/QueryByAccountId
        http_method: POST
        request_headers:
          Content-Type: application/json
          CustomerAccountId: "{{ stream_partition['account_id'] }}"
          CustomerId: "{{ stream_slice.extra_fields['ParentCustomerId'][0] }}"
          DeveloperToken: "{{ config['developer_token'] }}"
        request_body_json:
          AccountId: "{{ stream_partition['account_id'] }}"
          CampaignType: "Audience,DynamicSearchAds,Search,Shopping,PerformanceMax"
          ReturnAdditionalFields: "AdScheduleUseSearcherTimeZone,BidStrategyId,CpvCpmBiddingScheme,DynamicDescriptionSetting,DynamicFeedSetting,MaxConversionValueBiddingScheme,MultimediaAdsBidAdjustment,TargetImpressionShareBiddingScheme,TargetSetting,VerifiedTrackingSetting"
        authenticator: "#/definitions/authenticator"
      record_selector:
        type: RecordSelector
        extractor:
          type: DpathExtractor
          field_path: ["Campaigns"]
          schema_normalization: Default
      partition_router:
        type: SubstreamPartitionRouter
        parent_stream_configs:
          - type: ParentStreamConfig
            parent_key: Id
            partition_field: account_id
            stream:
              $ref: "#/definitions/accounts_stream"
            extra_fields:
              - - ParentCustomerId
    transformations:
      - type: AddFields
        fields:
          - type: AddedFieldDefinition
            path:
              - Id
            value: "{{ record.Id|int }}"
          - type: AddedFieldDefinition
            path:
              - ExperimentId
            value: "{{ record.get('ExperimentId')|int if record.get('ExperimentId') is not none else none }}"
          - type: AddedFieldDefinition
            path:
              - AccountId
            value: "{{ stream_partition['account_id'] }}"
          - type: AddedFieldDefinition
            path:
              - CustomerId
            value: "{{ stream_partition.extra_fields['ParentCustomerId'] }}"
          - type: AddedFieldDefinition
            path:
              - DailyBudget
            value: "{{ record.get('DailyBudget')|float if record.get('DailyBudget') is not none else none }}"
          - type: AddedFieldDefinition
            path:
              - BudgetId
            value: "{{ record.get('BudgetId')|int if record.get('BudgetId') is not none else none }}"
          - type: AddedFieldDefinition
            path:
              - BidStrategyId
            value: "{{ record.get('BidStrategyId')|int if record.get('BidStrategyId') is not none else none }}"
          - type: AddedFieldDefinition
            path:
              - ForwardCompatibilityMap
            value: "{{ record.get('ForwardCompatibilityMap') if record.get('ForwardCompatibilityMap') and record.get('ForwardCompatibilityMap') | length > 0 else none }}"
          - type: AddedFieldDefinition
            path:
              - Languages
            value: "{{ {'string': record.get('Languages')} if record.get('Languages') is not none and record.get('Languages') | length > 0 else None }}"
          - type: AddedFieldDefinition
            path:
              - UrlCustomParameters
            value: "{{ {'Parameters': {'CustomParameter': record.UrlCustomParameters.Parameters}} if record.get('UrlCustomParameters') and record.get('UrlCustomParameters').get('Parameters') else record.get('UrlCustomParameters') }}"
      - type: CustomTransformation
        class_name: source_bing_ads.components.BingAdsCampaignsRecordTransformer
      - type: RemoveFields
        field_pointers: []
  ad_groups_stream:
    type: DeclarativeStream
    name: ad_groups
    primary_key: Id
    schema_loader:
      type: InlineSchemaLoader
      schema:
        $ref: "#/schemas/ad_groups"
    retriever:
      type: SimpleRetriever
      requester:
        type: HttpRequester
        url_base: https://campaign.api.bingads.microsoft.com/CampaignManagement/v13/AdGroups/QueryByCampaignId
        http_method: POST
        request_headers:
          Content-Type: application/json
          DeveloperToken: "{{ config['developer_token'] }}"
          CustomerAccountId: "{{ stream_slice.extra_fields['AccountId'][0] }}"
          CustomerId: "{{ stream_slice.extra_fields['CustomerId'][0] }}"
        request_body_json:
          CampaignId: "{{ stream_partition['campaign_id'][0] | string }}"
          ReturnAdditionalFields: "AdGroupType,AdScheduleUseSearcherTimeZone,CpmBid,CpvBid,MultimediaAdsBidAdjustment"
        authenticator: "#/definitions/authenticator"
      partition_router:
        type: GroupingPartitionRouter
        group_size: 1
        underlying_partition_router:
          type: SubstreamPartitionRouter
          parent_stream_configs:
            - type: ParentStreamConfig
              parent_key: Id
              partition_field: campaign_id
              stream:
                $ref: "#/definitions/campaigns_stream"
              extra_fields:
                - - AccountId
                - - CustomerId
      record_selector:
        type: RecordSelector
        extractor:
          type: DpathExtractor
          field_path: ["AdGroups"]
        schema_normalization: Default
    transformations:
      - type: AddFields
        fields:
          - type: AddedFieldDefinition
            path:
              - AccountId
            value: "{{ stream_slice.extra_fields['AccountId'][0] }}"
          - type: AddedFieldDefinition
            path:
              - CampaignId
            value: "{{ stream_partition['campaign_id'][0] }}"
          - type: AddedFieldDefinition
            path:
              - CustomerId
            value: "{{ stream_slice.extra_fields['CustomerId'][0] }}"
          - type: AddedFieldDefinition
            path:
              - ForwardCompatibilityMap
            value: "{{ record.get('ForwardCompatibilityMap') if record.get('ForwardCompatibilityMap') and record.get('ForwardCompatibilityMap') | length > 0 else none }}"
  ads_stream:
    type: DeclarativeStream
    name: ads
    primary_key: Id
    schema_loader:
      type: InlineSchemaLoader
      schema:
        $ref: "#/schemas/ads"
    retriever:
      type: SimpleRetriever
      requester:
        type: HttpRequester
        url_base: https://campaign.api.bingads.microsoft.com/CampaignManagement/v13/Ads/QueryByAdGroupId
        http_method: POST
        request_headers:
          Content-Type: application/json
          DeveloperToken: "{{ config['developer_token'] }}"
          CustomerAccountId: "{{ stream_slice.extra_fields['AccountId'][0] }}"
          CustomerId: "{{ stream_slice.extra_fields['CustomerId'][0] }}"
        request_body_json:
          AdGroupId: "{{ stream_partition['ad_group_id'][0] | string }}"
          AdTypes: '{{ [ "Text", "Image", "Product", "AppInstall", "ExpandedText", "DynamicSearch", "ResponsiveAd", "ResponsiveSearch" ] }}'
          ReturnAdditionalFields: "ImpressionTrackingUrls,Videos,LongHeadlines"
        authenticator: "#/definitions/authenticator"
      partition_router:
        type: GroupingPartitionRouter
        group_size: 1
        underlying_partition_router:
          type: SubstreamPartitionRouter
          parent_stream_configs:
            - type: ParentStreamConfig
              parent_key: Id
              partition_field: ad_group_id
              stream:
                $ref: "#/definitions/ad_groups_stream"
              extra_fields:
                - - AccountId
                - - CustomerId
      record_selector:
        type: RecordSelector
        extractor:
          type: DpathExtractor
          field_path: ["Ads"]
        schema_normalization: Default
    transformations:
      - type: AddFields
        fields:
          - type: AddedFieldDefinition
            path:
              - AccountId
            value: "{{ stream_slice.extra_fields['AccountId'][0] }}"
          - type: AddedFieldDefinition
            path:
              - AdGroupId
            value: "{{ stream_partition['ad_group_id'][0] }}"
          - type: AddedFieldDefinition
            path:
              - CustomerId
            value: "{{ stream_slice.extra_fields['CustomerId'][0] }}"
          - type: AddedFieldDefinition
            path:
              - _tmp_Descriptions_AssetLink
            value: "{{ record.get('Descriptions') }}"
          - type: AddedFieldDefinition
            path:
              - _tmp_FinalMobileUrls_string
            value: "{{ record.get('FinalMobileUrls') }}"
          - type: AddedFieldDefinition
            path:
              - _tmp_FinalUrls_string
            value: "{{ record.get('FinalUrls') }}"
          - type: AddedFieldDefinition
            path:
              - _tmp_Headlines_AssetLink
            value: "{{ record.get('Headlines') }}"
          - type: AddedFieldDefinition
            path:
              - _tmp_Images_AssetLink
            value: "{{ record.get('Images') }}"
          - type: AddedFieldDefinition
            path:
              - _tmp_LongHeadlines_AssetLink
            value: "{{ record.get('LongHeadlines') }}"
          - type: AddedFieldDefinition
            path:
              - _tmp_Videos_AssetLink
            value: "{{ record.get('Videos') }}"
          - type: AddedFieldDefinition
            path:
              - ForwardCompatibilityMap
            value: "{{ record.get('ForwardCompatibilityMap') if record.get('ForwardCompatibilityMap') and record.get('ForwardCompatibilityMap') | length > 0 else none }}"
          - type: AddedFieldDefinition
            path:
              - Path1
            value: "{{ none if record.get('Path1') == '' else record.get('Path1')}}"
          - type: AddedFieldDefinition
            path:
              - Path2
            value: "{{ none if record.get('Path2') == '' else record.get('Path2')}}"
          - type: AddedFieldDefinition
            path:
              - TextPart2
            value: "{{ none if record.get('TextPart2') == '' else record.get('TextPart2')}}"
          - type: AddedFieldDefinition
            path:
              - TitlePart3
            value: "{{ none if record.get('TitlePart3') == '' else record.get('TitlePart3')}}"
      - type: RemoveFields
        field_pointers:
          - - Descriptions
          - - FinalMobileUrls
          - - FinalUrls
          - - Headlines
          - - Images
          - - LongHeadlines
          - - Videos
      - type: AddFields
        fields:
          - type: AddedFieldDefinition
            path:
              - Descriptions
              - AssetLink
            value: "{{ record.get('_tmp_Descriptions_AssetLink') }}"
          - type: AddedFieldDefinition
            path:
              - FinalMobileUrls
              - string
            value: "{{ record.get('_tmp_FinalMobileUrls_string') }}"
          - type: AddedFieldDefinition
            path:
              - FinalUrls
              - string
            value: "{{ record.get('_tmp_FinalUrls_string') }}"
          - type: AddedFieldDefinition
            path:
              - Headlines
              - AssetLink
            value: "{{ record.get('_tmp_Headlines_AssetLink') }}"
          - type: AddedFieldDefinition
            path:
              - Images
              - AssetLink
            value: "{{ record.get('_tmp_Images_AssetLink') }}"
          - type: AddedFieldDefinition
            path:
              - LongHeadlines
              - AssetLink
            value: "{{ record.get('_tmp_Images_AssetLink') }}"
          - type: AddedFieldDefinition
            path:
              - Videos
              - AssetLink
            value: "{{ record.get('_tmp_Videos_AssetLink') }}"
      - type: RemoveFields
        field_pointers:
          - - _tmp_Descriptions_AssetLink
          - - _tmp_FinalMobileUrls_string
          - - _tmp_FinalUrls_string
          - - _tmp_Headlines_AssetLink
          - - _tmp_Images_AssetLink
          - - _tmp_LongHeadlines_AssetLink
          - - _tmp_Videos_AssetLink
      - type: AddFields
        fields:
          - type: AddedFieldDefinition
            path:
              - Descriptions
            value: "{{ none if record.get('Descriptions', {}).get('AssetLink') == none else record.get('Descriptions') }}"
          - type: AddedFieldDefinition
            path:
              - FinalMobileUrls
            value: "{{ none if record.get('FinalMobileUrls', {}).get('string') == none else record.get('FinalMobileUrls') }}"
          - type: AddedFieldDefinition
            path:
              - FinalUrls
            value: "{{ none if record.get('FinalUrls', {}).get('string') == none else record.get('FinalUrls') }}"
          - type: AddedFieldDefinition
            path:
              - Headlines
            value: "{{ none if record.get('Headlines', {}).get('AssetLink') == none else record.get('Headlines') }}"
          - type: AddedFieldDefinition
            path:
              - Images
            value: "{{ none if record.get('Images', {}).get('AssetLink') == none else record.get('Images') }}"
          - type: AddedFieldDefinition
            path:
              - LongHeadlines
            value: "{{ none if record.get('LongHeadlines', {}).get('AssetLink') == none else record.get('LongHeadlines') }}"
          - type: AddedFieldDefinition
            path:
              - Videos
            value: "{{ none if record.get('Videos', {}).get('AssetLink') == none or record.get('Videos', {}).get('AssetLink') == [] else record.get('Videos') }}"
  # Report Streams

  ## Account Performance Reports
  account_performance_report_hourly_stream:
    type: DeclarativeStream
    name: account_performance_report_hourly
    primary_key:
      - AccountId
      - TimePeriod
      - CurrencyCode
      - AdDistribution
      - DeviceType
      - Network
      - DeliveredMatchType
      - DeviceOS
      - TopVsOther
      - BidMatchType
    schema_loader:
      type: InlineSchemaLoader
      schema:
        $ref: "#/schemas/account_performance_report_hourly"
    retriever:
      $ref: "#/definitions/basic_async_retriever"
      creation_requester:
        $ref: "#/definitions/basic_async_retriever/creation_requester"
        request_body_json:
          ReportRequest:
            ExcludeColumnHeaders: false
            ExcludeReportFooter: true
            ExcludeReportHeader: true
            Format: Csv
            FormatVersion: "'2.0'"
            ReportName: AccountPerformanceReport
            ReturnOnlyCompleteData: false
            Type: AccountPerformanceReportRequest
            Aggregation: Hourly
            Columns:
              - AccountId
              - TimePeriod
              - CurrencyCode
              - AdDistribution
              - DeviceType
              - Network
              - DeliveredMatchType
              - DeviceOS
              - TopVsOther
              - BidMatchType
              - AccountName
              - AccountNumber
              - PhoneImpressions
              - PhoneCalls
              - Clicks
              - Ctr
              - Spend
              - Impressions
              - Assists
              - ReturnOnAdSpend
              - AverageCpc
              - AveragePosition
              - AverageCpm
              - Conversions
              - ConversionsQualified
              - ConversionRate
              - CostPerAssist
              - CostPerConversion
              - LowQualityClicks
              - LowQualityClicksPercent
              - LowQualityImpressions
              - LowQualitySophisticatedClicks
              - LowQualityConversions
              - LowQualityConversionRate
              - Revenue
              - RevenuePerAssist
              - RevenuePerConversion
              - Ptr
            Scope:
              AccountIds:
                - "{{ stream_partition['account_id'] }}"
            Time:
              CustomDateRangeStart:
                Day: "{{ str_to_datetime(stream_interval.get('start_time')).day if stream_interval.get('start_time') else str_to_datetime(config.get('reports_start_date')).day}}"
                Month: "{{ str_to_datetime(stream_interval.get('start_time')).month if stream_interval.get('start_time') else str_to_datetime(config.get('reports_start_date')).month}}"
                Year: "{{ str_to_datetime(stream_interval.get('start_time')).year if stream_interval.get('start_time') else str_to_datetime(config.get('reports_start_date')).year}}"
              CustomDateRangeEnd:
                Day: "{{ str_to_datetime(stream_interval.get('end_time')).day }}"
                Month: "{{ str_to_datetime(stream_interval.get('end_time')).month }}"
                Year: "{{ str_to_datetime(stream_interval.get('end_time')).year }}"
              ReportTimeZone: "GreenwichMeanTimeDublinEdinburghLisbonLondon"
    incremental_sync: "#/definitions/incremental_sync_report_hourly_datetime_cursor"
    state_migrations:
      - Type: LegacyToPerPartitionStateMigration
    transformations:
      - type: AddFields
        fields:
          - type: AddedFieldDefinition
            path:
              - TimePeriod
            #            Bing Ads API reports with hourly aggregation provides date fields in custom format: "2023-11-04|11"
            #            Return date in RFC3339 format: "2023-11-04T11:00:00+00:00"
            value: |
              {%- set parts = record.TimePeriod.split('|') -%}
              {%- set time_period = record.TimePeriod -%}
              {%- set date_part = '' -%}
              {%- set hour_part = 0 -%}
              {%- if parts|length > 1 -%}
                {%- set date_part = parts[0] -%}
                {%- set hour_part = parts[1]|int -%}
                {%- set time_period = date_part ~ "T" ~ "%02d" % hour_part ~ ":00:00+00:00" -%}
              {%- endif -%}
              {{ time_period }}
      - type: AddFields
        fields:
          $ref: "#/definitions/transformations/performance_report_common_transformations"
      - type: AddFields
        fields:
          $ref: "#/definitions/transformations/account_performance_report_common_transformations"

  account_performance_report_daily_stream:
    type: DeclarativeStream
    name: account_performance_report_daily
    primary_key:
      - AccountId
      - TimePeriod
      - CurrencyCode
      - AdDistribution
      - DeviceType
      - Network
      - DeliveredMatchType
      - DeviceOS
      - TopVsOther
      - BidMatchType
    schema_loader:
      type: InlineSchemaLoader
      schema:
        $ref: "#/schemas/account_performance_report"
    retriever:
      $ref: "#/definitions/basic_async_retriever"
      creation_requester:
        $ref: "#/definitions/basic_async_retriever/creation_requester"
        request_body_json:
          ReportRequest:
            ExcludeColumnHeaders: false
            ExcludeReportFooter: true
            ExcludeReportHeader: true
            Format: Csv
            FormatVersion: "'2.0'"
            ReportName: AccountPerformanceReport
            ReturnOnlyCompleteData: false
            Type: AccountPerformanceReportRequest
            Aggregation: Daily
            Columns:
              - AccountId
              - TimePeriod
              - CurrencyCode
              - AdDistribution
              - DeviceType
              - Network
              - DeliveredMatchType
              - DeviceOS
              - TopVsOther
              - BidMatchType
              - AccountName
              - AccountNumber
              - PhoneImpressions
              - PhoneCalls
              - Clicks
              - Ctr
              - Spend
              - Impressions
              - Assists
              - ReturnOnAdSpend
              - AverageCpc
              - AveragePosition
              - AverageCpm
              - Conversions
              - ConversionsQualified
              - ConversionRate
              - CostPerAssist
              - CostPerConversion
              - LowQualityClicks
              - LowQualityClicksPercent
              - LowQualityImpressions
              - LowQualitySophisticatedClicks
              - LowQualityConversions
              - LowQualityConversionRate
              - Revenue
              - RevenuePerAssist
              - RevenuePerConversion
              - Ptr
            Scope:
              AccountIds:
                - "{{ stream_partition['account_id'] }}"
            Time:
              CustomDateRangeStart:
                Day: "{{ str_to_datetime(stream_interval.get('start_time')).day if stream_interval.get('start_time') else str_to_datetime(config.get('reports_start_date')).day}}"
                Month: "{{ str_to_datetime(stream_interval.get('start_time')).month if stream_interval.get('start_time') else str_to_datetime(config.get('reports_start_date')).month}}"
                Year: "{{ str_to_datetime(stream_interval.get('start_time')).year if stream_interval.get('start_time') else str_to_datetime(config.get('reports_start_date')).year}}"
              CustomDateRangeEnd:
                Day: "{{ str_to_datetime(stream_interval.get('end_time')).day }}"
                Month: "{{ str_to_datetime(stream_interval.get('end_time')).month }}"
                Year: "{{ str_to_datetime(stream_interval.get('end_time')).year }}"
              ReportTimeZone: "GreenwichMeanTimeDublinEdinburghLisbonLondon"
    incremental_sync: "#/definitions/incremental_sync_report_datetime_cursor"
    state_migrations:
      - Type: LegacyToPerPartitionStateMigration
    transformations:
      - type: AddFields
        fields:
          $ref: "#/definitions/transformations/performance_report_common_transformations"
      - type: AddFields
        fields:
          $ref: "#/definitions/transformations/account_performance_report_common_transformations"

  account_performance_report_weekly_stream:
    type: DeclarativeStream
    name: account_performance_report_weekly
    primary_key:
      - AccountId
      - TimePeriod
      - CurrencyCode
      - AdDistribution
      - DeviceType
      - Network
      - DeliveredMatchType
      - DeviceOS
      - TopVsOther
      - BidMatchType
    schema_loader:
      type: InlineSchemaLoader
      schema:
        $ref: "#/schemas/account_performance_report"
    retriever:
      $ref: "#/definitions/basic_async_retriever"
      creation_requester:
        $ref: "#/definitions/basic_async_retriever/creation_requester"
        request_body_json:
          ReportRequest:
            ExcludeColumnHeaders: false
            ExcludeReportFooter: true
            ExcludeReportHeader: true
            Format: Csv
            FormatVersion: "'2.0'"
            ReportName: AccountPerformanceReport
            ReturnOnlyCompleteData: false
            Type: AccountPerformanceReportRequest
            Aggregation: Weekly
            Columns:
              - AccountId
              - TimePeriod
              - CurrencyCode
              - AdDistribution
              - DeviceType
              - Network
              - DeliveredMatchType
              - DeviceOS
              - TopVsOther
              - BidMatchType
              - AccountName
              - AccountNumber
              - PhoneImpressions
              - PhoneCalls
              - Clicks
              - Ctr
              - Spend
              - Impressions
              - Assists
              - ReturnOnAdSpend
              - AverageCpc
              - AveragePosition
              - AverageCpm
              - Conversions
              - ConversionsQualified
              - ConversionRate
              - CostPerAssist
              - CostPerConversion
              - LowQualityClicks
              - LowQualityClicksPercent
              - LowQualityImpressions
              - LowQualitySophisticatedClicks
              - LowQualityConversions
              - LowQualityConversionRate
              - Revenue
              - RevenuePerAssist
              - RevenuePerConversion
              - Ptr
            Scope:
              AccountIds:
                - "{{ stream_partition['account_id'] }}"
            Time:
              CustomDateRangeStart: # {{ str_to_datetime(stream_interval.get('start_time')).year }}
                Day: "{{ str_to_datetime(stream_interval.get('start_time')).day if stream_interval.get('start_time') else str_to_datetime(config.get('reports_start_date')).day}}"
                Month: "{{ str_to_datetime(stream_interval.get('start_time')).month if stream_interval.get('start_time') else str_to_datetime(config.get('reports_start_date')).month}}"
                Year: "{{ str_to_datetime(stream_interval.get('start_time')).year if stream_interval.get('start_time') else str_to_datetime(config.get('reports_start_date')).year}}"
              CustomDateRangeEnd:
                Day: "{{ str_to_datetime(stream_interval.get('end_time')).day }}"
                Month: "{{ str_to_datetime(stream_interval.get('end_time')).month }}"
                Year: "{{ str_to_datetime(stream_interval.get('end_time')).year }}"
              # "PredefinedTime": "ValueHere"
              "ReportTimeZone": "GreenwichMeanTimeDublinEdinburghLisbonLondon"
    incremental_sync: "#/definitions/incremental_sync_report_datetime_cursor"
    state_migrations:
      - Type: LegacyToPerPartitionStateMigration
    transformations:
      - type: AddFields
        fields:
          $ref: "#/definitions/transformations/performance_report_common_transformations"
      - type: AddFields
        fields:
          $ref: "#/definitions/transformations/account_performance_report_common_transformations"

  account_performance_report_monthly_stream:
    type: DeclarativeStream
    name: account_performance_report_monthly
    primary_key:
      - AccountId
      - TimePeriod
      - CurrencyCode
      - AdDistribution
      - DeviceType
      - Network
      - DeliveredMatchType
      - DeviceOS
      - TopVsOther
      - BidMatchType
    schema_loader:
      type: InlineSchemaLoader
      schema:
        $ref: "#/schemas/account_performance_report"
    retriever:
      $ref: "#/definitions/basic_async_retriever"
      creation_requester:
        $ref: "#/definitions/basic_async_retriever/creation_requester"
        request_body_json:
          ReportRequest:
            ExcludeColumnHeaders: false
            ExcludeReportFooter: true
            ExcludeReportHeader: true
            Format: Csv
            FormatVersion: "'2.0'"
            ReportName: AccountPerformanceReport
            ReturnOnlyCompleteData: false
            Type: AccountPerformanceReportRequest
            Aggregation: Monthly
            Columns:
              - AccountId
              - TimePeriod
              - CurrencyCode
              - AdDistribution
              - DeviceType
              - Network
              - DeliveredMatchType
              - DeviceOS
              - TopVsOther
              - BidMatchType
              - AccountName
              - AccountNumber
              - PhoneImpressions
              - PhoneCalls
              - Clicks
              - Ctr
              - Spend
              - Impressions
              - Assists
              - ReturnOnAdSpend
              - AverageCpc
              - AveragePosition
              - AverageCpm
              - Conversions
              - ConversionsQualified
              - ConversionRate
              - CostPerAssist
              - CostPerConversion
              - LowQualityClicks
              - LowQualityClicksPercent
              - LowQualityImpressions
              - LowQualitySophisticatedClicks
              - LowQualityConversions
              - LowQualityConversionRate
              - Revenue
              - RevenuePerAssist
              - RevenuePerConversion
              - Ptr
            Scope:
              AccountIds:
                - "{{ stream_partition['account_id'] }}"
            Time:
              CustomDateRangeStart:
                Day: "{{ str_to_datetime(stream_interval.get('start_time')).day }}"
                Month: "{{ str_to_datetime(stream_interval.get('start_time')).month }}"
                Year: "{{ str_to_datetime(stream_interval.get('start_time')).year }}"
              CustomDateRangeEnd:
                Day: "{{ str_to_datetime(stream_interval.get('end_time')).day }}"
                Month: "{{ str_to_datetime(stream_interval.get('end_time')).month }}"
                Year: "{{ str_to_datetime(stream_interval.get('end_time')).year }}"
              # "PredefinedTime": "ValueHere"
              "ReportTimeZone": "GreenwichMeanTimeDublinEdinburghLisbonLondon"
    incremental_sync: "#/definitions/incremental_sync_report_datetime_cursor"
    state_migrations:
      - Type: LegacyToPerPartitionStateMigration
    transformations:
      - type: AddFields
        fields:
          $ref: "#/definitions/transformations/performance_report_common_transformations"
      - type: AddFields
        fields:
          $ref: "#/definitions/transformations/account_performance_report_common_transformations"

  ## Ad Performance Reports
  ad_performance_report_hourly_stream:
    type: DeclarativeStream
    name: ad_performance_report_hourly
    primary_key:
      [
        "AccountId",
        "CampaignId",
        "AdGroupId",
        "AdId",
        "TimePeriod",
        "CurrencyCode",
        "AdDistribution",
        "DeviceType",
        "Language",
        "Network",
        "DeviceOS",
        "TopVsOther",
        "BidMatchType",
        "DeliveredMatchType",
      ]
    schema_loader:
      type: InlineSchemaLoader
      schema:
        $ref: "#/schemas/ad_performance_report_hourly"
    retriever:
      $ref: "#/definitions/basic_async_retriever"
      creation_requester:
        $ref: "#/definitions/basic_async_retriever/creation_requester"
        request_body_json:
          ReportRequest:
            ExcludeColumnHeaders: false
            ExcludeReportFooter: true
            ExcludeReportHeader: true
            Format: Csv
            FormatVersion: "'2.0'"
            ReportName: AdPerformanceReport
            ReturnOnlyCompleteData: false
            Type: AdPerformanceReportRequest
            Aggregation: Hourly
            Columns:
              - AccountId
              - CampaignId
              - AdGroupId
              - AdId
              - TimePeriod
              - AbsoluteTopImpressionRatePercent
              - TopImpressionRatePercent
              - CurrencyCode
              - AdDistribution
              - DeviceType
              - Language
              - Network
              - DeviceOS
              - TopVsOther
              - BidMatchType
              - DeliveredMatchType
              - AccountName
              - CampaignName
              - CampaignType
              - AdGroupName
              - Impressions
              - Clicks
              - Ctr
              - Spend
              - CostPerConversion
              - DestinationUrl
              - Assists
              - ReturnOnAdSpend
              - CostPerAssist
              - CustomParameters
              - FinalAppUrl
              - AdDescription
              - AdDescription2
              - ViewThroughConversions
              - ViewThroughConversionsQualified
              - AllCostPerConversion
              - AllReturnOnAdSpend
              - Conversions
              - ConversionRate
              - ConversionsQualified
              - AverageCpc
              - AveragePosition
              - AverageCpm
              - AllConversions
              - AllConversionRate
              - AllRevenue
              - AllRevenuePerConversion
              - Revenue
              - RevenuePerConversion
              - RevenuePerAssist
            Scope:
              AccountIds:
                - "{{ stream_partition['account_id'] }}"
            Time:
              CustomDateRangeStart: # {{ str_to_datetime(stream_interval.get('start_time')).year }}
                Day: "{{ str_to_datetime(stream_interval.get('start_time')).day if stream_interval.get('start_time') else str_to_datetime(config.get('reports_start_date')).day}}"
                Month: "{{ str_to_datetime(stream_interval.get('start_time')).month if stream_interval.get('start_time') else str_to_datetime(config.get('reports_start_date')).month}}"
                Year: "{{ str_to_datetime(stream_interval.get('start_time')).year if stream_interval.get('start_time') else str_to_datetime(config.get('reports_start_date')).year}}"
              CustomDateRangeEnd:
                Day: "{{ str_to_datetime(stream_interval.get('end_time')).day }}"
                Month: "{{ str_to_datetime(stream_interval.get('end_time')).month }}"
                Year: "{{ str_to_datetime(stream_interval.get('end_time')).year }}"
              # "PredefinedTime": "ValueHere"
              "ReportTimeZone": "GreenwichMeanTimeDublinEdinburghLisbonLondon"
    incremental_sync: "#/definitions/incremental_sync_report_hourly_datetime_cursor"
    state_migrations:
      - Type: LegacyToPerPartitionStateMigration
    transformations:
      - type: AddFields
        fields:
          - type: AddedFieldDefinition
            path:
              - TimePeriod
            #            Bing Ads API reports with hourly aggregation provides date fields in custom format: "2023-11-04|11"
            #            Return date in RFC3339 format: "2023-11-04T11:00:00+00:00"
            value: |
              {%- set parts = record.TimePeriod.split('|') -%}
              {%- set time_period = record.TimePeriod -%}
              {%- set date_part = '' -%}
              {%- set hour_part = 0 -%}
              {%- if parts|length > 1 -%}
                {%- set date_part = parts[0] -%}
                {%- set hour_part = parts[1]|int -%}
                {%- set time_period = date_part ~ "T" ~ "%02d" % hour_part ~ ":00:00+00:00" -%}
              {%- endif -%}
              {{ time_period }}
      - type: AddFields
        fields:
          $ref: "#/definitions/transformations/performance_report_common_transformations"
      - type: AddFields
        fields:
          $ref: "#/definitions/transformations/ad_performance_report_common_transformations"
      - type: RemoveFields
        field_pointers:
          - ["TopImpressionRatePercent"]
          - ["AbsoluteTopImpressionRatePercent"]
  ad_performance_report_daily_stream:
    type: DeclarativeStream
    name: ad_performance_report_daily
    primary_key:
      [
        "AccountId",
        "CampaignId",
        "AdGroupId",
        "AdId",
        "TimePeriod",
        "CurrencyCode",
        "AdDistribution",
        "DeviceType",
        "Language",
        "Network",
        "DeviceOS",
        "TopVsOther",
        "BidMatchType",
        "DeliveredMatchType",
      ]
    schema_loader:
      type: InlineSchemaLoader
      schema:
        $ref: "#/schemas/ad_performance_report"
    retriever:
      $ref: "#/definitions/basic_async_retriever"
      creation_requester:
        $ref: "#/definitions/basic_async_retriever/creation_requester"
        request_body_json:
          ReportRequest:
            ExcludeColumnHeaders: false
            ExcludeReportFooter: true
            ExcludeReportHeader: true
            Format: Csv
            FormatVersion: "'2.0'"
            ReportName: AdPerformanceReport
            ReturnOnlyCompleteData: false
            Type: AdPerformanceReportRequest
            Aggregation: Daily
            Columns:
              - AccountId
              - CampaignId
              - AdGroupId
              - AdId
              - TimePeriod
              - AbsoluteTopImpressionRatePercent
              - TopImpressionRatePercent
              - CurrencyCode
              - AdDistribution
              - DeviceType
              - Language
              - Network
              - DeviceOS
              - TopVsOther
              - BidMatchType
              - DeliveredMatchType
              - AccountName
              - CampaignName
              - CampaignType
              - AdGroupName
              - Impressions
              - Clicks
              - Ctr
              - Spend
              - CostPerConversion
              - DestinationUrl
              - Assists
              - ReturnOnAdSpend
              - CostPerAssist
              - CustomParameters
              - FinalAppUrl
              - AdDescription
              - AdDescription2
              - ViewThroughConversions
              - ViewThroughConversionsQualified
              - AllCostPerConversion
              - AllReturnOnAdSpend
              - Conversions
              - ConversionRate
              - ConversionsQualified
              - AverageCpc
              - AveragePosition
              - AverageCpm
              - AllConversions
              - AllConversionRate
              - AllRevenue
              - AllRevenuePerConversion
              - Revenue
              - RevenuePerConversion
              - RevenuePerAssist
            Scope:
              AccountIds:
                - "{{ stream_partition['account_id'] }}"
            Time:
              CustomDateRangeStart: # {{ str_to_datetime(stream_interval.get('start_time')).year }}
                Day: "{{ str_to_datetime(stream_interval.get('start_time')).day if stream_interval.get('start_time') else str_to_datetime(config.get('reports_start_date')).day}}"
                Month: "{{ str_to_datetime(stream_interval.get('start_time')).month if stream_interval.get('start_time') else str_to_datetime(config.get('reports_start_date')).month}}"
                Year: "{{ str_to_datetime(stream_interval.get('start_time')).year if stream_interval.get('start_time') else str_to_datetime(config.get('reports_start_date')).year}}"
              CustomDateRangeEnd:
                Day: "{{ str_to_datetime(stream_interval.get('end_time')).day }}"
                Month: "{{ str_to_datetime(stream_interval.get('end_time')).month }}"
                Year: "{{ str_to_datetime(stream_interval.get('end_time')).year }}"
              # "PredefinedTime": "ValueHere"
              "ReportTimeZone": "GreenwichMeanTimeDublinEdinburghLisbonLondon"
    incremental_sync: "#/definitions/incremental_sync_report_datetime_cursor"
    state_migrations:
      - Type: LegacyToPerPartitionStateMigration
    transformations:
      - type: AddFields
        fields:
          $ref: "#/definitions/transformations/performance_report_common_transformations"
      - type: AddFields
        fields:
          $ref: "#/definitions/transformations/ad_performance_report_common_transformations"
      - type: AddFields
        fields:
          $ref: "#/definitions/transformations/ad_performance_report_transformations"
  ad_performance_report_weekly_stream:
    type: DeclarativeStream
    name: ad_performance_report_weekly
    primary_key:
      [
        "AccountId",
        "CampaignId",
        "AdGroupId",
        "AdId",
        "TimePeriod",
        "CurrencyCode",
        "AdDistribution",
        "DeviceType",
        "Language",
        "Network",
        "DeviceOS",
        "TopVsOther",
        "BidMatchType",
        "DeliveredMatchType",
      ]
    schema_loader:
      type: InlineSchemaLoader
      schema:
        $ref: "#/schemas/ad_performance_report"
    retriever:
      $ref: "#/definitions/basic_async_retriever"
      creation_requester:
        $ref: "#/definitions/basic_async_retriever/creation_requester"
        request_body_json:
          ReportRequest:
            ExcludeColumnHeaders: false
            ExcludeReportFooter: true
            ExcludeReportHeader: true
            Format: Csv
            FormatVersion: "'2.0'"
            ReportName: AdPerformanceReport
            ReturnOnlyCompleteData: false
            Type: AdPerformanceReportRequest
            Aggregation: Weekly
            Columns:
              - AccountId
              - CampaignId
              - AdGroupId
              - AdId
              - TimePeriod
              - AbsoluteTopImpressionRatePercent
              - TopImpressionRatePercent
              - CurrencyCode
              - AdDistribution
              - DeviceType
              - Language
              - Network
              - DeviceOS
              - TopVsOther
              - BidMatchType
              - DeliveredMatchType
              - AccountName
              - CampaignName
              - CampaignType
              - AdGroupName
              - Impressions
              - Clicks
              - Ctr
              - Spend
              - CostPerConversion
              - DestinationUrl
              - Assists
              - ReturnOnAdSpend
              - CostPerAssist
              - CustomParameters
              - FinalAppUrl
              - AdDescription
              - AdDescription2
              - ViewThroughConversions
              - ViewThroughConversionsQualified
              - AllCostPerConversion
              - AllReturnOnAdSpend
              - Conversions
              - ConversionRate
              - ConversionsQualified
              - AverageCpc
              - AveragePosition
              - AverageCpm
              - AllConversions
              - AllConversionRate
              - AllRevenue
              - AllRevenuePerConversion
              - Revenue
              - RevenuePerConversion
              - RevenuePerAssist
            Scope:
              AccountIds:
                - "{{ stream_partition['account_id'] }}"
            Time:
              CustomDateRangeStart: # {{ str_to_datetime(stream_interval.get('start_time')).year }}
                Day: "{{ str_to_datetime(stream_interval.get('start_time')).day if stream_interval.get('start_time') else str_to_datetime(config.get('reports_start_date')).day}}"
                Month: "{{ str_to_datetime(stream_interval.get('start_time')).month if stream_interval.get('start_time') else str_to_datetime(config.get('reports_start_date')).month}}"
                Year: "{{ str_to_datetime(stream_interval.get('start_time')).year if stream_interval.get('start_time') else str_to_datetime(config.get('reports_start_date')).year}}"
              CustomDateRangeEnd:
                Day: "{{ str_to_datetime(stream_interval.get('end_time')).day }}"
                Month: "{{ str_to_datetime(stream_interval.get('end_time')).month }}"
                Year: "{{ str_to_datetime(stream_interval.get('end_time')).year }}"
              # "PredefinedTime": "ValueHere"
              "ReportTimeZone": "GreenwichMeanTimeDublinEdinburghLisbonLondon"
    incremental_sync: "#/definitions/incremental_sync_report_datetime_cursor"
    state_migrations:
      - Type: LegacyToPerPartitionStateMigration
    transformations:
      - type: AddFields
        fields:
          $ref: "#/definitions/transformations/performance_report_common_transformations"
      - type: AddFields
        fields:
          $ref: "#/definitions/transformations/ad_performance_report_common_transformations"
      - type: AddFields
        fields:
          $ref: "#/definitions/transformations/ad_performance_report_transformations"
  ad_performance_report_monthly_stream:
    type: DeclarativeStream
    name: ad_performance_report_monthly
    primary_key:
      [
        "AccountId",
        "CampaignId",
        "AdGroupId",
        "AdId",
        "TimePeriod",
        "CurrencyCode",
        "AdDistribution",
        "DeviceType",
        "Language",
        "Network",
        "DeviceOS",
        "TopVsOther",
        "BidMatchType",
        "DeliveredMatchType",
      ]
    schema_loader:
      type: InlineSchemaLoader
      schema:
        $ref: "#/schemas/ad_performance_report"
    retriever:
      $ref: "#/definitions/basic_async_retriever"
      creation_requester:
        $ref: "#/definitions/basic_async_retriever/creation_requester"
        request_body_json:
          ReportRequest:
            ExcludeColumnHeaders: false
            ExcludeReportFooter: true
            ExcludeReportHeader: true
            Format: Csv
            FormatVersion: "'2.0'"
            ReportName: AdPerformanceReport
            ReturnOnlyCompleteData: false
            Type: AdPerformanceReportRequest
            Aggregation: Monthly
            Columns:
              - AccountId
              - CampaignId
              - AdGroupId
              - AdId
              - TimePeriod
              - AbsoluteTopImpressionRatePercent
              - TopImpressionRatePercent
              - CurrencyCode
              - AdDistribution
              - DeviceType
              - Language
              - Network
              - DeviceOS
              - TopVsOther
              - BidMatchType
              - DeliveredMatchType
              - AccountName
              - CampaignName
              - CampaignType
              - AdGroupName
              - Impressions
              - Clicks
              - Ctr
              - Spend
              - CostPerConversion
              - DestinationUrl
              - Assists
              - ReturnOnAdSpend
              - CostPerAssist
              - CustomParameters
              - FinalAppUrl
              - AdDescription
              - AdDescription2
              - ViewThroughConversions
              - ViewThroughConversionsQualified
              - AllCostPerConversion
              - AllReturnOnAdSpend
              - Conversions
              - ConversionRate
              - ConversionsQualified
              - AverageCpc
              - AveragePosition
              - AverageCpm
              - AllConversions
              - AllConversionRate
              - AllRevenue
              - AllRevenuePerConversion
              - Revenue
              - RevenuePerConversion
              - RevenuePerAssist
            Scope:
              AccountIds:
                - "{{ stream_partition['account_id'] }}"
            Time:
              CustomDateRangeStart:
                Day: "{{ str_to_datetime(stream_interval.get('start_time')).day }}"
                Month: "{{ str_to_datetime(stream_interval.get('start_time')).month }}"
                Year: "{{ str_to_datetime(stream_interval.get('start_time')).year }}"
              CustomDateRangeEnd:
                Day: "{{ str_to_datetime(stream_interval.get('end_time')).day }}"
                Month: "{{ str_to_datetime(stream_interval.get('end_time')).month }}"
                Year: "{{ str_to_datetime(stream_interval.get('end_time')).year }}"
              # "PredefinedTime": "ValueHere"
              "ReportTimeZone": "GreenwichMeanTimeDublinEdinburghLisbonLondon"
    incremental_sync: "#/definitions/incremental_sync_report_datetime_cursor"
    state_migrations:
      - Type: LegacyToPerPartitionStateMigration
    transformations:
      - type: AddFields
        fields:
          $ref: "#/definitions/transformations/performance_report_common_transformations"
      - type: AddFields
        fields:
          $ref: "#/definitions/transformations/ad_performance_report_common_transformations"
      - type: AddFields
        fields:
          $ref: "#/definitions/transformations/ad_performance_report_transformations"

  # TODO: streams above potentially also can share base stream logic, to check and update if so.
  report_base_stream:
    type: DeclarativeStream
    #    set report_aggregation in parameters, for example,
    #    $parameters:
    #      report_aggregation: Monthly
    #      report_columns: [list of columns]
    #      report_name: AgeGenderAudienceReport
    #      report_type: AgeGenderAudienceReportRequest
    retriever:
      $ref: "#/definitions/basic_async_retriever"
      record_selector:
        $ref: "#/definitions/basic_async_retriever/record_selector"
        schema_normalization: Default
      creation_requester:
        $ref: "#/definitions/basic_async_retriever/creation_requester"
        request_body_json:
          ReportRequest:
            ExcludeColumnHeaders: false
            ExcludeReportFooter: true
            ExcludeReportHeader: true
            Format: Csv
            FormatVersion: "'2.0'"
            ReportName: "{{ parameters['report_name'] }}"
            ReturnOnlyCompleteData: false
            Type: "{{ parameters['report_type'] }}"
            Aggregation: "{{ parameters['report_aggregation'] }}"
            Columns: "{{ parameters['report_columns'] }}"
            Scope:
              AccountIds:
                - "{{ stream_partition['account_id'] }}"
            Time:
              CustomDateRangeStart:
                Day: "{{ str_to_datetime(stream_interval.get('start_time')).day }}"
                Month: "{{ str_to_datetime(stream_interval.get('start_time')).month }}"
                Year: "{{ str_to_datetime(stream_interval.get('start_time')).year }}"
              CustomDateRangeEnd:
                Day: "{{ str_to_datetime(stream_interval.get('end_time')).day }}"
                Month: "{{ str_to_datetime(stream_interval.get('end_time')).month }}"
                Year: "{{ str_to_datetime(stream_interval.get('end_time')).year }}"
              "ReportTimeZone": "GreenwichMeanTimeDublinEdinburghLisbonLondon"
    incremental_sync: "#/definitions/incremental_sync_report_datetime_cursor"
    state_migrations:
      - Type: LegacyToPerPartitionStateMigration

  report_primary_keys:
    age_gender_audience:
      - AgeGroup
      - Gender
      - TimePeriod
      - AccountId
      - CampaignId
      - Language
      - AdDistribution
    campaign_performance:
      - AccountId
      - CampaignId
      - TimePeriod
      - CurrencyCode
      - AdDistribution
      - DeviceType
      - Network
      - DeliveredMatchType
      - DeviceOS
      - TopVsOther
      - BidMatchType
    ad_group_performance:
      - AccountId
      - CampaignId
      - AdGroupId
      - TimePeriod
      - CurrencyCode
      - AdDistribution
      - DeviceType
      - Network
      - DeliveredMatchType
      - DeviceOS
      - TopVsOther
      - BidMatchType
      - Language
<<<<<<< HEAD
    audience_performance:
      - AudienceId
      - TimePeriod
      - AccountId
      - CampaignId
      - AdGroupId
=======
>>>>>>> 977930d9

  report_columns:
    age_gender_audience:
      - AccountName
      - AccountNumber
      - AccountId
      - TimePeriod
      - CampaignName
      - CampaignId
      - AdGroupName
      - AdGroupId
      - AdDistribution
      - AgeGroup
      - Gender
      - Impressions
      - Clicks
      - Conversions
      - Spend
      - Revenue
      - ExtendedCost
      - Assists
      - Language
      - AccountStatus
      - CampaignStatus
      - AdGroupStatus
      - BaseCampaignId
      - AllConversions
      - AllRevenue
      - ViewThroughConversions
      - Goal
      - GoalType
      - AbsoluteTopImpressionRatePercent
      - TopImpressionRatePercent
      - ConversionsQualified
      - AllConversionsQualified
      - ViewThroughConversionsQualified
      - ViewThroughRevenue
    campaign_performance_hourly:
      - AccountId
      - CampaignId
      - TimePeriod
      - CurrencyCode
      - AdDistribution
      - DeviceType
      - Network
      - DeliveredMatchType
      - DeviceOS
      - TopVsOther
      - BidMatchType
      - AccountName
      - CampaignName
      - CampaignType
      - CampaignStatus
      - CampaignLabels
      - Impressions
      - Clicks
      - Ctr
      - Spend
      - CostPerConversion
      - QualityScore
      - AdRelevance
      - LandingPageExperience
      - PhoneImpressions
      - PhoneCalls
      - Ptr
      - Assists
      - ReturnOnAdSpend
      - CostPerAssist
      - CustomParameters
      - ViewThroughConversions
      - AllCostPerConversion
      - AllReturnOnAdSpend
      - AllConversions
      - ConversionsQualified
      - AllConversionRate
      - AllRevenue
      - AllRevenuePerConversion
      - AverageCpc
      - AveragePosition
      - AverageCpm
      - Conversions
      - ConversionRate
      - LowQualityClicks
      - LowQualityClicksPercent
      - LowQualityImpressions
      - LowQualitySophisticatedClicks
      - LowQualityConversions
      - LowQualityConversionRate
      - Revenue
      - RevenuePerConversion
      - RevenuePerAssist
      - BudgetName
      - BudgetStatus
      - BudgetAssociationStatus
    campaign_performance_non_hourly:
      - AccountId
      - CampaignId
      - TimePeriod
      - CurrencyCode
      - AdDistribution
      - DeviceType
      - Network
      - DeliveredMatchType
      - DeviceOS
      - TopVsOther
      - BidMatchType
      - AccountName
      - CampaignName
      - CampaignType
      - CampaignStatus
      - CampaignLabels
      - Impressions
      - Clicks
      - Ctr
      - Spend
      - CostPerConversion
      - QualityScore
      - AdRelevance
      - LandingPageExperience
      - PhoneImpressions
      - PhoneCalls
      - Ptr
      - Assists
      - ReturnOnAdSpend
      - CostPerAssist
      - CustomParameters
      - ViewThroughConversions
      - AllCostPerConversion
      - AllReturnOnAdSpend
      - AllConversions
      - ConversionsQualified
      - AllConversionRate
      - AllRevenue
      - AllRevenuePerConversion
      - AverageCpc
      - AveragePosition
      - AverageCpm
      - Conversions
      - ConversionRate
      - LowQualityClicks
      - LowQualityClicksPercent
      - LowQualityImpressions
      - LowQualitySophisticatedClicks
      - LowQualityConversions
      - LowQualityConversionRate
      - Revenue
      - RevenuePerConversion
      - RevenuePerAssist
      - BudgetName
      - BudgetStatus
      - BudgetAssociationStatus
      - HistoricalQualityScore
      - HistoricalExpectedCtr
      - HistoricalAdRelevance
      - HistoricalLandingPageExperience
    ad_group_performance_hourly:
      - AccountId
      - CampaignId
      - AdGroupId
      - TimePeriod
      - CurrencyCode
      - AdDistribution
      - DeviceType
      - Network
      - DeliveredMatchType
      - DeviceOS
      - TopVsOther
      - BidMatchType
      - Language
      - AccountName
      - CampaignName
      - CampaignType
      - AdGroupName
      - AdGroupType
      - Impressions
      - Clicks
      - Ctr
      - Spend
      - CostPerConversion
      - QualityScore
      - ExpectedCtr
      - AdRelevance
      - LandingPageExperience
      - PhoneImpressions
      - PhoneCalls
      - Ptr
      - Assists
      - CostPerAssist
      - CustomParameters
      - FinalUrlSuffix
      - ViewThroughConversions
      - AllCostPerConversion
      - AllReturnOnAdSpend
      - AllConversions
      - AllConversionRate
      - AllRevenue
      - AllRevenuePerConversion
      - AverageCpc
      - AveragePosition
      - AverageCpm
      - Conversions
      - ConversionRate
      - ConversionsQualified
      - Revenue
      - RevenuePerConversion
      - RevenuePerAssist
    ad_group_performance_non_hourly:
      - AccountId
      - CampaignId
      - AdGroupId
      - TimePeriod
      - CurrencyCode
      - AdDistribution
      - DeviceType
      - Network
      - DeliveredMatchType
      - DeviceOS
      - TopVsOther
      - BidMatchType
      - Language
      - AccountName
      - CampaignName
      - CampaignType
      - AdGroupName
      - AdGroupType
      - Impressions
      - Clicks
      - Ctr
      - Spend
      - CostPerConversion
      - QualityScore
      - ExpectedCtr
      - AdRelevance
      - LandingPageExperience
      - PhoneImpressions
      - PhoneCalls
      - Ptr
      - Assists
      - CostPerAssist
      - CustomParameters
      - FinalUrlSuffix
      - ViewThroughConversions
      - AllCostPerConversion
      - AllReturnOnAdSpend
      - AllConversions
      - AllConversionRate
      - AllRevenue
      - AllRevenuePerConversion
      - AverageCpc
      - AveragePosition
      - AverageCpm
      - Conversions
      - ConversionRate
      - ConversionsQualified
      - HistoricalQualityScore
      - HistoricalExpectedCtr
      - HistoricalAdRelevance
      - HistoricalLandingPageExperience
      - Revenue
      - RevenuePerConversion
      - RevenuePerAssist
<<<<<<< HEAD
    audience_performance:
      - AccountName
      - AccountNumber
      - AccountId
      - TimePeriod
      - CampaignName
      - CampaignId
      - AdGroupName
      - AdGroupId
      - AudienceId
      - AudienceName
      - AssociationStatus
      - BidAdjustment
      - TargetingSetting
      - Impressions
      - Clicks
      - Ctr
      - AverageCpc
      - Spend
      - AveragePosition
      - Conversions
      - ConversionRate
      - CostPerConversion
      - Revenue
      - ReturnOnAdSpend
      - RevenuePerConversion
      - AccountStatus
      - CampaignStatus
      - AdGroupStatus
      - AudienceType
      - BaseCampaignId
      - AllConversions
      - AllRevenue
      - AllConversionRate
      - AllCostPerConversion
      - AllReturnOnAdSpend
      - AllRevenuePerConversion
      - AssociationId
      - AssociationLevel
      - ViewThroughConversions
      - Goal
      - GoalType
      - AbsoluteTopImpressionRatePercent
      - TopImpressionRatePercent
      - AverageCpm
      - ConversionsQualified
      - AllConversionsQualified
      - ViewThroughConversionsQualified
      - ViewThroughRevenue
=======
>>>>>>> 977930d9

  # base bulk streams
  base_bulk_stream:
    # https://learn.microsoft.com/en-us/advertising/bulk-service/label?view=bingads-13
    type: DeclarativeStream
    primary_key: Id
    # $parameters:
    #   DownloadEntities: to_be_set
    retriever:
      $ref: "#/definitions/basic_bulk_async_retriever"
      creation_requester:
        $ref: "#/definitions/basic_bulk_async_retriever/creation_requester"
        request_body_json:
          AccountIds: "['{{ stream_partition['account_id'] }}']"
          DataScope: EntityData
          DownloadEntities: '{{ parameters["DownloadEntities"] }}'
          DownloadFileType: Csv
          FormatVersion: "'6.0'"
          # Typically, you request a full download the first time you call the operation by setting this element to null.
          # If you set a date and time that is more than 30 days ago, an error will be returned.
          # ref: https://learn.microsoft.com/en-ie/advertising/bulk-service/downloadcampaignsbyaccountids?view=bingads-13&tabs=prod&pivots=rest#request-body
          LastSyncTimeInUTC: >-
            {%- set _start_date = stream_interval.get('start_time') -%}
            {%- set min_available_date = format_datetime(now_utc() - duration('P30D'), '%Y-%m-%d') -%}
            {{ str_to_datetime(_start_date).isoformat('T', 'milliseconds') if _start_date and format_datetime(_start_date, '%Y-%m-%d') >= min_available_date else "" }}
          CompressionType: GZip
    transformations:
      - type: AddFields
        fields:
          - type: AddedFieldDefinition
            path:
              - "Account Id"
            value: "{{ stream_partition['account_id'] }}"
      - type: RemoveFields
        field_pointers:
          - ["Type"]
      - type: CustomTransformation
        class_name: source_bing_ads.components.BulkDatetimeToRFC3339
    incremental_sync: "#/definitions/incremental_bulk_datetime_cursor"
    state_migrations:
      - Type: LegacyToPerPartitionStateMigration

  # base retrievers
  basic_async_retriever:
    type: AsyncRetriever
    partition_router:
      $ref: "#/definitions/account_substream_partition_router"
    status_mapping:
      failed:
        - Error
      running:
        - Pending
      completed:
        - Success
      timeout: []
    download_target_extractor:
      type: DpathExtractor
      field_path:
        - ReportRequestStatus
        - ReportDownloadUrl
    record_selector:
      type: RecordSelector
      extractor:
        type: DpathExtractor
        field_path: []
    status_extractor:
      type: DpathExtractor
      field_path:
        - ReportRequestStatus
        - Status
    polling_requester:
      type: HttpRequester
      url_base: https://reporting.api.bingads.microsoft.com/
      path: Reporting/v13/GenerateReport/Poll
      http_method: POST
      authenticator: "#/definitions/authenticator"
      request_headers:
        Content-Type: application/json
        DeveloperToken: "{{ config['developer_token'] }}"
        CustomerId: "'{{ stream_partition.extra_fields['ParentCustomerId'] }}'"
        CustomerAccountId: "'{{ stream_partition['account_id'] }}'"
      request_body_json:
        ReportRequestId: "'{{ creation_response['ReportRequestId'] }}'"
    download_requester:
      type: HttpRequester
      url_base: "{{download_target}}"
      http_method: GET
    download_decoder:
      type: ZipfileDecoder
      decoder:
        type: CsvDecoder
        encoding: "utf-8-sig"
        set_values_to_none:
          - ""
          - "--"
    creation_requester:
      type: HttpRequester
      url_base: https://reporting.api.bingads.microsoft.com/
      path: Reporting/v13/GenerateReport/Submit
      http_method: POST
      request_headers:
        Content-Type: application/json
        DeveloperToken: "{{ config['developer_token'] }}"
        CustomerId: "'{{ stream_partition.extra_fields['ParentCustomerId'] }}'"
        CustomerAccountId: "'{{ stream_partition['account_id'] }}'"
      authenticator: "#/definitions/authenticator"
  basic_bulk_async_retriever:
    type: AsyncRetriever
    partition_router:
      $ref: "#/definitions/account_substream_partition_router"
    status_mapping:
      failed:
        - Failed
        - FailedFullSyncRequired
      running:
        - InProgress
      completed:
        - Completed
      timeout: []
    download_target_extractor:
      type: DpathExtractor
      field_path:
        - ResultFileUrl
    record_selector:
      type: RecordSelector
      extractor:
        type: DpathExtractor
        field_path: []
      record_filter:
        type: RecordFilter
        condition: "{{ record['Type'] not in ['Format Version', 'Account']}}"
      schema_normalization: Default
    status_extractor:
      type: DpathExtractor
      field_path:
        - RequestStatus
    polling_requester:
      # https://learn.microsoft.com/en-ie/advertising/bulk-service/getbulkdownloadstatus?view=bingads-13&tabs=prod&pivots=rest
      type: HttpRequester
      url_base: https://bulk.api.bingads.microsoft.com/
      path: Bulk/v13/BulkDownloadStatus/Query
      http_method: POST
      authenticator: "#/definitions/authenticator"
      request_headers:
        Content-Type: application/json
        DeveloperToken: "{{ config['developer_token'] }}"
        CustomerId: "'{{ stream_partition.extra_fields['ParentCustomerId'] }}'"
        CustomerAccountId: "'{{ stream_partition['account_id'] }}'"
      request_body_json:
        RequestId: "'{{ creation_response['DownloadRequestId'] }}'"
    download_requester:
      type: HttpRequester
      url_base: "{{download_target}}"
      http_method: GET
    download_decoder:
      type: GzipDecoder
      decoder:
        type: CsvDecoder
        encoding: "utf-8-sig"
        set_values_to_none:
          - ""
    creation_requester:
      # https://learn.microsoft.com/en-ie/advertising/bulk-service/downloadcampaignsbyaccountids?view=bingads-13&tabs=prod&pivots=rest
      type: HttpRequester
      url_base: https://bulk.api.bingads.microsoft.com/
      path: Bulk/v13/Campaigns/DownloadByAccountIds
      http_method: POST
      request_headers:
        Content-Type: application/json
        DeveloperToken: "{{ config['developer_token'] }}"
        CustomerId: "'{{ stream_partition.extra_fields['ParentCustomerId'] }}'"
        CustomerAccountId: "'{{ stream_partition['account_id'] }}'"
      authenticator: "#/definitions/authenticator"

  # substream partition routers
  account_substream_partition_router:
    type: CustomPartitionRouter
    class_name: source_bing_ads.components.LightSubstreamPartitionRouter
    parent_stream_configs:
      - type: ParentStreamConfig
        # Id is the primary key of the accounts stream but an integer
        # and not a string. We need to convert it to a string to be able
        # to get the state from the previous state format transformed.
        parent_key: parsed_account_id
        partition_field: account_id
        stream: "#/definitions/accounts_stream"
        extra_fields:
          - - ParentCustomerId

  # cursors section
  incremental_sync_report_datetime_cursor:
    type: DatetimeBasedCursor
    cursor_field: TimePeriod
    cursor_datetime_formats:
      - "%Y-%m-%d"
    datetime_format: "%Y-%m-%d"
    lookback_window: P{{ config.get('lookback_window', 0) }}D
    start_datetime:
      type: MinMaxDatetime
      datetime: |
        {%- set last_year = now_utc() - duration('P1Y') -%}
        {%- set default_date = last_year.strftime('%Y-01-01') -%}
        {%- set start_date = config.get('reports_start_date', default_date) -%}
        {{ start_date }}
      datetime_format: "%Y-%m-%d"
    end_datetime:
      type: MinMaxDatetime
      # we need the end time to include the time part as well to distinguish from the start time
      # if we are syncing in same day, then we can evaluate boundaries effectively like lower >= upper
      datetime: "{{ format_datetime(now_utc(), '%Y-%m-%dT%H:%M:%S%z') }}"
      datetime_format: "%Y-%m-%dT%H:%M:%S%z"
  incremental_sync_report_hourly_datetime_cursor:
    type: DatetimeBasedCursor
    cursor_field: TimePeriod
    cursor_datetime_formats:
      - "%Y-%m-%dT%H:%M:%S+00:00"
    datetime_format: "%Y-%m-%dT%H:%M:%S+00:00"
    lookback_window: P{{ config.get('lookback_window', 0) }}D
    start_datetime:
      type: MinMaxDatetime
      datetime: |
        {%- set last_year = now_utc() - duration('P1Y') -%}
        {%- set default_date = last_year.strftime('%Y-01-01') -%}
        {%- set start_date = config.get('reports_start_date', default_date) -%}
        {{ start_date }}
      datetime_format: "%Y-%m-%d"
    end_datetime:
      type: MinMaxDatetime
      # we need the end time to include the time part as well to distinguish from the start time
      # if we are syncing in same day, then we can evaluate boundaries effectively like lower >= upper
      datetime: "{{ format_datetime(now_utc(), '%Y-%m-%dT%H:%M:%S+00:00') }}"
      datetime_format: "%Y-%m-%dT%H:%M:%S+00:00"
  incremental_bulk_datetime_cursor:
    type: DatetimeBasedCursor
    cursor_field: "Modified Time"
    cursor_datetime_formats:
      - "%Y-%m-%dT%H:%M:%S.%_ms%z"
      - "%m/%d/%Y %H:%M:%S.%_ms"
    datetime_format: "%Y-%m-%dT%H:%M:%S.%_ms%z"
    lookback_window: P{{ config.get('lookback_window', 0) }}D
    start_datetime:
      type: MinMaxDatetime
      # falling back 1 year as anyway we will leave empty LastSyncTimeInUTC for dates > 30 Days
      datetime: '{{ config["reports_start_date"] if config.get("reports_start_date") else format_datetime(now_utc() - duration("P1Y"), "%Y-%m-%d") }}'
      datetime_format: "%Y-%m-%d"

  transformations:
    # Shared by multiple performance report streams (account + ad)
    performance_report_common_transformations:
      - type: AddedFieldDefinition
        path:
          - AccountId
        value: |
          {{ record['AccountId'] | int if record.get('AccountId') else none }}
      - type: AddedFieldDefinition
        path:
          - Assists
        value: |
          {{ record['Assists'] | int if record.get('Assists') else 0 }}
      - type: AddedFieldDefinition
        path:
          - AverageCpc
        value: |
          {{ record['AverageCpc'] | float if record.get('AverageCpc') else 0.0 }}
      - type: AddedFieldDefinition
        path:
          - AverageCpm
        value: |
          {{ record['AverageCpm'] | float if record.get('AverageCpm') else 0.0 }}
      - type: AddedFieldDefinition
        path:
          - AveragePosition
        value: |
          {{ record['AveragePosition'] | float if record.get('AveragePosition') else 0.0 }}
      - type: AddedFieldDefinition
        path:
          - Clicks
        value: |
          {{ record['Clicks'] | int if record.get('Clicks') else 0 }}
      - type: AddedFieldDefinition
        path:
          - ConversionRate
        value: |
          {% set v = record.get('ConversionRate') %}
          {{ v | replace('%', '') | float if v is not none and v != "" else None }}
      - type: AddedFieldDefinition
        path:
          - Conversions
        value: |
          {{ record['Conversions'] | float if record.get('Conversions') else 0.0 }}
      - type: AddedFieldDefinition
        path:
          - ConversionsQualified
        value: |
          {{ record['ConversionsQualified'] | float if record.get('ConversionsQualified') else 0.0 }}
      - type: AddedFieldDefinition
        path:
          - CostPerAssist
        value: |
          {% set v = record.get('CostPerAssist') %}
          {{ v | float if v is not none and v != "" else None }}
      - type: AddedFieldDefinition
        path:
          - CostPerConversion
        value: |
          {% set v = record.get('CostPerConversion') %}
          {{ v | float if v is not none and v != "" else None }}
      - type: AddedFieldDefinition
        path:
          - Ctr
        value: |
          {% set v = record.get('Ctr') %}
          {{ v | replace('%', '') | float if v is not none and v != "" else None }}
      - type: AddedFieldDefinition
        path:
          - Impressions
        value: |
          {{ record['Impressions'] | int if record.get('Impressions') else 0 }}
      - type: AddedFieldDefinition
        path:
          - ReturnOnAdSpend
        value: |
          {% set v = record.get('ReturnOnAdSpend') %}
          {{ v | float if v is not none and v != "" else None }}
      - type: AddedFieldDefinition
        path:
          - Revenue
        value: |
          {{ record['Revenue'] | replace(',', '') | float if record.get('Revenue') else 0.0 }}
      - type: AddedFieldDefinition
        path:
          - RevenuePerAssist
        value: |
          {% set v = record.get('RevenuePerAssist') %}
          {{ v | replace(',', '') | float if v is not none and v != "" else None }}
      - type: AddedFieldDefinition
        path:
          - RevenuePerConversion
        value: |
          {% set v = record.get('RevenuePerConversion') %}
          {{ v | replace(',', '') | float if v is not none and v != "" else None }}
      - type: AddedFieldDefinition
        path:
          - Spend
        value: |
          {{ record['Spend'] | float if record.get('Spend') else 0.0 }}

    # used in all account performance report streams
    account_performance_report_common_transformations:
      - type: AddedFieldDefinition
        path:
          - PhoneImpressions
        value: |
          {{ record['PhoneImpressions'] | int if record.get('PhoneImpressions') else 0 }}
      - type: AddedFieldDefinition
        path:
          - PhoneCalls
        value: |
          {{ record['PhoneCalls'] | int if record.get('PhoneCalls') else 0 }}
      - type: AddedFieldDefinition
        path:
          - Ptr
        value: |
          {% set v = record.get('Ptr') %}
          {{ v | replace('%', '') | float if v is not none and v != "" else None }}
      - type: AddedFieldDefinition
        path:
          - LowQualityClicks
        value: |
          {{ record['LowQualityClicks'] | int if record.get('LowQualityClicks') else 0 }}
      - type: AddedFieldDefinition
        path:
          - LowQualityClicksPercent
        value: |
          {% set v = record.get('LowQualityClicksPercent') %}
          {{ v | replace('%', '') | float if v is not none and v != "" else None }}
      - type: AddedFieldDefinition
        path:
          - LowQualityImpressions
        value: |
          {{ record['LowQualityImpressions'] | int if record.get('LowQualityImpressions') else 0 }}
      - type: AddedFieldDefinition
        path:
          - LowQualitySophisticatedClicks
        value: |
          {{ record['LowQualitySophisticatedClicks'] | int if record.get('LowQualitySophisticatedClicks') else 0 }}
      - type: AddedFieldDefinition
        path:
          - LowQualityConversions
        value: |
          {{ record['LowQualityConversions'] | int if record.get('LowQualityConversions') else 0 }}
      - type: AddedFieldDefinition
        path:
          - LowQualityConversionRate
        value: |
          {% set v = record.get('LowQualityConversionRate') %}
          {{ v | replace('%', '') | float if v is not none and v != "" else None }}

    # used in all ad performance report streams
    ad_performance_report_common_transformations:
      - type: AddedFieldDefinition
        path:
          - AdGroupId
        value: |
          {{ record['AdGroupId'] | int if record.get('AdGroupId') else none }}
      - type: AddedFieldDefinition
        path:
          - AdId
        value: |
          {{ record['AdId'] | int if record.get('AdId') else none }}
      - type: AddedFieldDefinition
        path:
          - AllConversionRate
        value: |
          {% set v = record.get('AllConversionRate') %}
          {{ v | replace('%', '') | float if v is not none and v != "" else None }}
      - type: AddedFieldDefinition
        path:
          - AllConversions
        value: |
          {{ record['AllConversions'] | int if record.get('AllConversions') else 0 }}
      - type: AddedFieldDefinition
        path:
          - AllReturnOnAdSpend
        value: |
          {% set v = record.get('AllReturnOnAdSpend') %}
          {{ v | float if v is not none and v != "" else None }}
      - type: AddedFieldDefinition
        path:
          - AllRevenue
        value: |
          {{ record['AllRevenue'] | replace(',', '') | float if record.get('AllRevenue') else 0.0 }}
      - type: AddedFieldDefinition
        path:
          - CampaignId
        value: |
          {{ record['CampaignId'] | int if record.get('CampaignId') else 0 }}
      - type: AddedFieldDefinition
        path:
          - ViewThroughConversions
        value: |
          {{ record['ViewThroughConversions'] | int if record.get('ViewThroughConversions') else 0 }}
      - type: AddedFieldDefinition
        path:
          - AllCostPerConversion
        value: |
          {% set v = record.get('AllCostPerConversion') %}
          {{ v | float if v is not none and v != "" else None }}
      - type: AddedFieldDefinition
        path:
          - AllRevenuePerConversion
        value: |
          {% set v = record.get('AllRevenuePerConversion') %}
          {{ v | float if v is not none and v != "" else None }}
      - type: AddedFieldDefinition
        path:
          - ViewThroughConversionsQualified
        value: |
          {% set v = record.get('ViewThroughConversionsQualified') %}
          {{ v | float if v is not none and v != "" else None }}
      # all below are string fields, just need to ensure they not empty
      - type: AddedFieldDefinition
        path:
          - DestinationUrl
        value: |
          {{ record['DestinationUrl'] if record.get('DestinationUrl') else none }}
      - type: AddedFieldDefinition
        path:
          - CustomParameters
        value: |
          {{ record['CustomParameters'] if record.get('CustomParameters') else none }}
      - type: AddedFieldDefinition
        path:
          - FinalAppUrl
        value: |
          {{ record['FinalAppUrl'] if record.get('FinalAppUrl') else none }}
      - type: AddedFieldDefinition
        path:
          - AdDescription
        value: |
          {{ record['AdDescription'] if record.get('AdDescription') else none }}
      - type: AddedFieldDefinition
        path:
          - AdDescription2
        value: |
          {{ record['AdDescription2'] if record.get('AdDescription2') else none }}

    # used in ad performance report streams (except hourly)
    ad_performance_report_transformations:
      - type: AddedFieldDefinition
        path:
          - AbsoluteTopImpressionRatePercent
        value: |
          {% set v = record.get('AbsoluteTopImpressionRatePercent') %}
          {{ v | replace('%', '') | float if v is not none and v != "" else None }}
      - type: AddedFieldDefinition
        path:
          - TopImpressionRatePercent
        value: |
          {% set v = record.get('TopImpressionRatePercent') %}
          {{ v | replace('%', '') | float if v is not none and v != "" else None }}

    age_gender_audience_report_transformations:
      - type: AddedFieldDefinition
        path:
          - AbsoluteTopImpressionRatePercent
        value: |
          {% set v = record.get('AbsoluteTopImpressionRatePercent') %}
          {{ v | replace('%', '') | float if v is not none and v != "" else None }}
      - type: AddedFieldDefinition
        path:
          - TopImpressionRatePercent
        value: |
          {% set v = record.get('TopImpressionRatePercent') %}
          {{ v | replace('%', '') | float if v is not none and v != "" else None }}
      - type: AddedFieldDefinition
        path:
          - Goal
        value: "{{ none if record.get('Goal') == '' else record.get('Goal') }}"
      - type: AddedFieldDefinition
        path:
          - GoalType
        value: "{{ none if record.get('GoalType') == '' else record.get('GoalType') }}"
      - type: AddedFieldDefinition
        path:
          - ViewThroughConversionsQualified
        value: "{{ none if record.get('ViewThroughConversionsQualified') == '' else record.get('ViewThroughConversionsQualified') }}"
    ad_group_performance_report_transformations:
      - type: AddedFieldDefinition
        path:
          - AllConversionRate
        value: |
          {% set v = record.get('AllConversionRate') %}
          {{ v | replace('%', '') | float if v is not none and v != "" else None }}
      - type: AddedFieldDefinition
        path:
          - AllCostPerConversion
        value: |
          {% set v = record.get('AllCostPerConversion') %}
          {{ v | float if v is not none and v != "" else None }}
      - type: AddedFieldDefinition
        path:
          - AllRevenue
        value: |
          {{ record['AllRevenue'] | replace(',', '') | float if record.get('AllRevenue') else 0.0 }}
      - type: AddedFieldDefinition
        path:
          - AllRevenuePerConversion
        value: |
          {% set v = record.get('AllRevenuePerConversion') %}
          {{ v | float if v is not none and v != "" else None }}
      - type: AddedFieldDefinition
        path:
          - ConversionRate
        value: |
          {% set v = record.get('ConversionRate') %}
          {{ v | replace('%', '') | float if v is not none and v != "" else None }}
      - type: AddedFieldDefinition
        path:
          - Ctr
        value: |
          {% set v = record.get('Ctr') %}
          {{ v | replace('%', '') | float if v is not none and v != "" else None }}
      - type: AddedFieldDefinition
        path:
          - Ptr
        value: |
          {% set v = record.get('Ptr') %}
          {{ v | replace('%', '') | float if v is not none and v != "" else None }}
      - type: AddedFieldDefinition
        path:
          - RevenuePerAssist
        value: |
          {% set v = record.get('RevenuePerAssist') %}
          {{ v | replace(',', '') | float if v is not none and v != "" else None }}
<<<<<<< HEAD

    audience_performance_report_transformations:
      - type: AddedFieldDefinition
        path:
          - AbsoluteTopImpressionRatePercent
        value: |
          {% set v = record.get('AbsoluteTopImpressionRatePercent') %}
          {{ v | replace('%', '') | float if v is not none and v != "" else None }}
      - type: AddedFieldDefinition
        path:
          - AllConversionRate
        value: |
          {% set v = record.get('AllConversionRate') %}
          {{ v | replace('%', '') | float if v is not none and v != "" else None }}
      - type: AddedFieldDefinition
        path:
          - ConversionRate
        value: |
          {% set v = record.get('ConversionRate') %}
          {{ v | replace('%', '') | float if v is not none and v != "" else None }}
      - type: AddedFieldDefinition
        path:
          - Ctr
        value: |
          {% set v = record.get('Ctr') %}
          {{ v | replace('%', '') | float if v is not none and v != "" else None }}
      - type: AddedFieldDefinition
        path:
          - TopImpressionRatePercent
        value: |
          {% set v = record.get('TopImpressionRatePercent') %}
          {{ v | replace('%', '') | float if v is not none and v != "" else None }}
=======
>>>>>>> 977930d9

    # used in hourly report streams to convert date-time format for backward compatibility
    hourly_report_transformations:
      - type: AddedFieldDefinition
        path:
          - TimePeriod
        # Bing Ads API reports with hourly aggregation provides date fields in custom format: "2023-11-04|11"
        # Return date in RFC3339 format: "2023-11-04T11:00:00+00:00"
        value: |
          {%- set parts = record.TimePeriod.split('|') -%}
          {%- set time_period = record.TimePeriod -%}
          {%- set date_part = '' -%}
          {%- set hour_part = 0 -%}
          {%- if parts|length > 1 -%}
            {%- set date_part = parts[0] -%}
            {%- set hour_part = parts[1]|int -%}
            {%- set time_period = date_part ~ "T" ~ "%02d" % hour_part ~ ":00:00+00:00" -%}
          {%- endif -%}
          {{ time_period }}

    # Used in campaign performance report streams
    campaign_performance_report_common_transformations:
      - type: AddedFieldDefinition
        path:
          - AllConversionRate
        value: |
          {% set v = record.get('AllConversionRate') %}
          {{ v | replace('%', '') | float if v is not none and v != "" else None }}
      - type: AddedFieldDefinition
        path:
          - AllRevenue
        value: |
          {{ record['AllRevenue'] | replace(',', '') | float if record.get('AllRevenue') else 0.0 }}
      - type: AddedFieldDefinition
        path:
          - ViewThroughConversions
        value: |
          {{ record['ViewThroughConversions'] | int if record.get('ViewThroughConversions') else 0 }}
      - type: AddedFieldDefinition
        path:
          - PhoneImpressions
        value: |
          {{ record['PhoneImpressions'] | int if record.get('PhoneImpressions') else 0 }}
      - type: AddedFieldDefinition
        path:
          - PhoneCalls
        value: |
          {{ record['PhoneCalls'] | int if record.get('PhoneCalls') else 0 }}
      - type: AddedFieldDefinition
        path:
          - LowQualityClicks
        value: |
          {{ record['LowQualityClicks'] | int if record.get('LowQualityClicks') else 0 }}
      - type: AddedFieldDefinition
        path:
          - LowQualityClicksPercent
        value: |
          {% set v = record.get('LowQualityClicksPercent') %}
          {{ v | replace('%', '') | float if v is not none and v != "" else None }}
      - type: AddedFieldDefinition
        path:
          - LowQualityImpressions
        value: |
          {{ record['LowQualityImpressions'] | int if record.get('LowQualityImpressions') else 0 }}
      - type: AddedFieldDefinition
        path:
          - LowQualitySophisticatedClicks
        value: |
          {{ record['LowQualitySophisticatedClicks'] | int if record.get('LowQualitySophisticatedClicks') else 0 }}
      - type: AddedFieldDefinition
        path:
          - LowQualityConversions
        value: |
          {{ record['LowQualityConversions'] | int if record.get('LowQualityConversions') else 0 }}
      - type: AddedFieldDefinition
        path:
          - LowQualityConversionRate
        value: |
          {% set v = record.get('LowQualityConversionRate') %}
          {{ v | replace('%', '') | float if v is not none and v != "" else None }}

dynamic_streams:
  # Report streams
  - type: DynamicDeclarativeStream
    stream_template:
      $ref: "#/definitions/report_base_stream"
    components_resolver:
      type: ParametrizedComponentsResolver
      stream_parameters:
        type: StreamParametersDefinition
        list_of_parameters_for_stream:
          ## Age Gender Audience Reports
          - name: age_gender_audience_report_hourly
            parameters:
              report_aggregation: Hourly
              report_type: AgeGenderAudienceReportRequest
              report_name: AgeGenderAudienceReport
              report_columns:
                $ref: "#/definitions/report_columns/age_gender_audience"
            primary_key:
              $ref: "#/definitions/report_primary_keys/age_gender_audience"
            schema_loader:
              type: InlineSchemaLoader
              schema:
                $ref: "#/schemas/age_gender_audience_report_hourly"
            transformations:
              - type: AddFields
                fields:
                  $ref: "#/definitions/transformations/age_gender_audience_report_transformations"
              - type: AddFields
                fields:
                  $ref: "#/definitions/transformations/hourly_report_transformations"
            incremental_sync:
              $ref: "#/definitions/incremental_sync_report_hourly_datetime_cursor"
          - name: age_gender_audience_report_daily
            parameters:
              report_aggregation: Daily
              report_type: AgeGenderAudienceReportRequest
              report_name: AgeGenderAudienceReport
              report_columns:
                $ref: "#/definitions/report_columns/age_gender_audience"
            primary_key:
              $ref: "#/definitions/report_primary_keys/age_gender_audience"
            schema_loader:
              type: InlineSchemaLoader
              schema:
                $ref: "#/schemas/age_gender_audience_report"
            transformations:
              - type: AddFields
                fields:
                  $ref: "#/definitions/transformations/age_gender_audience_report_transformations"
            incremental_sync:
              $ref: "#/definitions/incremental_sync_report_datetime_cursor"
          - name: age_gender_audience_report_weekly
            parameters:
              report_aggregation: Weekly
              report_type: AgeGenderAudienceReportRequest
              report_name: AgeGenderAudienceReport
              report_columns:
                $ref: "#/definitions/report_columns/age_gender_audience"
            primary_key:
              $ref: "#/definitions/report_primary_keys/age_gender_audience"
            schema_loader:
              type: InlineSchemaLoader
              schema:
                $ref: "#/schemas/age_gender_audience_report"
            transformations:
              - type: AddFields
                fields:
                  $ref: "#/definitions/transformations/age_gender_audience_report_transformations"
            incremental_sync:
              $ref: "#/definitions/incremental_sync_report_datetime_cursor"
          - name: age_gender_audience_report_monthly
            parameters:
              report_aggregation: Monthly
              report_type: AgeGenderAudienceReportRequest
              report_name: AgeGenderAudienceReport
              report_columns:
                $ref: "#/definitions/report_columns/age_gender_audience"
            primary_key:
              $ref: "#/definitions/report_primary_keys/age_gender_audience"
            schema_loader:
              type: InlineSchemaLoader
              schema:
                $ref: "#/schemas/age_gender_audience_report"
            transformations:
              - type: AddFields
                fields:
                  $ref: "#/definitions/transformations/age_gender_audience_report_transformations"
            incremental_sync:
              $ref: "#/definitions/incremental_sync_report_datetime_cursor"
          ## Campaign Performance Reports
          - name: campaign_performance_report_hourly
            parameters:
              report_aggregation: Hourly
              report_name: CampaignPerformanceReport
              report_type: CampaignPerformanceReportRequest
              report_columns:
                $ref: "#/definitions/report_columns/campaign_performance_hourly"
            primary_key:
              $ref: "#/definitions/report_primary_keys/campaign_performance"
            schema_loader:
              type: InlineSchemaLoader
              schema:
                $ref: "#/schemas/campaign_performance_report_hourly"
            transformations:
              - type: AddFields
                fields:
                  $ref: "#/definitions/transformations/performance_report_common_transformations"
              - type: AddFields
                fields:
                  $ref: "#/definitions/transformations/campaign_performance_report_common_transformations"
              - type: AddFields
                fields:
                  $ref: "#/definitions/transformations/hourly_report_transformations"
            incremental_sync:
              $ref: "#/definitions/incremental_sync_report_hourly_datetime_cursor"
          - name: campaign_performance_report_daily
            parameters:
              report_aggregation: Daily
              report_name: CampaignPerformanceReport
              report_type: CampaignPerformanceReportRequest
              report_columns:
                $ref: "#/definitions/report_columns/campaign_performance_non_hourly"
            primary_key:
              $ref: "#/definitions/report_primary_keys/campaign_performance"
            schema_loader:
              type: InlineSchemaLoader
              schema:
                $ref: "#/schemas/campaign_performance_report"
            transformations:
              - type: AddFields
                fields:
                  $ref: "#/definitions/transformations/performance_report_common_transformations"
              - type: AddFields
                fields:
                  $ref: "#/definitions/transformations/campaign_performance_report_common_transformations"
            incremental_sync:
              $ref: "#/definitions/incremental_sync_report_datetime_cursor"
          - name: campaign_performance_report_weekly
            parameters:
              report_aggregation: Weekly
              report_name: CampaignPerformanceReport
              report_type: CampaignPerformanceReportRequest
              report_columns:
                $ref: "#/definitions/report_columns/campaign_performance_non_hourly"
            primary_key:
              $ref: "#/definitions/report_primary_keys/campaign_performance"
            schema_loader:
              type: InlineSchemaLoader
              schema:
                $ref: "#/schemas/campaign_performance_report"
            transformations:
              - type: AddFields
                fields:
                  $ref: "#/definitions/transformations/performance_report_common_transformations"
              - type: AddFields
                fields:
                  $ref: "#/definitions/transformations/campaign_performance_report_common_transformations"
            incremental_sync:
              $ref: "#/definitions/incremental_sync_report_datetime_cursor"
          - name: campaign_performance_report_monthly
            parameters:
              report_aggregation: Monthly
              report_name: CampaignPerformanceReport
              report_type: CampaignPerformanceReportRequest
              report_columns:
                $ref: "#/definitions/report_columns/campaign_performance_non_hourly"
            primary_key:
              $ref: "#/definitions/report_primary_keys/campaign_performance"
            schema_loader:
              type: InlineSchemaLoader
              schema:
                $ref: "#/schemas/campaign_performance_report"
            transformations:
              - type: AddFields
                fields:
                  $ref: "#/definitions/transformations/performance_report_common_transformations"
              - type: AddFields
                fields:
                  $ref: "#/definitions/transformations/campaign_performance_report_common_transformations"
            incremental_sync:
              $ref: "#/definitions/incremental_sync_report_datetime_cursor"
<<<<<<< HEAD
          ## Ad Group Performance Reports
=======
>>>>>>> 977930d9
          - name: ad_group_performance_report_hourly
            parameters:
              report_aggregation: Hourly
              report_name: AdGroupPerformanceReport
              report_type: AdGroupPerformanceReportRequest
              report_columns:
                $ref: "#/definitions/report_columns/ad_group_performance_hourly"
            primary_key:
              $ref: "#/definitions/report_primary_keys/ad_group_performance"
            schema_loader:
              type: InlineSchemaLoader
              schema:
                $ref: "#/schemas/ad_group_performance_report_hourly"
            transformations:
              - type: AddFields
                fields:
                  $ref: "#/definitions/transformations/ad_group_performance_report_transformations"
              - type: AddFields
                fields:
                  $ref: "#/definitions/transformations/hourly_report_transformations"
            incremental_sync:
              $ref: "#/definitions/incremental_sync_report_hourly_datetime_cursor"
          - name: ad_group_performance_report_daily
            parameters:
              report_aggregation: Daily
              report_name: AdGroupPerformanceReport
              report_type: AdGroupPerformanceReportRequest
              report_columns:
                $ref: "#/definitions/report_columns/ad_group_performance_non_hourly"
            primary_key:
              $ref: "#/definitions/report_primary_keys/ad_group_performance"
            schema_loader:
              type: InlineSchemaLoader
              schema:
                $ref: "#/schemas/ad_group_performance_report"
            transformations:
              - type: AddFields
                fields:
                  $ref: "#/definitions/transformations/ad_group_performance_report_transformations"
            incremental_sync:
              $ref: "#/definitions/incremental_sync_report_datetime_cursor"
          - name: ad_group_performance_report_weekly
            parameters:
              report_aggregation: Weekly
              report_name: AdGroupPerformanceReport
              report_type: AdGroupPerformanceReportRequest
              report_columns:
                $ref: "#/definitions/report_columns/ad_group_performance_non_hourly"
            primary_key:
              $ref: "#/definitions/report_primary_keys/ad_group_performance"
            schema_loader:
              type: InlineSchemaLoader
              schema:
                $ref: "#/schemas/ad_group_performance_report"
            transformations:
              - type: AddFields
                fields:
                  $ref: "#/definitions/transformations/ad_group_performance_report_transformations"
            incremental_sync:
              $ref: "#/definitions/incremental_sync_report_datetime_cursor"
          - name: ad_group_performance_report_monthly
            parameters:
              report_aggregation: Monthly
              report_name: AdGroupPerformanceReport
              report_type: AdGroupPerformanceReportRequest
              report_columns:
                $ref: "#/definitions/report_columns/ad_group_performance_non_hourly"
            primary_key:
              $ref: "#/definitions/report_primary_keys/ad_group_performance"
            schema_loader:
              type: InlineSchemaLoader
              schema:
                $ref: "#/schemas/ad_group_performance_report"
            transformations:
              - type: AddFields
                fields:
                  $ref: "#/definitions/transformations/ad_group_performance_report_transformations"
            incremental_sync:
              $ref: "#/definitions/incremental_sync_report_datetime_cursor"
<<<<<<< HEAD
          ## Audience Performance Reports
          - name: audience_performance_report_hourly
            parameters:
              report_aggregation: Hourly
              report_name: AudiencePerformanceReport
              report_type: AudiencePerformanceReportRequest
              report_columns:
                $ref: "#/definitions/report_columns/audience_performance"
            primary_key:
              $ref: "#/definitions/report_primary_keys/audience_performance"
            schema_loader:
              type: InlineSchemaLoader
              schema:
                $ref: "#/schemas/audience_performance_report"
            transformations:
              - type: AddFields
                fields:
                  $ref: "#/definitions/transformations/audience_performance_report_transformations"
              - type: AddFields
                fields:
                  $ref: "#/definitions/transformations/hourly_report_transformations"
            incremental_sync:
              $ref: "#/definitions/incremental_sync_report_hourly_datetime_cursor"
          - name: audience_performance_report_daily
            parameters:
              report_aggregation: Daily
              report_name: AudiencePerformanceReport
              report_type: AudiencePerformanceReportRequest
              report_columns:
                $ref: "#/definitions/report_columns/audience_performance"
            primary_key:
              $ref: "#/definitions/report_primary_keys/audience_performance"
            schema_loader:
              type: InlineSchemaLoader
              schema:
                $ref: "#/schemas/audience_performance_report"
            transformations:
              - type: AddFields
                fields:
                  $ref: "#/definitions/transformations/audience_performance_report_transformations"
            incremental_sync:
              $ref: "#/definitions/incremental_sync_report_datetime_cursor"
          - name: audience_performance_report_weekly
            parameters:
              report_aggregation: Weekly
              report_name: AudiencePerformanceReport
              report_type: AudiencePerformanceReportRequest
              report_columns:
                $ref: "#/definitions/report_columns/audience_performance"
            primary_key:
              $ref: "#/definitions/report_primary_keys/audience_performance"
            schema_loader:
              type: InlineSchemaLoader
              schema:
                $ref: "#/schemas/audience_performance_report"
            transformations:
              - type: AddFields
                fields:
                  $ref: "#/definitions/transformations/audience_performance_report_transformations"
            incremental_sync:
              $ref: "#/definitions/incremental_sync_report_datetime_cursor"
          - name: audience_performance_report_monthly
            parameters:
              report_aggregation: Monthly
              report_name: AudiencePerformanceReport
              report_type: AudiencePerformanceReportRequest
              report_columns:
                $ref: "#/definitions/report_columns/audience_performance"
            primary_key:
              $ref: "#/definitions/report_primary_keys/audience_performance"
            schema_loader:
              type: InlineSchemaLoader
              schema:
                $ref: "#/schemas/audience_performance_report"
            transformations:
              - type: AddFields
                fields:
                  $ref: "#/definitions/transformations/audience_performance_report_transformations"
            incremental_sync:
              $ref: "#/definitions/incremental_sync_report_datetime_cursor"
=======
>>>>>>> 977930d9
      components_mapping:
        - type: ComponentMappingDefinition
          create_or_update: true
          field_path: ["name"]
          value: "{{components_values['name']}}"
        - type: ComponentMappingDefinition
          create_or_update: true
          field_path: ["$parameters"]
          value: "{{components_values['parameters']}}"
        - type: ComponentMappingDefinition
          create_or_update: true
          field_path: ["primary_key"]
          value: "{{components_values['primary_key']}}"
        - type: ComponentMappingDefinition
          create_or_update: true
          field_path: ["schema_loader"]
          value: "{{components_values['schema_loader']}}"
        - type: ComponentMappingDefinition
          create_or_update: true
          field_path: ["transformations"]
          value: "{{components_values['transformations']}}"
        - type: ComponentMappingDefinition
          create_or_update: true
          field_path: ["incremental_sync"]
          value: "{{components_values['incremental_sync']}}"
  # Bulk streams
  - type: DynamicDeclarativeStream
    stream_template:
      $ref: "#/definitions/base_bulk_stream"
    components_resolver:
      type: ParametrizedComponentsResolver
      stream_parameters:
        type: StreamParametersDefinition
        list_of_parameters_for_stream:
          # https://learn.microsoft.com/en-us/advertising/bulk-service/label?view=bingads-13
          - name: labels
            DownloadEntities: ["Labels"]
            schema_loader:
              type: InlineSchemaLoader
              schema:
                $ref: "#/schemas/labels"
          # https://learn.microsoft.com/en-us/advertising/bulk-service/ad-group-label?view=bingads-13
          - name: ad_group_labels
            DownloadEntities: ["AdGroupLabels"]
            schema_loader:
              type: InlineSchemaLoader
              schema:
                $ref: "#/schemas/ad_group_labels"
          # https://learn.microsoft.com/en-us/advertising/bulk-service/app-install-ad-label?view=bingads-13
          - name: app_install_ad_labels
            DownloadEntities: ["AppInstallAdLabels"]
            schema_loader:
              type: InlineSchemaLoader
              schema:
                $ref: "#/schemas/app_install_ad_labels"
          # https://learn.microsoft.com/en-us/advertising/bulk-service/app-install-ad?view=bingads-13
          - name: app_install_ads
            DownloadEntities: ["AppInstallAds"]
            schema_loader:
              type: InlineSchemaLoader
              schema:
                $ref: "#/schemas/app_install_ads"
      components_mapping:
        - type: ComponentMappingDefinition
          create_or_update: true
          field_path: ["name"]
          value: "{{components_values['name']}}"
        - type: ComponentMappingDefinition
          create_or_update: true
          field_path: ["$parameters", "DownloadEntities"]
          value: "{{components_values['DownloadEntities']}}"
        - type: ComponentMappingDefinition
          create_or_update: true
          field_path: ["schema_loader"]
          value: "{{components_values['schema_loader']}}"

streams:
  - $ref: "#/definitions/accounts_stream"
  - $ref: "#/definitions/ad_groups_stream"
  - $ref: "#/definitions/ads_stream"
  - $ref: "#/definitions/campaigns_stream"
  - $ref: "#/definitions/account_performance_report_hourly_stream"
  - $ref: "#/definitions/account_performance_report_daily_stream"
  - $ref: "#/definitions/account_performance_report_weekly_stream"
  - $ref: "#/definitions/account_performance_report_monthly_stream"
  - $ref: "#/definitions/ad_performance_report_hourly_stream"
  - $ref: "#/definitions/ad_performance_report_daily_stream"
  - $ref: "#/definitions/ad_performance_report_weekly_stream"
  - $ref: "#/definitions/ad_performance_report_monthly_stream"

schemas:
  accounts:
    $schema: http://json-schema.org/draft-07/schema#
    type: object
    properties:
      Id:
        description: ID of the account
        type:
          - "null"
          - integer
      AccountFinancialStatus:
        description: The financial status of the account
        type:
          - "null"
          - string
      AccountLifeCycleStatus:
        description: The life cycle status of the account
        type:
          - "null"
          - string
      AutoTagType:
        description: The type of auto-tagging
        type:
          - "null"
          - string
      AccountMode:
        description: The mode of the account
        type:
          - "null"
          - string
      ForwardCompatibilityMap:
        description: Map for forward compatibility
        type:
          - "null"
          - string
      PaymentMethodType:
        description: Type of the payment method
        type:
          - "null"
          - string
      Language:
        description: The language used in the account
        type:
          - "null"
          - string
      LinkedAgencies:
        description: The agencies linked to the account for management purposes.
        type:
          - "null"
          - object
        properties:
          Id:
            description: ID of the linked agency
            type:
              - "null"
              - integer
          Name:
            description: Name of the linked agency
            type:
              - "null"
              - string
      TaxInformation:
        description: Tax information of the account
        type:
          - "null"
          - string
      CurrencyCode:
        description: The currency code used by the account
        type:
          - "null"
          - string
      TimeZone:
        description: The time zone of the account
        type:
          - "null"
          - string
      BusinessAddress:
        description: The business address associated with the account.
        type:
          - "null"
          - object
        properties:
          City:
            description: The city of the business address
            type:
              - "null"
              - string
          CountryCode:
            description: The country code of the business address
            type:
              - "null"
              - string
          Id:
            description: ID of the business address
            type:
              - "null"
              - integer
          Line1:
            description: Address line 1
            type:
              - "null"
              - string
          Line2:
            description: Address line 2
            type:
              - "null"
              - string
          Line3:
            description: Address line 3
            type:
              - "null"
              - string
          Line4:
            description: Address line 4
            type:
              - "null"
              - string
          PostalCode:
            description: The postal code of the business address
            type:
              - "null"
              - string
          StateOrProvince:
            description: The state or province of the business address
            type:
              - "null"
              - string
          TimeStamp:
            description: Timestamp of the business address
            type:
              - "null"
              - string
          BusinessName:
            description: The business name
            type:
              - "null"
              - string
      BackUpPaymentInstrumentId:
        description: ID of the backup payment instrument
        type:
          - "null"
          - integer
      BillingThresholdAmount:
        description: The threshold amount for billing
        type:
          - "null"
          - number
      BillToCustomerId:
        description: Customer ID for billing
        type:
          - "null"
          - integer
      LastModifiedByUserId:
        description: ID of the user who last modified the account
        type:
          - "null"
          - integer
      LastModifiedTime:
        description: The date and time of the last modification
        type:
          - "null"
          - string
        format: date-time
        airbyte_type: timestamp_without_timezone
      Name:
        description: The name of the account
        type:
          - "null"
          - string
      Number:
        description: The account number
        type:
          - "null"
          - string
      ParentCustomerId:
        description: ID of the parent customer
        type:
          - "null"
          - integer
      PauseReason:
        description: Reason for pausing the account
        type:
          - "null"
          - integer
      PaymentMethodId:
        description: ID of the payment method
        type:
          - "null"
          - integer
      PrimaryUserId:
        description: ID of the primary user
        type:
          - "null"
          - integer
      SalesHouseCustomerId:
        description: Customer ID for sales house
        type:
          - "null"
          - integer
      SoldToPaymentInstrumentId:
        description: ID of the payment instrument for sales
        type:
          - "null"
          - integer
      TimeStamp:
        description: Timestamp of the account
        type:
          - "null"
          - string
      TaxCertificate:
        type:
          - "null"
          - object
        properties:
          TaxCertificateBlobContainerName:
            type:
              - "null"
              - string
          Status:
            type:
              - "null"
              - string
            enum:
              - Invalid
              - Pending
              - Valid
          TaxCertificates:
            type:
              - "null"
              - array
            items:
              type:
                - "null"
                - object
              properties:
                key:
                  type:
                    - "null"
                    - string
                value:
                  type:
                    - "null"
                    - string

  campaigns:
    $schema: http://json-schema.org/draft-07/schema#
    type: object
    properties:
      AccountId:
        description: The unique identifier of the account associated with the campaign.
        type:
          - "null"
          - integer
      CustomerId:
        description: The unique identifier of the customer associated with the campaign.
        type:
          - "null"
          - integer
      AudienceAdsBidAdjustment:
        description: Bid adjustment value for audience targeting ads.
        type:
          - "null"
          - number
      BiddingScheme:
        description: Details of the bidding scheme for the campaign
        type:
          - "null"
          - object
        properties:
          Type:
            description: The type of bidding strategy used for the campaign.
            type:
              - "null"
              - string
          MaxCpc:
            description: Details of the maximum cost-per-click bid
            type:
              - "null"
              - object
            properties:
              Amount:
                description: The maximum cost-per-click bid for the campaign.
                type:
                  - "null"
                  - number
      BudgetType:
        description: The type of budget (e.g., daily, monthly) for the campaign.
        type:
          - "null"
          - string
      MultimediaAdsBidAdjustment:
        description: Bid adjustment value for multimedia ads.
        type:
          - "null"
          - number
      DailyBudget:
        description: The daily budget amount set for the campaign.
        type:
          - "null"
          - number
      ExperimentId:
        description: The identifier of the experiment linked to the campaign.
        type:
          - "null"
          - number
      FinalUrlSuffix:
        description: The final URL suffix appended to campaign URLs.
        type:
          - "null"
          - string
      ForwardCompatibilityMap:
        description: Forward compatibility map for potential future enhancements
        type:
          - "null"
          - array
        items:
          type:
            - "null"
            - object
          properties:
            key:
              description: The key identifying a forward compatibility setting.
              type:
                - "null"
                - string
            value:
              description: The value associated with the forward compatibility setting.
              type:
                - "null"
                - string
      Id:
        description: The unique identifier of the campaign.
        type:
          - "null"
          - number
      Name:
        description: The name of the campaign.
        type:
          - "null"
          - string
      Status:
        description: The status of the campaign (e.g., Active, Paused).
        type:
          - "null"
          - string
      SubType:
        description: The subtype of the campaign, providing additional context.
        type:
          - "null"
          - string
      TimeZone:
        description: The time zone setting for the campaign.
        type:
          - "null"
          - string
      TrackingUrlTemplate:
        description: The tracking URL template used for the campaign.
        type:
          - "null"
          - string
      UrlCustomParameters:
        description: Custom parameters for campaign URLs
        type:
          - "null"
          - object
        properties:
          Parameters:
            description: Specific URL parameters
            type:
              - "null"
              - array
            items:
              type:
                - "null"
                - object
              properties:
                Key:
                  description: The key parameter for URL customization.
                  type:
                    - "null"
                    - string
                Value:
                  description: The value parameter for URL customization.
                  type:
                    - "null"
                    - string
      CampaignType:
        description: The type of campaign (e.g., Search, Display, Video) being run.
        type:
          - "null"
          - string
      Settings:
        description: Settings related to the campaign
        type:
          - "null"
          - object
        properties:
          Setting:
            description: Specific setting details
            type:
              - "null"
              - array
            items:
              type:
                - "null"
                - object
              properties:
                Type:
                  description: The type of setting applied to the campaign.
                  type:
                    - "null"
                    - string
                Details:
                  description: Specific details of the setting
                  type:
                    - "null"
                    - object
                  properties:
                    TargetSettingDetail:
                      description: Specific target setting details
                      type:
                        - "null"
                        - array
                      items:
                        type:
                          - "null"
                          - object
                        properties:
                          CriterionTypeGroup:
                            description: The group type for targeting.
                            type:
                              - "null"
                              - string
                          TargetAndBid:
                            description: Indicates whether targeting is set to 'Bid only' or 'Target and bid'.
                            type:
                              - "null"
                              - boolean
      BudgetId:
        description: The identifier of the budget associated with the campaign.
        type:
          - "null"
          - number
      Languages:
        description: Languages targeted in the campaign
        type:
          - "null"
          - object
        properties:
          string:
            description: The languages targeted by the campaign.
            type:
              - "null"
              - array
            items:
              type:
                - "null"
                - string
      AdScheduleUseSearcherTimeZone:
        description: Indicates whether ad schedules should be based on the searcher's time zone.
        type:
          - "null"
          - boolean

  ad_groups:
    $schema: http://json-schema.org/draft-07/schema#
    type: object
    properties:
      CampaignId:
        description: The unique identifier of the campaign to which the ad group belongs.
        type:
          - "null"
          - integer
      AccountId:
        description: The unique identifier of the account to which the ad group belongs.
        type:
          - "null"
          - integer
      CustomerId:
        description: The unique identifier of the customer to which the ad group belongs.
        type:
          - "null"
          - integer
      AdRotation:
        description: Defines how ads are rotated within the ad group.
        type:
          - "null"
          - object
        properties:
          EndDate:
            description: The end date for the ad rotation period.
            type:
              - "null"
              - string
          StartDate:
            description: The start date for the ad rotation period.
            type:
              - "null"
              - string
          Type:
            description: The type of ad rotation strategy being used.
            type:
              - "null"
              - string
      AudienceAdsBidAdjustment:
        description: The bid adjustment for audience-based ads.
        type:
          - "null"
          - number
      BiddingScheme:
        description: The bidding strategy used for the ad group.
        type:
          - "null"
          - object
        properties:
          Type:
            description: The type of bidding strategy being used.
            type:
              - "null"
              - string
          InheritedBidStrategyType:
            description: The inherited bid strategy type from the parent campaign.
            type:
              - "null"
              - string
      CpcBid:
        description: The cost-per-click bid for the ad group.
        type:
          - "null"
          - object
        properties:
          Amount:
            description: The amount of the cost-per-click bid.
            type:
              - "null"
              - number
      CpvBid:
        description: The cost-per-view bid for the ad group.
        type:
          - "null"
          - object
        properties:
          Amount:
            description: The amount of the cost-per-view bid.
            type:
              - "null"
              - number
      CpmBid:
        description: The cost-per-thousand-impressions bid for the ad group.
        type:
          - "null"
          - object
        properties:
          Amount:
            description: The amount of the cost-per-thousand-impressions bid.
            type:
              - "null"
              - number
      EndDate:
        description: The end date of the ad group.
        type:
          - "null"
          - object
        properties:
          Day:
            description: The day part of the end date.
            type:
              - "null"
              - integer
          Month:
            description: The month part of the end date.
            type:
              - "null"
              - integer
          Year:
            description: The year part of the end date.
            type:
              - "null"
              - integer
      FinalUrlSuffix:
        description: A string to append to the final URL.
        type:
          - "null"
          - string
      ForwardCompatibilityMap:
        description: A map of key-value pairs for forward compatibility.
        type:
          - "null"
          - array
        items:
          type:
            - "null"
            - object
          properties:
            key:
              description: The key of the compatibility pair.
              type:
                - "null"
                - string
            value:
              description: The value of the compatibility pair.
              type:
                - "null"
                - string
      Id:
        description: The unique identifier of the ad group.
        type:
          - "null"
          - integer
      Language:
        description: The language targeting setting for the ad group.
        type:
          - "null"
          - string
      Name:
        description: The name of the ad group.
        type:
          - "null"
          - string
      Network:
        description: The network targeting setting for the ad group.
        type:
          - "null"
          - string
      PrivacyStatus:
        description: The privacy status of the ad group.
        type:
          - "null"
          - string
      Settings:
        description: The settings associated with the ad group.
        type:
          - "null"
          - array
        items:
          type:
            - "null"
            - object
          properties:
            Type:
              description: The type of setting.
              type:
                - "null"
                - string
      StartDate:
        description: The start date of the ad group.
        type:
          - "null"
          - object
        properties:
          Day:
            description: The day part of the start date.
            type:
              - "null"
              - integer
          Month:
            description: The month part of the start date.
            type:
              - "null"
              - integer
          Year:
            description: The year part of the start date.
            type:
              - "null"
              - integer
      Status:
        description: The status of the ad group.
        type:
          - "null"
          - string
      TrackingUrlTemplate:
        description: The tracking URL template for the ad group.
        type:
          - "null"
          - string
      UrlCustomParameters:
        description: Custom parameters for tracking URLs.
        type:
          - "null"
          - object
        properties:
          Parameters:
            description: The list of custom parameters.
            type:
              - "null"
              - array
            items:
              type:
                - "null"
                - object
              properties:
                key:
                  description: The key of the custom parameter.
                  type:
                    - "null"
                    - string
                value:
                  description: The value of the custom parameter.
                  type:
                    - "null"
                    - string
      AdScheduleUseSearcherTimeZone:
        description: Indicates whether ad scheduling uses the searcher's time zone.
        type:
          - "null"
          - boolean
      AdGroupType:
        description: The type of the ad group (e.g., Search, Display, Video, etc).
        type:
          - "null"
          - string
      MultimediaAdsBidAdjustment:
        description: The bid adjustment for multimedia ads.
        type:
          - "null"
          - integer

  ads:
    $schema: http://json-schema.org/draft-07/schema#
    type: object
    properties:
      AdGroupId:
        description: The unique identifier for the ad group to which the ad belongs
        type:
          - "null"
          - integer
      AccountId:
        description: The unique identifier for the account associated with the ad
        type:
          - "null"
          - integer
      CustomerId:
        description: The unique identifier for the customer associated with the ad
        type:
          - "null"
          - integer
      AdFormatPreference:
        description: Preference for the ad format
        type:
          - "null"
          - string
      DevicePreference:
        description: Preference for the device on which the ad should be displayed
        type:
          - "null"
          - integer
      EditorialStatus:
        description: The editorial review status of the ad
        type:
          - "null"
          - string
      BusinessName:
        description: The name of the business or entity associated with the ad
        type:
          - "null"
          - string
      CallToAction:
        description: The call-to-action message for the ad
        type:
          - "null"
          - string
      CallToActionLanguage:
        description: The language used for the call-to-action message
        type:
          - "null"
          - string
      Headline:
        description: The headline of the ad
        type:
          - "null"
          - string
      Images:
        description: Contains images for the ads
        type:
          - "null"
          - object
        properties:
          AssetLink:
            type:
              - "null"
              - array
            items:
              description: Links to assets used in the images
              type:
                - "null"
                - object
              properties:
                Asset:
                  description: Defines the asset properties
                  type:
                    - "null"
                    - object
                  properties:
                    Id:
                      description: The unique identifier for the asset
                      type:
                        - "null"
                        - integer
                    Name:
                      description: The name of the asset
                      type:
                        - "null"
                        - string
                    Type:
                      description: The type of the asset
                      type:
                        - "null"
                        - string
                    Text:
                      description: The text content of the asset
                      type:
                        - "null"
                        - string
                AssetPerformanceLabel:
                  description: Label indicating the performance of the asset
                  type:
                    - "null"
                    - string
                EditorialStatus:
                  description: The editorial review status of the asset
                  type:
                    - "null"
                    - string
                PinnedField:
                  description: Indicates if the field is pinned
                  type:
                    - "null"
                    - string
      Videos:
        description: Contains videos for the ads
        type:
          - "null"
          - object
        properties:
          AssetLink:
            type:
              - "null"
              - array
            items:
              description: Links to assets used in the videos
              type:
                - "null"
                - object
              properties:
                Asset:
                  description: Defines the asset properties
                  type:
                    - "null"
                    - object
                  properties:
                    Id:
                      description: The unique identifier for the asset
                      type:
                        - "null"
                        - integer
                    Name:
                      description: The name of the asset
                      type:
                        - "null"
                        - string
                    Type:
                      description: The type of the asset
                      type:
                        - "null"
                        - string
                    Text:
                      description: The text content of the asset
                      type:
                        - "null"
                        - string
                AssetPerformanceLabel:
                  description: Label indicating the performance of the asset
                  type:
                    - "null"
                    - string
                EditorialStatus:
                  description: The editorial review status of the asset
                  type:
                    - "null"
                    - string
                PinnedField:
                  description: Indicates if the field is pinned
                  type:
                    - "null"
                    - string
      LongHeadlines:
        description: Contains long headlines for the ads
        type:
          - "null"
          - object
        properties:
          AssetLink:
            type:
              - "null"
              - array
            items:
              description: Links to assets used in the long headlines
              type:
                - "null"
                - object
              properties:
                Asset:
                  description: Defines the asset properties
                  type:
                    - "null"
                    - object
                  properties:
                    Id:
                      description: The unique identifier for the asset
                      type:
                        - "null"
                        - integer
                    Name:
                      description: The name of the asset
                      type:
                        - "null"
                        - string
                    Type:
                      description: The type of the asset
                      type:
                        - "null"
                        - string
                    Text:
                      description: The text content of the asset
                      type:
                        - "null"
                        - string
                AssetPerformanceLabel:
                  description: Label indicating the performance of the asset
                  type:
                    - "null"
                    - string
                EditorialStatus:
                  description: The editorial review status of the asset
                  type:
                    - "null"
                    - string
                PinnedField:
                  description: Indicates if the field is pinned
                  type:
                    - "null"
                    - string
      LongHeadline:
        description: Long headline for the ads
        type:
          - "null"
          - object
        properties:
          Asset:
            description: Defines the asset properties for long headlines
            type:
              - "null"
              - object
            properties:
              Id:
                description: The unique identifier for the asset
                type:
                  - "null"
                  - integer
              Name:
                description: The name of the asset
                type:
                  - "null"
                  - integer
              Type:
                description: The type of the asset
                type:
                  - "null"
                  - integer
          AssetPerformanceLabel:
            description: Label indicating the performance of the asset
            type:
              - "null"
              - string
          EditorialStatus:
            description: The editorial review status of the asset
            type:
              - "null"
              - string
          PinnedField:
            description: Indicates if the field is pinned
            type:
              - "null"
              - string
      LongHeadlineString:
        description: The long headline content as a string
        type:
          - "null"
          - string
      Text:
        description: The text content of the ad
        type:
          - "null"
          - string
      TextPart2:
        description: The second part of the text content for the ad
        type:
          - "null"
          - string
      TitlePart1:
        description: The first part of the ad title
        type:
          - "null"
          - string
      TitlePart2:
        description: The second part of the ad title
        type:
          - "null"
          - string
      TitlePart3:
        description: The third part of the ad title
        type:
          - "null"
          - string
      FinalAppUrls:
        description: Final URLs for mobile app links
        type: "null"
      FinalMobileUrls:
        description: Mobile final URLs for the ads
        type:
          - "null"
          - object
        properties:
          string:
            description: String properties for mobile URLs
            type:
              - "null"
              - array
            items:
              description: Final mobile URL
              type:
                - "null"
                - string
      FinalUrlSuffix:
        description: Suffix to append to the final URL
        type:
          - "null"
          - string
      FinalUrls:
        description: Final URLs for the ads
        type:
          - "null"
          - object
        properties:
          string:
            description: String properties for URLs
            type:
              - "null"
              - array
            items:
              description: Final URL
              type:
                - "null"
                - string
      ForwardCompatibilityMap:
        description: Map for forward compatibility with future API changes
        type:
          - "null"
          - array
        items:
          type:
            - "null"
            - object
          properties:
            key:
              description: Key for the compatibility map
              type:
                - "null"
                - string
            value:
              description: Value for the compatibility map
              type:
                - "null"
                - string
      Id:
        description: The unique identifier for the ad
        type:
          - "null"
          - integer
      Status:
        description: The status of the ad
        type:
          - "null"
          - string
      TrackingUrlTemplate:
        description: Template for tracking URLs
        type:
          - "null"
          - string
      Type:
        description: The type of ad
        type:
          - "null"
          - string
      UrlCustomParameters:
        description: Custom URL parameters for the ads
        type:
          - "null"
          - object
        properties:
          Parameters:
            description: Defines the URL parameter properties
            type:
              - "null"
              - array
            items:
              type:
                - "null"
                - object
              properties:
                key:
                  description: Parameter key
                  type:
                    - "null"
                    - string
                value:
                  description: Parameter value
                  type:
                    - "null"
                    - string
      Descriptions:
        description: Contains descriptions for the ads
        type:
          - "null"
          - object
        properties:
          AssetLink:
            type:
              - "null"
              - array
            items:
              description: Links to assets used in the descriptions
              type:
                - "null"
                - object
              properties:
                Asset:
                  description: Defines the asset properties
                  type:
                    - "null"
                    - object
                  properties:
                    Id:
                      description: The unique identifier for the asset
                      type:
                        - "null"
                        - integer
                    Name:
                      description: The name of the asset
                      type:
                        - "null"
                        - string
                    Type:
                      description: The type of the asset
                      type:
                        - "null"
                        - string
                    Text:
                      description: The text content of the asset
                      type:
                        - "null"
                        - string
                AssetPerformanceLabel:
                  description: Label indicating the performance of the asset
                  type:
                    - "null"
                    - string
                EditorialStatus:
                  description: The editorial review status of the asset
                  type:
                    - "null"
                    - string
                PinnedField:
                  description: Indicates if the field is pinned
                  type:
                    - "null"
                    - string
      Domain:
        description: The domain associated with the ad
        type:
          - "null"
          - string
      Headlines:
        description: Contains headlines for the ads
        type:
          - "null"
          - object
        properties:
          AssetLink:
            type:
              - "null"
              - array
            items:
              description: Links to assets used in the headlines
              type:
                - "null"
                - object
              properties:
                Asset:
                  description: Defines the asset properties
                  type:
                    - "null"
                    - object
                  properties:
                    Id:
                      description: The unique identifier for the asset
                      type:
                        - "null"
                        - integer
                    Name:
                      description: The name of the asset
                      type:
                        - "null"
                        - string
                    Type:
                      description: The type of the asset
                      type:
                        - "null"
                        - string
                    Text:
                      description: The text content of the asset
                      type:
                        - "null"
                        - string
                AssetPerformanceLabel:
                  description: Label indicating the performance of the asset
                  type:
                    - "null"
                    - string
                EditorialStatus:
                  description: The editorial review status of the asset
                  type:
                    - "null"
                    - string
                PinnedField:
                  description: Indicates if the field is pinned
                  type:
                    - "null"
                    - string
      Path1:
        description: The first part of the display URL path
        type:
          - "null"
          - string
      Path2:
        description: The second part of the display URL path
        type:
          - "null"
          - string

  account_performance_report:
    $schema: http://json-schema.org/draft-07/schema#
    type: object
    properties:
      AccountId:
        description: Unique identifier for the Bing Ads account
        type:
          - "null"
          - integer
      TimePeriod:
        description: Time period for the report
        type:
          - "null"
          - string
        format: date
      CurrencyCode:
        description: Currency code used for reporting
        type:
          - "null"
          - string
      AdDistribution:
        description: Type of ad distribution (search, content, both)
        type:
          - "null"
          - string
      DeviceType:
        description: Type of device used
        type:
          - "null"
          - string
      Network:
        description: Type of network (search, audience)
        type:
          - "null"
          - string
      DeliveredMatchType:
        description: Type of match in ad delivery
        type:
          - "null"
          - string
      DeviceOS:
        description: Operating system of the device
        type:
          - "null"
          - string
      TopVsOther:
        description: Performance comparison between top and other ad positions
        type:
          - "null"
          - string
      BidMatchType:
        description: Type of bidding match (exact, phrase, broad)
        type:
          - "null"
          - string
      AccountName:
        description: Name of the Bing Ads account
        type:
          - "null"
          - string
      AccountNumber:
        description: Numeric account number
        type:
          - "null"
          - string
      PhoneImpressions:
        description: Number of ad impressions on phone devices
        type:
          - "null"
          - integer
      PhoneCalls:
        description: Number of phone calls generated
        type:
          - "null"
          - integer
      Clicks:
        description: Total number of clicks
        type:
          - "null"
          - integer
      Ctr:
        description: Click-through rate
        type:
          - "null"
          - number
      Spend:
        description: Total spend on ad campaigns
        type:
          - "null"
          - number
      Impressions:
        description: Total number of ad impressions
        type:
          - "null"
          - integer
      CostPerConversion:
        description: Cost per conversion
        type:
          - "null"
          - number
      Ptr:
        description: Phone-through rate
        type:
          - "null"
          - number
      Assists:
        description: Number of assist conversions
        type:
          - "null"
          - integer
      ReturnOnAdSpend:
        description: Return on ad spend
        type:
          - "null"
          - number
      CostPerAssist:
        description: Cost per assist conversion
        type:
          - "null"
          - number
      AverageCpc:
        description: Average cost per click
        type:
          - "null"
          - number
      AveragePosition:
        description: Average ad position
        type:
          - "null"
          - number
      AverageCpm:
        description: Average cost per thousand impressions
        type:
          - "null"
          - number
      Conversions:
        description: Total number of conversions
        type:
          - "null"
          - number
      ConversionsQualified:
        description: Number of qualified conversions
        type:
          - "null"
          - number
      ConversionRate:
        description: Percentage of conversions from clicks
        type:
          - "null"
          - number
      LowQualityClicks:
        description: Number of low-quality clicks
        type:
          - "null"
          - integer
      LowQualityClicksPercent:
        description: Percentage of low-quality clicks
        type:
          - "null"
          - number
      LowQualityImpressions:
        description: Number of low-quality impressions
        type:
          - "null"
          - integer
      LowQualitySophisticatedClicks:
        description: Number of sophisticated low-quality clicks
        type:
          - "null"
          - integer
      LowQualityConversions:
        description: Total number of low-quality conversions
        type:
          - "null"
          - integer
      LowQualityConversionRate:
        description: Conversion rate for low-quality clicks
        type:
          - "null"
          - number
      Revenue:
        description: Total revenue generated
        type:
          - "null"
          - number
      RevenuePerConversion:
        description: Revenue per conversion
        type:
          - "null"
          - number
      RevenuePerAssist:
        description: Revenue per assist conversion
        type:
          - "null"
          - number

  account_performance_report_hourly:
    $schema: http://json-schema.org/draft-07/schema#
    type: object
    properties:
      AccountId:
        description: The unique identifier for the Bing Ads account
        type:
          - "null"
          - integer
      TimePeriod:
        description: The time period for the report data
        type:
          - "null"
          - string
        format: date-time
        airbyte_type: timestamp_with_timezone
      CurrencyCode:
        description: The currency code used for monetary values
        type:
          - "null"
          - string
      AdDistribution:
        description:
          The distribution network for the ad (search partners, audience network,
          etc.)
        type:
          - "null"
          - string
      DeviceType:
        description: The type of device on which the ad was displayed
        type:
          - "null"
          - string
      Network:
        description: The network on which the ad appeared (e.g., Bing, AOL)
        type:
          - "null"
          - string
      DeliveredMatchType:
        description: The match type for the delivered ad
        type:
          - "null"
          - string
      DeviceOS:
        description: The operating system of the device on which the ad was displayed
        type:
          - "null"
          - string
      TopVsOther:
        description: Indicates whether the ad appeared at the top or other positions
        type:
          - "null"
          - string
      BidMatchType:
        description: The match type for which the bid was set
        type:
          - "null"
          - string
      AccountName:
        description: The name of the Bing Ads account
        type:
          - "null"
          - string
      AccountNumber:
        description: The account number associated with the Bing Ads account
        type:
          - "null"
          - string
      PhoneImpressions:
        description: The number of impressions that included a phone number
        type:
          - "null"
          - integer
      PhoneCalls:
        description: The number of phone calls generated by the ad
        type:
          - "null"
          - integer
      Clicks:
        description: The total number of clicks on the ad
        type:
          - "null"
          - integer
      Ctr:
        description: The click-through rate for the ad
        type:
          - "null"
          - number
      Spend:
        description: The total spend on the ad campaign
        type:
          - "null"
          - number
      Impressions:
        description: The total number of impressions generated by the ad
        type:
          - "null"
          - integer
      CostPerConversion:
        description: The cost per conversion generated by the ad
        type:
          - "null"
          - number
      Ptr:
        description: The phone-through rate for the ad
        type:
          - "null"
          - number
      Assists:
        description: The number of assists generated by the ad
        type:
          - "null"
          - integer
      ReturnOnAdSpend:
        description: The return on ad spend (ROAS) for the ad campaign
        type:
          - "null"
          - number
      CostPerAssist:
        description: The cost per assist generated by the ad
        type:
          - "null"
          - number
      AverageCpc:
        description: The average cost per click for the ad
        type:
          - "null"
          - number
      AveragePosition:
        description:
          The average position where the ad appeared on the search results
          page
        type:
          - "null"
          - number
      AverageCpm:
        description: The average cost per thousand impressions for the ad
        type:
          - "null"
          - number
      Conversions:
        description: The total number of conversions generated by the ad
        type:
          - "null"
          - number
      ConversionsQualified:
        description: The number of conversions that met certain criteria
        type:
          - "null"
          - number
      ConversionRate:
        description: The rate at which clicks on the ad led to conversions
        type:
          - "null"
          - number
      LowQualityClicks:
        description: The number of low-quality clicks on the ad
        type:
          - "null"
          - integer
      LowQualityClicksPercent:
        description: The percentage of low-quality clicks out of total clicks
        type:
          - "null"
          - number
      LowQualityImpressions:
        description: The number of low-quality impressions generated by the ad
        type:
          - "null"
          - integer
      LowQualitySophisticatedClicks:
        description: The number of sophisticated clicks recognized as low-quality
        type:
          - "null"
          - integer
      LowQualityConversions:
        description: The number of conversions from low-quality clicks
        type:
          - "null"
          - integer
      LowQualityConversionRate:
        description: The conversion rate for low-quality clicks
        type:
          - "null"
          - number
      Revenue:
        description: The total revenue generated by the ad
        type:
          - "null"
          - number
      RevenuePerConversion:
        description: The revenue per conversion generated by the ad
        type:
          - "null"
          - number
      RevenuePerAssist:
        description: The revenue per assist generated by the ad
        type:
          - "null"
          - number

  ad_performance_report:
    $schema: http://json-schema.org/draft-07/schema#
    type: object
    properties:
      AccountId:
        description: The unique ID of the account to which the ad belongs
        type:
          - "null"
          - integer
      CampaignId:
        description: The unique ID of the campaign to which the ad belongs
        type:
          - "null"
          - integer
      AdGroupId:
        description: The ID of the ad group to which the ad belongs
        type:
          - "null"
          - integer
      AdId:
        description: The unique ID of the ad
        type:
          - "null"
          - integer
      TimePeriod:
        description: The time period for the report data
        type:
          - "null"
          - string
        format: date
      AbsoluteTopImpressionRatePercent:
        description: The percentage of times your ad is shown in the absolute
          top location
        type:
          - "null"
          - number
      TopImpressionRatePercent:
        description: The percentage of times your ad is shown either at the top
          or absolute top location
        type:
          - "null"
          - number
      CurrencyCode:
        description: The currency code used for monetary values
        type:
          - "null"
          - string
      AdDistribution:
        description: The distribution network where the ad was shown
        type:
          - "null"
          - string
      DeviceType:
        description:
          The type of device where the ad was displayed (Desktop, Mobile,
          Tablet)
        type:
          - "null"
          - string
      Language:
        description: The language targeting of the ad
        type:
          - "null"
          - string
      Network:
        description: The network where the ad was displayed (Bing, Syndicated
          search partners)
        type:
          - "null"
          - string
      DeviceOS:
        description: The operating system of the device where the ad was displayed
        type:
          - "null"
          - string
      TopVsOther:
        description: The comparison between showing at the top or other positions
        type:
          - "null"
          - string
      BidMatchType:
        description: The match type of the keyword that triggered the ad
        type:
          - "null"
          - string
      DeliveredMatchType:
        description: The match type of the keyword that was matched to deliver
          the ad
        type:
          - "null"
          - string
      AccountName:
        description: The name of the account to which the ad belongs
        type:
          - "null"
          - string
      CampaignName:
        description: The name of the campaign to which the ad belongs
        type:
          - "null"
          - string
      CampaignType:
        description: The type of campaign (Search, Display, etc.)
        type:
          - "null"
          - string
      AdGroupName:
        description: The name of the ad group to which the ad belongs
        type:
          - "null"
          - string
      Impressions:
        description: The total number of times the ad was shown
        type:
          - "null"
          - integer
      Clicks:
        description: The total number of clicks on the ad
        type:
          - "null"
          - integer
      Ctr:
        description: The click-through rate
        type:
          - "null"
          - number
      Spend:
        description: The total cost spent on the ad
        type:
          - "null"
          - number
      CostPerConversion:
        description: The cost per conversion
        type:
          - "null"
          - number
      DestinationUrl:
        description: The URL where the user is directed when clicking the ad
        type:
          - "null"
          - string
      Assists:
        description: The number of assist conversions generated
        type:
          - "null"
          - integer
      ReturnOnAdSpend:
        description: The return on ad spend
        type:
          - "null"
          - number
      CostPerAssist:
        description: The cost per assist conversion
        type:
          - "null"
          - number
      CustomParameters:
        description: Custom parameters passed in the ad URL
        type:
          - "null"
          - string
      FinalAppUrl:
        description: The final URL for specific apps in the ad
        type:
          - "null"
          - string
      AdDescription:
        description: The description text of the ad
        type:
          - "null"
          - string
      AdDescription2:
        description: The second description line of the ad
        type:
          - "null"
          - string
      ViewThroughConversions:
        description: The total number of view-through conversions
        type:
          - "null"
          - integer
      ViewThroughConversionsQualified:
        description: The total number of qualified view-through conversions
        type:
          - "null"
          - number
      AllCostPerConversion:
        description: The cost per conversion for all conversion actions
        type:
          - "null"
          - number
      AllReturnOnAdSpend:
        description: The return on ad spend for all conversion actions
        type:
          - "null"
          - number
      Conversions:
        description: The total number of conversions
        type:
          - "null"
          - number
      ConversionRate:
        description: The conversion rate
        type:
          - "null"
          - number
      ConversionsQualified:
        description: The total number of qualified conversions
        type:
          - "null"
          - number
      AverageCpc:
        description: The average cost per click
        type:
          - "null"
          - number
      AveragePosition:
        description: The average position in which the ad appeared
        type:
          - "null"
          - number
      AverageCpm:
        description: The average cost per thousand impressions
        type:
          - "null"
          - number
      AllConversions:
        description: The total number of all conversion actions
        type:
          - "null"
          - integer
      AllConversionRate:
        description: The conversion rate for all conversion actions
        type:
          - "null"
          - number
      AllRevenue:
        description: The total revenue generated from all conversion actions
        type:
          - "null"
          - number
      AllRevenuePerConversion:
        description: The average revenue per conversion for all conversion actions
        type:
          - "null"
          - number
      Revenue:
        description: The total revenue generated by the ad
        type:
          - "null"
          - number
      RevenuePerConversion:
        description: The revenue per conversion
        type:
          - "null"
          - number
      RevenuePerAssist:
        description: The revenue per assist conversion
        type:
          - "null"
          - number

  ad_performance_report_hourly:
    $schema: http://json-schema.org/draft-07/schema#
    type: object
    properties:
      AccountId:
        description: The unique identifier for the account to which the ad belongs
        type:
          - "null"
          - integer
      CampaignId:
        description: The unique identifier for the campaign to which the ad belongs
        type:
          - "null"
          - integer
      AdGroupId:
        description: The unique identifier for the ad group to which the ad belongs
        type:
          - "null"
          - integer
      AdId:
        description: The unique identifier for the ad
        type:
          - "null"
          - integer
      TimePeriod:
        description: The time period to which the data corresponds
        type:
          - "null"
          - string
        format: date-time
        airbyte_type: timestamp_with_timezone
      CurrencyCode:
        description: The currency code used for monetary values
        type:
          - "null"
          - string
      AdDistribution:
        description: The distribution channel for the ad (e.g., Search, Audience
          Network)
        type:
          - "null"
          - string
      DeviceType:
        description:
          The type of device on which the ad was displayed (e.g., Desktop,
          Mobile)
        type:
          - "null"
          - string
      Language:
        description: The language targeting of the ad
        type:
          - "null"
          - string
      Network:
        description: The network where the ad was displayed (e.g., Bing, AOL)
        type:
          - "null"
          - string
      DeviceOS:
        description: The operating system of the device on which the ad was displayed
        type:
          - "null"
          - string
      TopVsOther:
        description: The performance comparison of top positions vs. other positions
        type:
          - "null"
          - string
      BidMatchType:
        description: The type of keyword match (e.g., Broad, Phrase, Exact) for
          the bid
        type:
          - "null"
          - string
      DeliveredMatchType:
        description: The type of keyword match for which the ad has been delivered
        type:
          - "null"
          - string
      AccountName:
        description: The name of the account to which the ad belongs
        type:
          - "null"
          - string
      CampaignName:
        description: The name of the campaign to which the ad belongs
        type:
          - "null"
          - string
      CampaignType:
        description: The type of the campaign (e.g., Search, Audience Network)
        type:
          - "null"
          - string
      AdGroupName:
        description: The name of the ad group to which the ad belongs
        type:
          - "null"
          - string
      Impressions:
        description: The total number of times the ad was shown
        type:
          - "null"
          - integer
      Clicks:
        description: The total number of clicks on the ad
        type:
          - "null"
          - integer
      Ctr:
        description: The click-through rate
        type:
          - "null"
          - number
      Spend:
        description: The total amount spent on the ad campaign
        type:
          - "null"
          - number
      CostPerConversion:
        description: The cost per specific conversion
        type:
          - "null"
          - number
      DestinationUrl:
        description: The destination URL of the ad
        type:
          - "null"
          - string
      Assists:
        description: The number of assists (when an ad indirectly results in a
          conversion)
        type:
          - "null"
          - integer
      ReturnOnAdSpend:
        description: The return on ad spend for specific conversions
        type:
          - "null"
          - number
      CostPerAssist:
        description: The cost per assist (indirect conversion)
        type:
          - "null"
          - number
      CustomParameters:
        description: Any custom parameters set for the ad
        type:
          - "null"
          - string
      FinalAppUrl:
        description: The final URL shown in the ad for app installations
        type:
          - "null"
          - string
      AdDescription:
        description: The text of the first description line in the ad
        type:
          - "null"
          - string
      AdDescription2:
        description: The text of the second description line in the ad
        type:
          - "null"
          - string
      ViewThroughConversions:
        description: The total number of view-through conversions
        type:
          - "null"
          - integer
      ViewThroughConversionsQualified:
        description: The number of qualified view-through conversions
        type:
          - "null"
          - number
      AllCostPerConversion:
        description: The cost per conversion for all conversions
        type:
          - "null"
          - number
      AllReturnOnAdSpend:
        description: The return on ad spend for all conversions
        type:
          - "null"
          - number
      Conversions:
        description: The total number of specific conversions
        type:
          - "null"
          - number
      ConversionRate:
        description: The conversion rate for specific conversions
        type:
          - "null"
          - number
      ConversionsQualified:
        description: The number of qualified conversions
        type:
          - "null"
          - number
      AverageCpc:
        description: The average cost per click
        type:
          - "null"
          - number
      AveragePosition:
        description: The average position of the ad on the search results page
        type:
          - "null"
          - number
      AverageCpm:
        description: The average cost per 1,000 impressions
        type:
          - "null"
          - number
      AllConversions:
        description: The total number of all conversions
        type:
          - "null"
          - integer
      AllConversionRate:
        description: The conversion rate for all conversions
        type:
          - "null"
          - number
      AllRevenue:
        description: The total revenue from all conversions
        type:
          - "null"
          - number
      AllRevenuePerConversion:
        description: The revenue per conversion for all conversions
        type:
          - "null"
          - number
      Revenue:
        description: The total revenue generated by the ad
        type:
          - "null"
          - number
      RevenuePerConversion:
        description: The revenue per specific conversion
        type:
          - "null"
          - number
      RevenuePerAssist:
        description: The revenue per assist (indirect conversion)
        type:
          - "null"
          - number

  labels:
    $schema: https://json-schema.org/draft-07/schema#
    type: object
    properties:
      Account Id:
        description: The unique identifier of the account associated with the
          label.
        type:
          - "null"
          - integer
      Color:
        description: The color code or name associated with the label for visual
          identification purposes.
        type:
          - "null"
          - string
      Client Id:
        description: The unique identifier of the client associated with the label.
        type:
          - "null"
          - string
      Description:
        description: A brief description or notes related to the label.
        type:
          - "null"
          - string
      Id:
        description: The unique identifier of the label.
        type:
          - "null"
          - integer
      Label:
        description: The name or title given to the label for identification.
        type:
          - "null"
          - string
      Modified Time:
        description: The date and time when the label was last modified.
        type:
          - "null"
          - string
        format: date-time
        airbyte_type: timestamp_with_timezone
      Status:
        description: The current status of the label, such as active, inactive,
          or archived.
        type:
          - "null"
          - string

  age_gender_audience_report:
    $schema: https://json-schema.org/draft-07/schema#
    type: object
    properties:
      AccountId:
        description: The ID of the Bing Ads account.
        type:
          - "null"
          - integer
      AgeGroup:
        description: The age group of the audience targeted by the ad campaign.
        type:
          - "null"
          - string
      Gender:
        description: The gender of the audience targeted by the ad campaign.
        type:
          - "null"
          - string
      TimePeriod:
        description: The time period for which the data is reported.
        type:
          - "null"
          - string
        format: date
      AllConversions:
        description: The total number of conversions.
        type:
          - "null"
          - integer
      AccountName:
        description: The name of the Bing Ads account.
        type:
          - "null"
          - string
      AccountNumber:
        description: The account number associated with the Bing Ads account.
        type:
          - "null"
          - string
      CampaignName:
        description: The name of the campaign.
        type:
          - "null"
          - string
      CampaignId:
        description: The ID of the campaign.
        type:
          - "null"
          - integer
      AdGroupName:
        description: The name of the ad group.
        type:
          - "null"
          - string
      AdGroupId:
        description: The ID of the ad group.
        type:
          - "null"
          - integer
      AdDistribution:
        description: The type of ad distribution, such as search or content network.
        type:
          - "null"
          - string
      Impressions:
        description: The number of times the ad was displayed.
        type:
          - "null"
          - integer
      Clicks:
        description: The number of clicks on the ad.
        type:
          - "null"
          - integer
      Conversions:
        description: The number of conversions.
        type:
          - "null"
          - number
      Spend:
        description: The total amount spent on the ad campaign.
        type:
          - "null"
          - number
      Revenue:
        description: The total revenue generated from conversions.
        type:
          - "null"
          - number
      ExtendedCost:
        description: The total cost extended due to possible monthly budget overspend.
        type:
          - "null"
          - number
      Assists:
        description: The number of assists that contributed to conversions.
        type:
          - "null"
          - integer
      Language:
        description: The language used in targeting the audience.
        type:
          - "null"
          - string
      AccountStatus:
        description: The status of the Bing Ads account.
        type:
          - "null"
          - string
      CampaignStatus:
        description: The status of the campaign.
        type:
          - "null"
          - string
      AdGroupStatus:
        description: The status of the ad group.
        type:
          - "null"
          - string
      BaseCampaignId:
        description: The ID of the base campaign.
        type:
          - "null"
          - string
      AllRevenue:
        description: The total revenue generated from all conversions.
        type:
          - "null"
          - number
      ViewThroughConversions:
        description: The number of view-through conversions.
        type:
          - "null"
          - integer
      Goal:
        description: The goal set for the ad campaign.
        type:
          - "null"
          - string
      GoalType:
        description: The type of goal set for the ad campaign.
        type:
          - "null"
          - string
      AbsoluteTopImpressionRatePercent:
        description:
          The percentage of times your ad was shown at the absolute top of the
          search results page.
        type:
          - "null"
          - number
      TopImpressionRatePercent:
        description: The percentage of times your ad was shown above organic search results.
        type:
          - "null"
          - number
      ConversionsQualified:
        description: The number of qualified conversions.
        type:
          - "null"
          - number
      AllConversionsQualified:
        description: The total number of qualified conversions.
        type:
          - "null"
          - number
      ViewThroughConversionsQualified:
        description: The number of qualified view-through conversions.
        type:
          - "null"
          - number
      ViewThroughRevenue:
        description: The total revenue generated from view-through conversions.
        type:
          - "null"
          - number

  age_gender_audience_report_hourly:
    $schema: https://json-schema.org/draft-07/schema#
    type: object
    properties:
      AccountId:
        description: The unique identifier of the account to which the data belongs.
        type:
          - "null"
          - integer
      AgeGroup:
        description: The age group of the audience targeted by the campaign.
        type:
          - "null"
          - string
      Gender:
        description: The gender of the audience targeted by the campaign.
        type:
          - "null"
          - string
      TimePeriod:
        description: The specific date and time period for the collected data.
        type:
          - "null"
          - string
        format: date-time
        airbyte_type: timestamp_with_timezone
      AllConversions:
        description: Total number of all types of conversions.
        type:
          - "null"
          - integer
      AccountName:
        description: The name of the account to which the data belongs.
        type:
          - "null"
          - string
      AccountNumber:
        description: The account number associated with the account.
        type:
          - "null"
          - string
      CampaignName:
        description: The name of the campaign to which the data belongs.
        type:
          - "null"
          - string
      CampaignId:
        description: The unique identifier of the campaign to which the data belongs.
        type:
          - "null"
          - integer
      AdGroupName:
        description: The name of the ad group to which the data belongs.
        type:
          - "null"
          - string
      AdGroupId:
        description: The unique identifier of the ad group to which the data belongs.
        type:
          - "null"
          - integer
      AdDistribution:
        description:
          The distribution network where the ad was displayed (search, display,
          etc.).
        type:
          - "null"
          - string
      Impressions:
        description: The total number of times the ad was displayed to users.
        type:
          - "null"
          - integer
      Clicks:
        description: The total number of times the ad was clicked on.
        type:
          - "null"
          - integer
      Conversions:
        description: The total number of conversions generated by the ad.
        type:
          - "null"
          - number
      Spend:
        description: The total amount spent on running the ad campaign.
        type:
          - "null"
          - number
      Revenue:
        description: The total revenue generated by the ad campaign.
        type:
          - "null"
          - number
      ExtendedCost:
        description:
          The total cost of running the ad campaign including all associated
          costs.
        type:
          - "null"
          - number
      Assists:
        description:
          The number of times this ad appeared in a conversion path but was not
          the last click before the conversion.
        type:
          - "null"
          - integer
      Language:
        description: The language targeting setting for the campaign.
        type:
          - "null"
          - string
      AccountStatus:
        description: The status of the account (active, paused, etc.).
        type:
          - "null"
          - string
      CampaignStatus:
        description: The status of the campaign (active, paused, etc.).
        type:
          - "null"
          - string
      AdGroupStatus:
        description: The status of the ad group (active, paused, etc.).
        type:
          - "null"
          - string
      BaseCampaignId:
        description: The unique identifier of the base campaign to which the data belongs.
        type:
          - "null"
          - string
      AllRevenue:
        description: Total revenue generated from all types of conversions.
        type:
          - "null"
          - number
      ViewThroughConversions:
        description:
          The number of times users saw but did not interact with this ad and
          later converted.
        type:
          - "null"
          - integer
      Goal:
        description: The objective or goal set for the campaign.
        type:
          - "null"
          - string
      GoalType:
        description: The type of goal set for the campaign (e.g., clicks, conversions).
        type:
          - "null"
          - string
      AbsoluteTopImpressionRatePercent:
        description:
          The percentage of times that your ad is shown at the top of the page,
          above the organic search results.
        type:
          - "null"
          - number
      TopImpressionRatePercent:
        description:
          The percentage of times that your ad is shown at the top of the search
          results.
        type:
          - "null"
          - number
      ConversionsQualified:
        description: The total number of conversions that meet specified criteria.
        type:
          - "null"
          - number
      AllConversionsQualified:
        description: Total number of all types of conversions that meet specified criteria.
        type:
          - "null"
          - number
      ViewThroughConversionsQualified:
        description: The number of view-through conversions that meet specified criteria.
        type:
          - "null"
          - number
      ViewThroughRevenue:
        description: The revenue generated from view-through conversions.
        type:
          - "null"
          - number

  campaign_performance_report:
    $schema: http://json-schema.org/draft-07/schema#
    type: object
    properties:
      AccountId:
        description: The unique ID of the account to which the campaign belongs.
        type:
          - "null"
          - integer
      CampaignId:
        description: The unique ID of the campaign.
        type:
          - "null"
          - integer
      TimePeriod:
        description: The time period for which the data is reported.
        type:
          - "null"
          - string
        format: date
      CurrencyCode:
        description: The currency code used for monetary values.
        type:
          - "null"
          - string
      AdDistribution:
        description: The distribution channels where the ads were displayed.
        type:
          - "null"
          - string
      DeviceType:
        description: The type of device where the ad was displayed (e.g., mobile, desktop).
        type:
          - "null"
          - string
      Network:
        description: The advertising network where the ad was displayed.
        type:
          - "null"
          - string
      DeliveredMatchType:
        description: The type of match used for delivering ads.
        type:
          - "null"
          - string
      DeviceOS:
        description: The operating system of the device where the ad was displayed.
        type:
          - "null"
          - string
      TopVsOther:
        description: Comparison of the ad position with top vs. other placements.
        type:
          - "null"
          - string
      BidMatchType:
        description: The type of bid matching used for the campaign.
        type:
          - "null"
          - string
      AccountName:
        description: The name of the account to which the campaign belongs.
        type:
          - "null"
          - string
      CampaignName:
        description: The name of the campaign.
        type:
          - "null"
          - string
      CampaignType:
        description: The type/category of the campaign.
        type:
          - "null"
          - string
      CampaignStatus:
        description: The status of the campaign.
        type:
          - "null"
          - string
      CampaignLabels:
        description: Any labels associated with the campaign.
        type:
          - "null"
          - string
      Impressions:
        description: Total number of times the ad was displayed.
        type:
          - "null"
          - integer
      Clicks:
        description: Total number of clicks on the ad.
        type:
          - "null"
          - integer
      Ctr:
        description: Click-through rate.
        type:
          - "null"
          - number
      Spend:
        description: Total amount spent on the campaign.
        type:
          - "null"
          - number
      CostPerConversion:
        description: The average cost per conversion.
        type:
          - "null"
          - number
      QualityScore:
        description: The quality score of the ad.
        type:
          - "null"
          - number
      AdRelevance:
        description: The relevance score of the ad in relation to the target audience.
        type:
          - "null"
          - number
      LandingPageExperience:
        description: The landing page experience of the ad.
        type:
          - "null"
          - number
      PhoneImpressions:
        description: Number of impressions on phone devices.
        type:
          - "null"
          - integer
      PhoneCalls:
        description: Number of phone calls generated by the ad.
        type:
          - "null"
          - integer
      Ptr:
        description: Phone-through rate.
        type:
          - "null"
          - number
      Assists:
        description: Number of assists in the conversion process.
        type:
          - "null"
          - integer
      ReturnOnAdSpend:
        description: The return on ad spend for conversions.
        type:
          - "null"
          - number
      CostPerAssist:
        description: Average cost per assist in the conversion process.
        type:
          - "null"
          - number
      CustomParameters:
        description: Any custom parameters associated with the campaign.
        type:
          - "null"
          - string
      ViewThroughConversions:
        description: Number of view-through conversions generated by the ad.
        type:
          - "null"
          - integer
      AllCostPerConversion:
        description: The average cost per conversion for all conversion types.
        type:
          - "null"
          - number
      AllReturnOnAdSpend:
        description: The return on ad spend for all conversions.
        type:
          - "null"
          - number
      AllConversions:
        description: Total number of all types of conversions.
        type:
          - "null"
          - integer
      ConversionsQualified:
        description: Number of qualified conversions.
        type:
          - "null"
          - number
      AllConversionRate:
        description: Conversion rate considering all types of conversions.
        type:
          - "null"
          - number
      AllRevenue:
        description: Total revenue generated from all types of conversions.
        type:
          - "null"
          - number
      AllRevenuePerConversion:
        description: The average revenue generated per conversion for all conversion types.
        type:
          - "null"
          - number
      AverageCpc:
        description: Average cost per click.
        type:
          - "null"
          - number
      AveragePosition:
        description: The average position of the ad in search results.
        type:
          - "null"
          - number
      AverageCpm:
        description: Average cost per thousand impressions.
        type:
          - "null"
          - number
      Conversions:
        description: Total number of conversions.
        type:
          - "null"
          - number
      ConversionRate:
        description: The overall conversion rate.
        type:
          - "null"
          - number
      LowQualityClicks:
        description: Number of clicks categorized as low quality.
        type:
          - "null"
          - integer
      LowQualityClicksPercent:
        description: Percentage of clicks categorized as low quality.
        type:
          - "null"
          - number
      LowQualityImpressions:
        description: Number of impressions categorized as low quality.
        type:
          - "null"
          - integer
      LowQualitySophisticatedClicks:
        description: Number of sophisticated clicks categorized as low quality.
        type:
          - "null"
          - integer
      LowQualityConversions:
        description: Number of conversions from low-quality clicks.
        type:
          - "null"
          - integer
      LowQualityConversionRate:
        description: Conversion rate of low-quality clicks.
        type:
          - "null"
          - number
      HistoricalQualityScore:
        description: Historical quality score of the ad.
        type:
          - "null"
          - number
      HistoricalExpectedCtr:
        description: Historical expected click-through rate.
        type:
          - "null"
          - number
      HistoricalAdRelevance:
        description: Historical ad relevance score.
        type:
          - "null"
          - number
      HistoricalLandingPageExperience:
        description: Historical landing page experience score.
        type:
          - "null"
          - number
      Revenue:
        description: Total revenue generated from conversions.
        type:
          - "null"
          - number
      RevenuePerConversion:
        description: The average revenue generated per conversion.
        type:
          - "null"
          - number
      RevenuePerAssist:
        description: Average revenue generated per assist in the conversion process.
        type:
          - "null"
          - number
      BudgetName:
        description: The name of the budget associated with the campaign.
        type:
          - "null"
          - string
      BudgetStatus:
        description: The status of the budget associated with the campaign.
        type:
          - "null"
          - string
      BudgetAssociationStatus:
        description: The status of the campaign's budget association.
        type:
          - "null"
          - string

  campaign_performance_report_hourly:
    $schema: http://json-schema.org/draft-07/schema#
    type: object
    properties:
      AccountId:
        description: The unique identifier for the Bing Ads account.
        type:
          - "null"
          - integer
      CampaignId:
        description: Unique identifier for the campaign.
        type:
          - "null"
          - integer
      TimePeriod:
        description: The time period covered by the reported data.
        type:
          - "null"
          - string
        format: date-time
        airbyte_type: timestamp_with_timezone
      CurrencyCode:
        description: Currency used for monetary values.
        type:
          - "null"
          - string
      AdDistribution:
        description: "Where the ads were displayed, e.g., search, audience network, native, etc."
        type:
          - "null"
          - string
      DeviceType:
        description: "Type of device where the ad was displayed, e.g., mobile, desktop, etc."
        type:
          - "null"
          - string
      Network:
        description: Network where the ad was displayed.
        type:
          - "null"
          - string
      DeliveredMatchType:
        description: Type of the match for delivered ads.
        type:
          - "null"
          - string
      DeviceOS:
        description: Operating system of the device where the ad was displayed.
        type:
          - "null"
          - string
      TopVsOther:
        description: Performance comparison between top and other ad positions.
        type:
          - "null"
          - string
      BidMatchType:
        description: "The type of bid match used, e.g., exact, broad, etc."
        type:
          - "null"
          - string
      AccountName:
        description: The name of the Bing Ads account.
        type:
          - "null"
          - string
      CampaignName:
        description: Name of the campaign.
        type:
          - "null"
          - string
      CampaignType:
        description: "Type of the campaign, e.g., search, shopping, etc."
        type:
          - "null"
          - string
      CampaignStatus:
        description: "Status of the campaign, e.g., active, paused, etc."
        type:
          - "null"
          - string
      CampaignLabels:
        description: Labels associated with the campaign.
        type:
          - "null"
          - string
      Impressions:
        description: Total number of impressions.
        type:
          - "null"
          - integer
      Clicks:
        description: Total number of clicks.
        type:
          - "null"
          - integer
      Ctr:
        description: Click-through rate.
        type:
          - "null"
          - number
      Spend:
        description: Total amount spent on the campaign.
        type:
          - "null"
          - number
      CostPerConversion:
        description: Average cost per tracked conversion.
        type:
          - "null"
          - number
      QualityScore:
        description: Quality score of the ad shown.
        type:
          - "null"
          - number
      AdRelevance:
        description: Relevance score of the ad shown.
        type:
          - "null"
          - number
      LandingPageExperience:
        description: User experience of the landing page.
        type:
          - "null"
          - number
      PhoneImpressions:
        description: Number of impressions with a phone number shown.
        type:
          - "null"
          - integer
      PhoneCalls:
        description: Number of phone calls generated by the ad.
        type:
          - "null"
          - integer
      Ptr:
        description: Phone-through rate.
        type:
          - "null"
          - number
      Assists:
        description: Number of assists provided in the conversion path.
        type:
          - "null"
          - integer
      ReturnOnAdSpend:
        description: Return on ad spend for tracked conversions.
        type:
          - "null"
          - number
      CostPerAssist:
        description: Average cost per assist.
        type:
          - "null"
          - number
      CustomParameters:
        description: Custom parameters associated with the ad.
        type:
          - "null"
          - string
      ViewThroughConversions:
        description: Number of view-through conversions recorded.
        type:
          - "null"
          - integer
      AllCostPerConversion:
        description: Average cost per all conversions.
        type:
          - "null"
          - number
      AllReturnOnAdSpend:
        description: Return on ad spend for all conversions.
        type:
          - "null"
          - number
      AllConversions:
        description: Total number of all conversions.
        type:
          - "null"
          - integer
      ConversionsQualified:
        description: Number of qualified conversions.
        type:
          - "null"
          - number
      AllConversionRate:
        description: Overall conversion rate for all conversions.
        type:
          - "null"
          - number
      AllRevenue:
        description: Total revenue generated from all conversions.
        type:
          - "null"
          - number
      AllRevenuePerConversion:
        description: Average revenue per all conversions.
        type:
          - "null"
          - number
      AverageCpc:
        description: Average cost per click.
        type:
          - "null"
          - number
      AveragePosition:
        description: Average position of the ad when displayed.
        type:
          - "null"
          - number
      AverageCpm:
        description: Average cost per thousand impressions.
        type:
          - "null"
          - number
      Conversions:
        description: Total number of tracked conversions.
        type:
          - "null"
          - number
      ConversionRate:
        description: Conversion rate for tracked conversions.
        type:
          - "null"
          - number
      LowQualityClicks:
        description: Number of clicks on low-quality traffic sources.
        type:
          - "null"
          - integer
      LowQualityClicksPercent:
        description: Percentage of low-quality clicks.
        type:
          - "null"
          - number
      LowQualityImpressions:
        description: Number of impressions from low-quality traffic sources.
        type:
          - "null"
          - integer
      LowQualitySophisticatedClicks:
        description: Number of sophisticated clicks on low-quality traffic sources.
        type:
          - "null"
          - integer
      LowQualityConversions:
        description: Number of conversions from low-quality clicks.
        type:
          - "null"
          - integer
      LowQualityConversionRate:
        description: Conversion rate for low-quality clicks.
        type:
          - "null"
          - number
      Revenue:
        description: Total revenue generated from tracked conversions.
        type:
          - "null"
          - number
      RevenuePerConversion:
        description: Average revenue per tracked conversion.
        type:
          - "null"
          - number
      RevenuePerAssist:
        description: Average revenue per assist.
        type:
          - "null"
          - number
      BudgetName:
        description: Name of the budget associated with the campaign.
        type:
          - "null"
          - string
      BudgetStatus:
        description: "Status of the budget, e.g., active, paused, etc."
        type:
          - "null"
          - string
      BudgetAssociationStatus:
        description: Status of the budget association.
        type:
          - "null"
          - string
  ad_group_performance_report:
    $schema: "http://json-schema.org/draft-07/schema#"
    type: object
    properties:
      AccountId:
        description: The unique identifier for the Bing Ads account.
        type:
          - "null"
          - integer
      CampaignId:
        description: The unique identifier for the campaign.
        type:
          - "null"
          - integer
      AdGroupId:
        description: The unique identifier for the ad group.
        type:
          - "null"
          - integer
      TimePeriod:
        description: The time period for the data.
        type:
          - "null"
          - string
        format: date
      CurrencyCode:
        description: The currency code used for the data.
        type:
          - "null"
          - string
      AdDistribution:
        description: The distribution network where the ad was shown.
        type:
          - "null"
          - string
      DeviceType:
        description: The type of device where the ad was shown.
        type:
          - "null"
          - string
      Network:
        description: The network where the ad was shown.
        type:
          - "null"
          - string
      DeliveredMatchType:
        description: The match type when ads are shown.
        type:
          - "null"
          - string
      DeviceOS:
        description: The operating system of the device.
        type:
          - "null"
          - string
      TopVsOther:
        description: The performance in top positions versus other positions.
        type:
          - "null"
          - string
      BidMatchType:
        description: The match type of the bid.
        type:
          - "null"
          - string
      Language:
        description: The language used in the ad.
        type:
          - "null"
          - string
      AccountName:
        description: The name of the Bing Ads account.
        type:
          - "null"
          - string
      CampaignName:
        description: The name of the campaign.
        type:
          - "null"
          - string
      CampaignType:
        description: "The type of campaign, like search or shopping."
        type:
          - "null"
          - string
      AdGroupName:
        description: The name of the ad group.
        type:
          - "null"
          - string
      AdGroupType:
        description: "The type of ad group, like product ads or audience ads."
        type:
          - "null"
          - string
      Impressions:
        description: The total number of impressions.
        type:
          - "null"
          - integer
      Clicks:
        description: The total number of clicks.
        type:
          - "null"
          - integer
      Ctr:
        description: The click-through rate.
        type:
          - "null"
          - number
      Spend:
        description: The total spend for the specified period.
        type:
          - "null"
          - number
      CostPerConversion:
        description: The cost per specified goal conversion.
        type:
          - "null"
          - number
      QualityScore:
        description: The quality score of the ad.
        type:
          - "null"
          - number
      ExpectedCtr:
        description: The expected click-through rate based on historical data.
        type:
          - "null"
          - string
      AdRelevance:
        description: The relevance of the ad to its targeted keywords.
        type:
          - "null"
          - number
      LandingPageExperience:
        description: The landing page experience score.
        type:
          - "null"
          - number
      PhoneImpressions:
        description: The number of times phone number was shown.
        type:
          - "null"
          - integer
      PhoneCalls:
        description: The number of phone calls made as a result of the ad.
        type:
          - "null"
          - integer
      Ptr:
        description: The phone-through rate.
        type:
          - "null"
          - number
      Assists:
        description: The number of assists for conversions.
        type:
          - "null"
          - integer
      CostPerAssist:
        description: The cost per assist for conversions.
        type:
          - "null"
          - number
      CustomParameters:
        description: Any custom parameters associated with the ad.
        type:
          - "null"
          - string
      FinalUrlSuffix:
        description: The suffix added to the final URL.
        type:
          - "null"
          - string
      ViewThroughConversions:
        description: The number of view-through conversions recorded.
        type:
          - "null"
          - integer
      AllCostPerConversion:
        description: The cost per conversion across all conversions.
        type:
          - "null"
          - number
      AllReturnOnAdSpend:
        description: The return on ad spend across all conversions.
        type:
          - "null"
          - number
      AllConversions:
        description: The total number of all conversions.
        type:
          - "null"
          - integer
      AllConversionRate:
        description: The conversion rate across all conversions.
        type:
          - "null"
          - number
      AllRevenue:
        description: The total revenue across all conversions.
        type:
          - "null"
          - number
      AllRevenuePerConversion:
        description: The revenue per conversion across all conversions.
        type:
          - "null"
          - number
      AverageCpc:
        description: The average cost per click.
        type:
          - "null"
          - number
      AveragePosition:
        description: The average position of the ad when shown.
        type:
          - "null"
          - number
      AverageCpm:
        description: The average cost per thousand impressions.
        type:
          - "null"
          - number
      Conversions:
        description: The total number of specified goal conversions.
        type:
          - "null"
          - number
      ConversionRate:
        description: The conversion rate for a specific goal.
        type:
          - "null"
          - number
      ConversionsQualified:
        description: The number of qualified conversions.
        type:
          - "null"
          - number
      HistoricalQualityScore:
        description: The historical quality score of the ad.
        type:
          - "null"
          - number
      HistoricalExpectedCtr:
        description: The historically expected click-through rate.
        type:
          - "null"
          - number
      HistoricalAdRelevance:
        description: The historical relevance of the ad.
        type:
          - "null"
          - number
      HistoricalLandingPageExperience:
        description: The historical landing page experience.
        type:
          - "null"
          - number
      Revenue:
        description: The total revenue generated.
        type:
          - "null"
          - number
      RevenuePerConversion:
        description: The revenue per specified goal conversion.
        type:
          - "null"
          - number
      RevenuePerAssist:
        description: The revenue per assist for conversions.
        type:
          - "null"
          - number
  ad_group_performance_report_hourly:
    $schema: "http://json-schema.org/draft-07/schema#"
    type: object
    properties:
      AccountId:
        description: Unique identifier for the account where the ad group belongs.
        type:
          - "null"
          - integer
      CampaignId:
        description: Unique identifier for the campaign where the ad group belongs.
        type:
          - "null"
          - integer
      AdGroupId:
        description: Unique identifier for the ad group.
        type:
          - "null"
          - integer
      TimePeriod:
        description: Date and time when the data was recorded.
        type:
          - "null"
          - string
        format: date-time
        airbyte_type: timestamp_with_timezone
      CurrencyCode:
        description: Currency code used for reporting.
        type:
          - "null"
          - string
      AdDistribution:
        description: The types of distribution networks where the ad was shown.
        type:
          - "null"
          - string
      DeviceType:
        description: Type of device where the ad was shown.
        type:
          - "null"
          - string
      Network:
        description: Type of advertising network where the ad was shown.
        type:
          - "null"
          - string
      DeliveredMatchType:
        description: Type of match bid used for the keyword delivered with the ad.
        type:
          - "null"
          - string
      DeviceOS:
        description: Operating system of the device where the ad was shown.
        type:
          - "null"
          - string
      TopVsOther:
        description: Performance comparison of top ad placements versus other placements.
        type:
          - "null"
          - string
      BidMatchType:
        description: Type of match bid used for the keyword triggering the ad.
        type:
          - "null"
          - string
      Language:
        description: Language settings targeting for the ad.
        type:
          - "null"
          - string
      AccountName:
        description: Name of the account where the ad group belongs.
        type:
          - "null"
          - string
      CampaignName:
        description: Name of the campaign where the ad group belongs.
        type:
          - "null"
          - string
      CampaignType:
        description: Type of the campaign.
        type:
          - "null"
          - string
      AdGroupName:
        description: Name of the ad group.
        type:
          - "null"
          - string
      AdGroupType:
        description: Type of the ad group.
        type:
          - "null"
          - string
      Impressions:
        description: Number of times the ad was shown.
        type:
          - "null"
          - integer
      Clicks:
        description: Number of clicks on the ad.
        type:
          - "null"
          - integer
      Ctr:
        description: Click-through rate for the ad.
        type:
          - "null"
          - number
      Spend:
        description: Total spend on the ad.
        type:
          - "null"
          - number
      CostPerConversion:
        description: Average cost per conversion for specific actions.
        type:
          - "null"
          - number
      QualityScore:
        description: Quality score for the ad.
        type:
          - "null"
          - number
      ExpectedCtr:
        description: Expected click-through rate for the ad.
        type:
          - "null"
          - string
      AdRelevance:
        description: Quality score reflecting how relevant the ad is to the audience.
        type:
          - "null"
          - number
      LandingPageExperience:
        description: Quality score for the landing page experience.
        type:
          - "null"
          - number
      PhoneImpressions:
        description: Number of times the phone number was shown in the ad.
        type:
          - "null"
          - integer
      PhoneCalls:
        description: Number of phone calls driven by the ad.
        type:
          - "null"
          - integer
      Ptr:
        description: Phone-through rate for the ad.
        type:
          - "null"
          - number
      Assists:
        description: Number of assist impressions for the ad.
        type:
          - "null"
          - integer
      CostPerAssist:
        description: Average cost per assist for the ad.
        type:
          - "null"
          - number
      CustomParameters:
        description: Custom parameters associated with the ad.
        type:
          - "null"
          - string
      FinalUrlSuffix:
        description: Suffix added to the final URL for tracking purposes.
        type:
          - "null"
          - string
      ViewThroughConversions:
        description: Number of view-through conversions attributed to the ad.
        type:
          - "null"
          - integer
      AllCostPerConversion:
        description: Average cost per all conversions.
        type:
          - "null"
          - number
      AllReturnOnAdSpend:
        description: Return on investment for all actions taken as a result of the ad.
        type:
          - "null"
          - number
      AllConversions:
        description: Total number of all conversions from the ad.
        type:
          - "null"
          - integer
      AllConversionRate:
        description: Overall conversion rate for all actions taken as a result of the ad.
        type:
          - "null"
          - number
      AllRevenue:
        description: Total revenue generated from all conversions.
        type:
          - "null"
          - number
      AllRevenuePerConversion:
        description: Average revenue generated per all conversion.
        type:
          - "null"
          - number
      AverageCpc:
        description: Average cost per click for the ad.
        type:
          - "null"
          - number
      AveragePosition:
        description: The average position of the ad when shown.
        type:
          - "null"
          - number
      AverageCpm:
        description: Average cost per thousand impressions.
        type:
          - "null"
          - number
      Conversions:
        description: Total number of conversions for specific actions from the ad.
        type:
          - "null"
          - number
      ConversionRate:
        description: Conversion rate for specific actions taken as a result of the ad.
        type:
          - "null"
          - number
      ConversionsQualified:
        description: Number of qualified conversions from the ad.
        type:
          - "null"
          - number
      Revenue:
        description: Total revenue generated from specific actions as a result of the ad.
        type:
          - "null"
          - number
      RevenuePerConversion:
        description: Average revenue per conversion for specific actions.
        type:
          - "null"
          - number
      RevenuePerAssist:
        description: Average revenue per assist.
        type:
          - "null"
          - number
<<<<<<< HEAD
  audience_performance_report:
    $schema: http://json-schema.org/draft-07/schema#
    type: object
    additionalProperties: true
    properties:
      AccountName:
        description: The name of the account
        type:
          - "null"
          - string
      AccountNumber:
        description: The account number
        type:
          - "null"
          - string
      AccountId:
        description: The unique identifier for the account
        type:
          - "null"
          - integer
      TimePeriod:
        description: The time period of the report
        type:
          - "null"
          - string
        format: date
      CampaignName:
        description: The name of the campaign
        type:
          - "null"
          - string
      CampaignId:
        description: The unique identifier for the campaign
        type:
          - "null"
          - integer
      AdGroupName:
        description: The name of the ad group
        type:
          - "null"
          - string
      AdGroupId:
        description: The unique identifier for the ad group
        type:
          - "null"
          - integer
      AudienceId:
        description: The unique identifier for the audience
        type:
          - "null"
          - integer
      AudienceName:
        description: The name of the audience
        type:
          - "null"
          - string
      AssociationStatus:
        description: The status of the association
        type:
          - "null"
          - string
      BidAdjustment:
        description: The bid adjustment value
        type:
          - "null"
          - number
      TargetingSetting:
        description: The targeting settings used
        type:
          - "null"
          - string
      Impressions:
        description: The total number of impressions
        type:
          - "null"
          - integer
      Clicks:
        description: The total number of clicks
        type:
          - "null"
          - integer
      Ctr:
        description: The click-through rate
        type:
          - "null"
          - number
      AverageCpc:
        description: The average cost per click
        type:
          - "null"
          - number
      Spend:
        description: The total spend
        type:
          - "null"
          - number
      AveragePosition:
        description: The average position of the ad
        type:
          - "null"
          - number
      Conversions:
        description: The total number of conversions
        type:
          - "null"
          - integer
      ConversionRate:
        description: The rate of conversions
        type:
          - "null"
          - number
      CostPerConversion:
        description: The cost per conversion
        type:
          - "null"
          - number
      Revenue:
        description: The total revenue
        type:
          - "null"
          - number
      ReturnOnAdSpend:
        description: The return on ad spend
        type:
          - "null"
          - number
      RevenuePerConversion:
        description: The revenue per conversion
        type:
          - "null"
          - number
      AccountStatus:
        description: The status of the account
        type:
          - "null"
          - string
      CampaignStatus:
        description: The status of the campaign
        type:
          - "null"
          - string
      AdGroupStatus:
        description: The status of the ad group
        type:
          - "null"
          - string
      AudienceType:
        description: The type of the audience
        type:
          - "null"
          - string
      BaseCampaignId:
        description: The base campaign's ID
        type:
          - "null"
          - integer
      AllConversions:
        description: The total number of all conversions
        type:
          - "null"
          - integer
      AllRevenue:
        description: The total revenue generated from all conversions
        type:
          - "null"
          - number
      AllConversionRate:
        description: The rate of all conversions generated
        type:
          - "null"
          - number
      AllCostPerConversion:
        description: The cost per all conversion
        type:
          - "null"
          - number
      AllReturnOnAdSpend:
        description: The return on ad spend for all conversions
        type:
          - "null"
          - number
      AllRevenuePerConversion:
        description: The revenue per all conversion
        type:
          - "null"
          - number
      AssociationId:
        description: The unique identifier for the association
        type:
          - "null"
          - integer
      AssociationLevel:
        description: The level of the association
        type:
          - "null"
          - string
      ViewThroughConversions:
        description: The total number of view-through conversions
        type:
          - "null"
          - integer
      Goal:
        description: The goal of the report
        type:
          - "null"
          - string
      GoalType:
        description: The type of goal
        type:
          - "null"
          - string
      AbsoluteTopImpressionRatePercent:
        description: The percentage of absolute top impressions compared to total impressions
        type:
          - "null"
          - number
      TopImpressionRatePercent:
        description: The percentage of top impressions compared to total impressions
        type:
          - "null"
          - number
      AverageCpm:
        description: The average cost per thousand impressions
        type:
          - "null"
          - number
      ConversionsQualified:
        description: The number of conversions qualified
        type:
          - "null"
          - number
      AllConversionsQualified:
        description: The number of all conversions qualified
        type:
          - "null"
          - number
      ViewThroughConversionsQualified:
        description: The number of view-through conversions qualified
        type:
          - "null"
          - number
      ViewThroughRevenue:
        description: The total revenue generated from view-through conversions
        type:
          - "null"
          - number
  audience_performance_report_hourly:
    $schema: http://json-schema.org/draft-07/schema#
    type: object
    additionalProperties: true
    properties:
      AccountName:
        description: The name of the account.
        type:
          - "null"
          - string
      AccountNumber:
        description: The account number associated with the account.
        type:
          - "null"
          - string
      AccountId:
        description: The unique identifier for the account.
        type:
          - "null"
          - integer
      TimePeriod:
        description: The time period associated with the data.
        type:
          - "null"
          - string
        format: date-time
        airbyte_type: timestamp_with_timezone
      CampaignName:
        description: The name of the campaign.
        type:
          - "null"
          - string
      CampaignId:
        description: The unique identifier for the campaign.
        type:
          - "null"
          - integer
      AdGroupName:
        description: The name of the ad group.
        type:
          - "null"
          - string
      AdGroupId:
        description: The unique identifier for the ad group.
        type:
          - "null"
          - integer
      AudienceId:
        description: The unique identifier for the audience.
        type:
          - "null"
          - integer
      AudienceName:
        description: The name of the audience.
        type:
          - "null"
          - string
      AssociationStatus:
        description: The status of the association.
        type:
          - "null"
          - string
      BidAdjustment:
        description: The bid adjustment value.
        type:
          - "null"
          - number
      TargetingSetting:
        description: The targeting setting used for the data.
        type:
          - "null"
          - string
      Impressions:
        description: The total number of ad impressions.
        type:
          - "null"
          - integer
      Clicks:
        description: The total number of clicks.
        type:
          - "null"
          - integer
      Ctr:
        description: The click-through rate.
        type:
          - "null"
          - number
      AverageCpc:
        description: The average cost per click.
        type:
          - "null"
          - number
      Spend:
        description: The total amount spent.
        type:
          - "null"
          - number
      AveragePosition:
        description: The average position of the ad.
        type:
          - "null"
          - number
      Conversions:
        description: The total number of specific conversions.
        type:
          - "null"
          - integer
      ConversionRate:
        description: The conversion rate for specific conversions.
        type:
          - "null"
          - number
      CostPerConversion:
        description: The cost per specific conversion.
        type:
          - "null"
          - number
      Revenue:
        description: The total revenue generated.
        type:
          - "null"
          - number
      ReturnOnAdSpend:
        description: The return on ad spend.
        type:
          - "null"
          - number
      RevenuePerConversion:
        description: The revenue per specific conversion.
        type:
          - "null"
          - number
      AccountStatus:
        description: The status of the account.
        type:
          - "null"
          - string
      CampaignStatus:
        description: The status of the campaign.
        type:
          - "null"
          - string
      AdGroupStatus:
        description: The status of the ad group.
        type:
          - "null"
          - string
      AudienceType:
        description: The type of audience.
        type:
          - "null"
          - string
      BaseCampaignId:
        description: The unique identifier for the base campaign.
        type:
          - "null"
          - integer
      AllConversions:
        description: The total number of all conversions.
        type:
          - "null"
          - integer
      AllRevenue:
        description: The total revenue generated from all conversions.
        type:
          - "null"
          - number
      AllConversionRate:
        description: The conversion rate for all conversions.
        type:
          - "null"
          - number
      AllCostPerConversion:
        description: The cost per conversion for all conversions.
        type:
          - "null"
          - number
      AllReturnOnAdSpend:
        description: The return on ad spend for all conversions.
        type:
          - "null"
          - number
      AllRevenuePerConversion:
        description: The revenue per conversion for all conversions.
        type:
          - "null"
          - number
      AssociationId:
        description: The unique identifier for the association.
        type:
          - "null"
          - integer
      AssociationLevel:
        description: The level of association for the data.
        type:
          - "null"
          - string
      ViewThroughConversions:
        description: The total number of view-through conversions.
        type:
          - "null"
          - integer
      Goal:
        description: The goal associated with the data.
        type:
          - "null"
          - string
      GoalType:
        description: The type of goal.
        type:
          - "null"
          - string
      AbsoluteTopImpressionRatePercent:
        description:
          The percentage of absolute top impressions out of the total eligible
          impressions.
        type:
          - "null"
          - number
      TopImpressionRatePercent:
        description: The percentage of top impressions out of the total eligible impressions.
        type:
          - "null"
          - number
      AverageCpm:
        description: The average cost per thousand impressions.
        type:
          - "null"
          - number
      ConversionsQualified:
        description: The total number of qualified specific conversions.
        type:
          - "null"
          - number
      AllConversionsQualified:
        description: The total number of all qualified conversions.
        type:
          - "null"
          - number
      ViewThroughConversionsQualified:
        description: The total number of qualified view-through conversions.
        type:
          - "null"
          - number
      ViewThroughRevenue:
        description: The revenue generated from view-through conversions.
        type:
          - "null"
          - number
=======

  ad_group_labels:
    $schema: https://json-schema.org/draft-07/schema#
    type: object
    properties:
      Account Id:
        description: The unique identifier for the account to which the ad group belongs.
        type:
          - "null"
          - integer
      Campaign Id:
        description: The unique identifier for the campaign to which the ad group belongs.
        type:
          - "null"
          - integer
      Campaign Type:
        description: The type for the campaign to which the ad group belongs.
        type:
          - "null"
          - string
      Ad Group:
        description: The name or identifier of the ad group.
        type:
          - "null"
          - string
      Campaign:
        description: The campaign to which the ad group is associated.
        type:
          - "null"
          - string
      Client Id:
        description: The client identifier associated with the ad group.
        type:
          - "null"
          - string
      Id:
        description: The unique identifier of the ad group label.
        type:
          - "null"
          - integer
      Parent Id:
        description: The identifier of the parent entity, if applicable.
        type:
          - "null"
          - integer
      Modified Time:
        description: The date and time when the ad group label was last modified.
        type:
          - "null"
          - string
        format: date-time
        airbyte_type: timestamp_with_timezone
      Status:
        description: The status of the ad group label.
        type:
          - "null"
          - string

  app_install_ad_labels:
    $schema: https://json-schema.org/draft-07/schema#
    type: object
    properties:
      Account Id:
        description:
          The unique identifier for the account associated with the app install
          ad.
        type:
          - "null"
          - integer
      Client Id:
        description:
          The unique identifier for the client associated with the app install
          ad.
        type:
          - "null"
          - string
      Id:
        description: The unique identifier for the app install ad.
        type:
          - "null"
          - integer
      Parent Id:
        description:
          The unique identifier for the parent resource that this app install
          ad belongs to.
        type:
          - "null"
          - integer
      Modified Time:
        description: The date and time when the app install ad was last modified.
        type:
          - "null"
          - string
        format: date-time
        airbyte_type: timestamp_with_timezone
      Status:
        description: The current status of the app install ad.
        type:
          - "null"
          - string

  app_install_ads:
    $schema: http://json-schema.org/draft-07/schema#
    type: object
    properties:
      Ad Group:
        description: The name or ID of the ad group to which the app install ad belongs.
        type:
          - "null"
          - string
      App Id:
        description: The unique identifier of the mobile app being promoted.
        type:
          - "null"
          - integer
      Campaign:
        description:
          The name or ID of the advertising campaign associated with the app
          install ad.
        type:
          - "null"
          - string
      Client Id:
        description: The unique identifier of the client or advertiser account.
        type:
          - "null"
          - integer
      Custom Parameter:
        description: Optional custom parameters configured for tracking purposes.
        type:
          - "null"
          - string
      Device Preference:
        description: Device preference targeting for the app install ad.
        type:
          - "null"
          - string
      Editorial Appeal Status:
        description: The editorial appeal status of the ad.
        type:
          - "null"
          - string
      Editorial Location:
        description: The editorial location where the ad is being reviewed.
        type:
          - "null"
          - string
      Editorial Reason Code:
        description:
          The editorial reason code indicating the reason for disapproval of
          the ad.
        type:
          - "null"
          - string
      Editorial Status:
        description: The editorial status of the ad (e.g., pending, approved, disapproved).
        type:
          - "null"
          - string
      Editorial Term:
        description: The editorial term triggered in the review process.
        type:
          - "null"
          - string
      Final Url:
        description:
          The final URL users are directed to after clicking the app install
          ad.
        type:
          - "null"
          - string
      Final Url Suffix:
        description: Additional tracking information appended to the final URL.
        type:
          - "null"
          - string
      Id:
        description: The unique identifier of the app install ad.
        type:
          - "null"
          - integer
      Modified Time:
        description: The date and time when the app install ad was last modified.
        type:
          - "null"
          - string
        format: date-time
        airbyte_type: timestamp_with_timezone
      Parent Id:
        description: The ID of the parent object to which the app install ad belongs.
        type:
          - "null"
          - integer
      Publisher Countries:
        description: List of countries targeted for publishing the app install ad.
        type:
          - "null"
          - string
      Status:
        description: The status of the app install ad (e.g., enabled, paused, deleted).
        type:
          - "null"
          - string
      Text:
        description: The text content of the app install ad.
        type:
          - "null"
          - string
      Title:
        description: The title of the app install ad.
        type:
          - "null"
          - string
      Tracking Template:
        description: The tracking template URL for monitoring ad performance.
        type:
          - "null"
          - string
>>>>>>> 977930d9

concurrency_level:
  type: ConcurrencyLevel
  default_concurrency: 2
  max_concurrency: 10<|MERGE_RESOLUTION|>--- conflicted
+++ resolved
@@ -1466,15 +1466,12 @@
       - TopVsOther
       - BidMatchType
       - Language
-<<<<<<< HEAD
     audience_performance:
       - AudienceId
       - TimePeriod
       - AccountId
       - CampaignId
       - AdGroupId
-=======
->>>>>>> 977930d9
 
   report_columns:
     age_gender_audience:
@@ -1630,164 +1627,6 @@
       - HistoricalExpectedCtr
       - HistoricalAdRelevance
       - HistoricalLandingPageExperience
-    ad_group_performance_hourly:
-      - AccountId
-      - CampaignId
-      - AdGroupId
-      - TimePeriod
-      - CurrencyCode
-      - AdDistribution
-      - DeviceType
-      - Network
-      - DeliveredMatchType
-      - DeviceOS
-      - TopVsOther
-      - BidMatchType
-      - Language
-      - AccountName
-      - CampaignName
-      - CampaignType
-      - AdGroupName
-      - AdGroupType
-      - Impressions
-      - Clicks
-      - Ctr
-      - Spend
-      - CostPerConversion
-      - QualityScore
-      - ExpectedCtr
-      - AdRelevance
-      - LandingPageExperience
-      - PhoneImpressions
-      - PhoneCalls
-      - Ptr
-      - Assists
-      - CostPerAssist
-      - CustomParameters
-      - FinalUrlSuffix
-      - ViewThroughConversions
-      - AllCostPerConversion
-      - AllReturnOnAdSpend
-      - AllConversions
-      - AllConversionRate
-      - AllRevenue
-      - AllRevenuePerConversion
-      - AverageCpc
-      - AveragePosition
-      - AverageCpm
-      - Conversions
-      - ConversionRate
-      - ConversionsQualified
-      - Revenue
-      - RevenuePerConversion
-      - RevenuePerAssist
-    ad_group_performance_non_hourly:
-      - AccountId
-      - CampaignId
-      - AdGroupId
-      - TimePeriod
-      - CurrencyCode
-      - AdDistribution
-      - DeviceType
-      - Network
-      - DeliveredMatchType
-      - DeviceOS
-      - TopVsOther
-      - BidMatchType
-      - Language
-      - AccountName
-      - CampaignName
-      - CampaignType
-      - AdGroupName
-      - AdGroupType
-      - Impressions
-      - Clicks
-      - Ctr
-      - Spend
-      - CostPerConversion
-      - QualityScore
-      - ExpectedCtr
-      - AdRelevance
-      - LandingPageExperience
-      - PhoneImpressions
-      - PhoneCalls
-      - Ptr
-      - Assists
-      - CostPerAssist
-      - CustomParameters
-      - FinalUrlSuffix
-      - ViewThroughConversions
-      - AllCostPerConversion
-      - AllReturnOnAdSpend
-      - AllConversions
-      - AllConversionRate
-      - AllRevenue
-      - AllRevenuePerConversion
-      - AverageCpc
-      - AveragePosition
-      - AverageCpm
-      - Conversions
-      - ConversionRate
-      - ConversionsQualified
-      - HistoricalQualityScore
-      - HistoricalExpectedCtr
-      - HistoricalAdRelevance
-      - HistoricalLandingPageExperience
-      - Revenue
-      - RevenuePerConversion
-      - RevenuePerAssist
-<<<<<<< HEAD
-    audience_performance:
-      - AccountName
-      - AccountNumber
-      - AccountId
-      - TimePeriod
-      - CampaignName
-      - CampaignId
-      - AdGroupName
-      - AdGroupId
-      - AudienceId
-      - AudienceName
-      - AssociationStatus
-      - BidAdjustment
-      - TargetingSetting
-      - Impressions
-      - Clicks
-      - Ctr
-      - AverageCpc
-      - Spend
-      - AveragePosition
-      - Conversions
-      - ConversionRate
-      - CostPerConversion
-      - Revenue
-      - ReturnOnAdSpend
-      - RevenuePerConversion
-      - AccountStatus
-      - CampaignStatus
-      - AdGroupStatus
-      - AudienceType
-      - BaseCampaignId
-      - AllConversions
-      - AllRevenue
-      - AllConversionRate
-      - AllCostPerConversion
-      - AllReturnOnAdSpend
-      - AllRevenuePerConversion
-      - AssociationId
-      - AssociationLevel
-      - ViewThroughConversions
-      - Goal
-      - GoalType
-      - AbsoluteTopImpressionRatePercent
-      - TopImpressionRatePercent
-      - AverageCpm
-      - ConversionsQualified
-      - AllConversionsQualified
-      - ViewThroughConversionsQualified
-      - ViewThroughRevenue
-=======
->>>>>>> 977930d9
 
   # base bulk streams
   base_bulk_stream:
@@ -2363,7 +2202,6 @@
         value: |
           {% set v = record.get('RevenuePerAssist') %}
           {{ v | replace(',', '') | float if v is not none and v != "" else None }}
-<<<<<<< HEAD
 
     audience_performance_report_transformations:
       - type: AddedFieldDefinition
@@ -2396,8 +2234,6 @@
         value: |
           {% set v = record.get('TopImpressionRatePercent') %}
           {{ v | replace('%', '') | float if v is not none and v != "" else None }}
-=======
->>>>>>> 977930d9
 
     # used in hourly report streams to convert date-time format for backward compatibility
     hourly_report_transformations:
@@ -2661,10 +2497,7 @@
                   $ref: "#/definitions/transformations/campaign_performance_report_common_transformations"
             incremental_sync:
               $ref: "#/definitions/incremental_sync_report_datetime_cursor"
-<<<<<<< HEAD
           ## Ad Group Performance Reports
-=======
->>>>>>> 977930d9
           - name: ad_group_performance_report_hourly
             parameters:
               report_aggregation: Hourly
@@ -2744,7 +2577,6 @@
                   $ref: "#/definitions/transformations/ad_group_performance_report_transformations"
             incremental_sync:
               $ref: "#/definitions/incremental_sync_report_datetime_cursor"
-<<<<<<< HEAD
           ## Audience Performance Reports
           - name: audience_performance_report_hourly
             parameters:
@@ -2825,8 +2657,6 @@
                   $ref: "#/definitions/transformations/audience_performance_report_transformations"
             incremental_sync:
               $ref: "#/definitions/incremental_sync_report_datetime_cursor"
-=======
->>>>>>> 977930d9
       components_mapping:
         - type: ComponentMappingDefinition
           create_or_update: true
@@ -6618,504 +6448,6 @@
         type:
           - "null"
           - number
-<<<<<<< HEAD
-  audience_performance_report:
-    $schema: http://json-schema.org/draft-07/schema#
-    type: object
-    additionalProperties: true
-    properties:
-      AccountName:
-        description: The name of the account
-        type:
-          - "null"
-          - string
-      AccountNumber:
-        description: The account number
-        type:
-          - "null"
-          - string
-      AccountId:
-        description: The unique identifier for the account
-        type:
-          - "null"
-          - integer
-      TimePeriod:
-        description: The time period of the report
-        type:
-          - "null"
-          - string
-        format: date
-      CampaignName:
-        description: The name of the campaign
-        type:
-          - "null"
-          - string
-      CampaignId:
-        description: The unique identifier for the campaign
-        type:
-          - "null"
-          - integer
-      AdGroupName:
-        description: The name of the ad group
-        type:
-          - "null"
-          - string
-      AdGroupId:
-        description: The unique identifier for the ad group
-        type:
-          - "null"
-          - integer
-      AudienceId:
-        description: The unique identifier for the audience
-        type:
-          - "null"
-          - integer
-      AudienceName:
-        description: The name of the audience
-        type:
-          - "null"
-          - string
-      AssociationStatus:
-        description: The status of the association
-        type:
-          - "null"
-          - string
-      BidAdjustment:
-        description: The bid adjustment value
-        type:
-          - "null"
-          - number
-      TargetingSetting:
-        description: The targeting settings used
-        type:
-          - "null"
-          - string
-      Impressions:
-        description: The total number of impressions
-        type:
-          - "null"
-          - integer
-      Clicks:
-        description: The total number of clicks
-        type:
-          - "null"
-          - integer
-      Ctr:
-        description: The click-through rate
-        type:
-          - "null"
-          - number
-      AverageCpc:
-        description: The average cost per click
-        type:
-          - "null"
-          - number
-      Spend:
-        description: The total spend
-        type:
-          - "null"
-          - number
-      AveragePosition:
-        description: The average position of the ad
-        type:
-          - "null"
-          - number
-      Conversions:
-        description: The total number of conversions
-        type:
-          - "null"
-          - integer
-      ConversionRate:
-        description: The rate of conversions
-        type:
-          - "null"
-          - number
-      CostPerConversion:
-        description: The cost per conversion
-        type:
-          - "null"
-          - number
-      Revenue:
-        description: The total revenue
-        type:
-          - "null"
-          - number
-      ReturnOnAdSpend:
-        description: The return on ad spend
-        type:
-          - "null"
-          - number
-      RevenuePerConversion:
-        description: The revenue per conversion
-        type:
-          - "null"
-          - number
-      AccountStatus:
-        description: The status of the account
-        type:
-          - "null"
-          - string
-      CampaignStatus:
-        description: The status of the campaign
-        type:
-          - "null"
-          - string
-      AdGroupStatus:
-        description: The status of the ad group
-        type:
-          - "null"
-          - string
-      AudienceType:
-        description: The type of the audience
-        type:
-          - "null"
-          - string
-      BaseCampaignId:
-        description: The base campaign's ID
-        type:
-          - "null"
-          - integer
-      AllConversions:
-        description: The total number of all conversions
-        type:
-          - "null"
-          - integer
-      AllRevenue:
-        description: The total revenue generated from all conversions
-        type:
-          - "null"
-          - number
-      AllConversionRate:
-        description: The rate of all conversions generated
-        type:
-          - "null"
-          - number
-      AllCostPerConversion:
-        description: The cost per all conversion
-        type:
-          - "null"
-          - number
-      AllReturnOnAdSpend:
-        description: The return on ad spend for all conversions
-        type:
-          - "null"
-          - number
-      AllRevenuePerConversion:
-        description: The revenue per all conversion
-        type:
-          - "null"
-          - number
-      AssociationId:
-        description: The unique identifier for the association
-        type:
-          - "null"
-          - integer
-      AssociationLevel:
-        description: The level of the association
-        type:
-          - "null"
-          - string
-      ViewThroughConversions:
-        description: The total number of view-through conversions
-        type:
-          - "null"
-          - integer
-      Goal:
-        description: The goal of the report
-        type:
-          - "null"
-          - string
-      GoalType:
-        description: The type of goal
-        type:
-          - "null"
-          - string
-      AbsoluteTopImpressionRatePercent:
-        description: The percentage of absolute top impressions compared to total impressions
-        type:
-          - "null"
-          - number
-      TopImpressionRatePercent:
-        description: The percentage of top impressions compared to total impressions
-        type:
-          - "null"
-          - number
-      AverageCpm:
-        description: The average cost per thousand impressions
-        type:
-          - "null"
-          - number
-      ConversionsQualified:
-        description: The number of conversions qualified
-        type:
-          - "null"
-          - number
-      AllConversionsQualified:
-        description: The number of all conversions qualified
-        type:
-          - "null"
-          - number
-      ViewThroughConversionsQualified:
-        description: The number of view-through conversions qualified
-        type:
-          - "null"
-          - number
-      ViewThroughRevenue:
-        description: The total revenue generated from view-through conversions
-        type:
-          - "null"
-          - number
-  audience_performance_report_hourly:
-    $schema: http://json-schema.org/draft-07/schema#
-    type: object
-    additionalProperties: true
-    properties:
-      AccountName:
-        description: The name of the account.
-        type:
-          - "null"
-          - string
-      AccountNumber:
-        description: The account number associated with the account.
-        type:
-          - "null"
-          - string
-      AccountId:
-        description: The unique identifier for the account.
-        type:
-          - "null"
-          - integer
-      TimePeriod:
-        description: The time period associated with the data.
-        type:
-          - "null"
-          - string
-        format: date-time
-        airbyte_type: timestamp_with_timezone
-      CampaignName:
-        description: The name of the campaign.
-        type:
-          - "null"
-          - string
-      CampaignId:
-        description: The unique identifier for the campaign.
-        type:
-          - "null"
-          - integer
-      AdGroupName:
-        description: The name of the ad group.
-        type:
-          - "null"
-          - string
-      AdGroupId:
-        description: The unique identifier for the ad group.
-        type:
-          - "null"
-          - integer
-      AudienceId:
-        description: The unique identifier for the audience.
-        type:
-          - "null"
-          - integer
-      AudienceName:
-        description: The name of the audience.
-        type:
-          - "null"
-          - string
-      AssociationStatus:
-        description: The status of the association.
-        type:
-          - "null"
-          - string
-      BidAdjustment:
-        description: The bid adjustment value.
-        type:
-          - "null"
-          - number
-      TargetingSetting:
-        description: The targeting setting used for the data.
-        type:
-          - "null"
-          - string
-      Impressions:
-        description: The total number of ad impressions.
-        type:
-          - "null"
-          - integer
-      Clicks:
-        description: The total number of clicks.
-        type:
-          - "null"
-          - integer
-      Ctr:
-        description: The click-through rate.
-        type:
-          - "null"
-          - number
-      AverageCpc:
-        description: The average cost per click.
-        type:
-          - "null"
-          - number
-      Spend:
-        description: The total amount spent.
-        type:
-          - "null"
-          - number
-      AveragePosition:
-        description: The average position of the ad.
-        type:
-          - "null"
-          - number
-      Conversions:
-        description: The total number of specific conversions.
-        type:
-          - "null"
-          - integer
-      ConversionRate:
-        description: The conversion rate for specific conversions.
-        type:
-          - "null"
-          - number
-      CostPerConversion:
-        description: The cost per specific conversion.
-        type:
-          - "null"
-          - number
-      Revenue:
-        description: The total revenue generated.
-        type:
-          - "null"
-          - number
-      ReturnOnAdSpend:
-        description: The return on ad spend.
-        type:
-          - "null"
-          - number
-      RevenuePerConversion:
-        description: The revenue per specific conversion.
-        type:
-          - "null"
-          - number
-      AccountStatus:
-        description: The status of the account.
-        type:
-          - "null"
-          - string
-      CampaignStatus:
-        description: The status of the campaign.
-        type:
-          - "null"
-          - string
-      AdGroupStatus:
-        description: The status of the ad group.
-        type:
-          - "null"
-          - string
-      AudienceType:
-        description: The type of audience.
-        type:
-          - "null"
-          - string
-      BaseCampaignId:
-        description: The unique identifier for the base campaign.
-        type:
-          - "null"
-          - integer
-      AllConversions:
-        description: The total number of all conversions.
-        type:
-          - "null"
-          - integer
-      AllRevenue:
-        description: The total revenue generated from all conversions.
-        type:
-          - "null"
-          - number
-      AllConversionRate:
-        description: The conversion rate for all conversions.
-        type:
-          - "null"
-          - number
-      AllCostPerConversion:
-        description: The cost per conversion for all conversions.
-        type:
-          - "null"
-          - number
-      AllReturnOnAdSpend:
-        description: The return on ad spend for all conversions.
-        type:
-          - "null"
-          - number
-      AllRevenuePerConversion:
-        description: The revenue per conversion for all conversions.
-        type:
-          - "null"
-          - number
-      AssociationId:
-        description: The unique identifier for the association.
-        type:
-          - "null"
-          - integer
-      AssociationLevel:
-        description: The level of association for the data.
-        type:
-          - "null"
-          - string
-      ViewThroughConversions:
-        description: The total number of view-through conversions.
-        type:
-          - "null"
-          - integer
-      Goal:
-        description: The goal associated with the data.
-        type:
-          - "null"
-          - string
-      GoalType:
-        description: The type of goal.
-        type:
-          - "null"
-          - string
-      AbsoluteTopImpressionRatePercent:
-        description:
-          The percentage of absolute top impressions out of the total eligible
-          impressions.
-        type:
-          - "null"
-          - number
-      TopImpressionRatePercent:
-        description: The percentage of top impressions out of the total eligible impressions.
-        type:
-          - "null"
-          - number
-      AverageCpm:
-        description: The average cost per thousand impressions.
-        type:
-          - "null"
-          - number
-      ConversionsQualified:
-        description: The total number of qualified specific conversions.
-        type:
-          - "null"
-          - number
-      AllConversionsQualified:
-        description: The total number of all qualified conversions.
-        type:
-          - "null"
-          - number
-      ViewThroughConversionsQualified:
-        description: The total number of qualified view-through conversions.
-        type:
-          - "null"
-          - number
-      ViewThroughRevenue:
-        description: The revenue generated from view-through conversions.
-        type:
-          - "null"
-          - number
-=======
-
   ad_group_labels:
     $schema: https://json-schema.org/draft-07/schema#
     type: object
@@ -7333,7 +6665,501 @@
         type:
           - "null"
           - string
->>>>>>> 977930d9
+  audience_performance_report:
+    $schema: http://json-schema.org/draft-07/schema#
+    type: object
+    additionalProperties: true
+    properties:
+      AccountName:
+        description: The name of the account
+        type:
+          - "null"
+          - string
+      AccountNumber:
+        description: The account number
+        type:
+          - "null"
+          - string
+      AccountId:
+        description: The unique identifier for the account
+        type:
+          - "null"
+          - integer
+      TimePeriod:
+        description: The time period of the report
+        type:
+          - "null"
+          - string
+        format: date
+      CampaignName:
+        description: The name of the campaign
+        type:
+          - "null"
+          - string
+      CampaignId:
+        description: The unique identifier for the campaign
+        type:
+          - "null"
+          - integer
+      AdGroupName:
+        description: The name of the ad group
+        type:
+          - "null"
+          - string
+      AdGroupId:
+        description: The unique identifier for the ad group
+        type:
+          - "null"
+          - integer
+      AudienceId:
+        description: The unique identifier for the audience
+        type:
+          - "null"
+          - integer
+      AudienceName:
+        description: The name of the audience
+        type:
+          - "null"
+          - string
+      AssociationStatus:
+        description: The status of the association
+        type:
+          - "null"
+          - string
+      BidAdjustment:
+        description: The bid adjustment value
+        type:
+          - "null"
+          - number
+      TargetingSetting:
+        description: The targeting settings used
+        type:
+          - "null"
+          - string
+      Impressions:
+        description: The total number of impressions
+        type:
+          - "null"
+          - integer
+      Clicks:
+        description: The total number of clicks
+        type:
+          - "null"
+          - integer
+      Ctr:
+        description: The click-through rate
+        type:
+          - "null"
+          - number
+      AverageCpc:
+        description: The average cost per click
+        type:
+          - "null"
+          - number
+      Spend:
+        description: The total spend
+        type:
+          - "null"
+          - number
+      AveragePosition:
+        description: The average position of the ad
+        type:
+          - "null"
+          - number
+      Conversions:
+        description: The total number of conversions
+        type:
+          - "null"
+          - integer
+      ConversionRate:
+        description: The rate of conversions
+        type:
+          - "null"
+          - number
+      CostPerConversion:
+        description: The cost per conversion
+        type:
+          - "null"
+          - number
+      Revenue:
+        description: The total revenue
+        type:
+          - "null"
+          - number
+      ReturnOnAdSpend:
+        description: The return on ad spend
+        type:
+          - "null"
+          - number
+      RevenuePerConversion:
+        description: The revenue per conversion
+        type:
+          - "null"
+          - number
+      AccountStatus:
+        description: The status of the account
+        type:
+          - "null"
+          - string
+      CampaignStatus:
+        description: The status of the campaign
+        type:
+          - "null"
+          - string
+      AdGroupStatus:
+        description: The status of the ad group
+        type:
+          - "null"
+          - string
+      AudienceType:
+        description: The type of the audience
+        type:
+          - "null"
+          - string
+      BaseCampaignId:
+        description: The base campaign's ID
+        type:
+          - "null"
+          - integer
+      AllConversions:
+        description: The total number of all conversions
+        type:
+          - "null"
+          - integer
+      AllRevenue:
+        description: The total revenue generated from all conversions
+        type:
+          - "null"
+          - number
+      AllConversionRate:
+        description: The rate of all conversions generated
+        type:
+          - "null"
+          - number
+      AllCostPerConversion:
+        description: The cost per all conversion
+        type:
+          - "null"
+          - number
+      AllReturnOnAdSpend:
+        description: The return on ad spend for all conversions
+        type:
+          - "null"
+          - number
+      AllRevenuePerConversion:
+        description: The revenue per all conversion
+        type:
+          - "null"
+          - number
+      AssociationId:
+        description: The unique identifier for the association
+        type:
+          - "null"
+          - integer
+      AssociationLevel:
+        description: The level of the association
+        type:
+          - "null"
+          - string
+      ViewThroughConversions:
+        description: The total number of view-through conversions
+        type:
+          - "null"
+          - integer
+      Goal:
+        description: The goal of the report
+        type:
+          - "null"
+          - string
+      GoalType:
+        description: The type of goal
+        type:
+          - "null"
+          - string
+      AbsoluteTopImpressionRatePercent:
+        description: The percentage of absolute top impressions compared to total impressions
+        type:
+          - "null"
+          - number
+      TopImpressionRatePercent:
+        description: The percentage of top impressions compared to total impressions
+        type:
+          - "null"
+          - number
+      AverageCpm:
+        description: The average cost per thousand impressions
+        type:
+          - "null"
+          - number
+      ConversionsQualified:
+        description: The number of conversions qualified
+        type:
+          - "null"
+          - number
+      AllConversionsQualified:
+        description: The number of all conversions qualified
+        type:
+          - "null"
+          - number
+      ViewThroughConversionsQualified:
+        description: The number of view-through conversions qualified
+        type:
+          - "null"
+          - number
+      ViewThroughRevenue:
+        description: The total revenue generated from view-through conversions
+        type:
+          - "null"
+          - number
+  audience_performance_report_hourly:
+    $schema: http://json-schema.org/draft-07/schema#
+    type: object
+    additionalProperties: true
+    properties:
+      AccountName:
+        description: The name of the account.
+        type:
+          - "null"
+          - string
+      AccountNumber:
+        description: The account number associated with the account.
+        type:
+          - "null"
+          - string
+      AccountId:
+        description: The unique identifier for the account.
+        type:
+          - "null"
+          - integer
+      TimePeriod:
+        description: The time period associated with the data.
+        type:
+          - "null"
+          - string
+        format: date-time
+        airbyte_type: timestamp_with_timezone
+      CampaignName:
+        description: The name of the campaign.
+        type:
+          - "null"
+          - string
+      CampaignId:
+        description: The unique identifier for the campaign.
+        type:
+          - "null"
+          - integer
+      AdGroupName:
+        description: The name of the ad group.
+        type:
+          - "null"
+          - string
+      AdGroupId:
+        description: The unique identifier for the ad group.
+        type:
+          - "null"
+          - integer
+      AudienceId:
+        description: The unique identifier for the audience.
+        type:
+          - "null"
+          - integer
+      AudienceName:
+        description: The name of the audience.
+        type:
+          - "null"
+          - string
+      AssociationStatus:
+        description: The status of the association.
+        type:
+          - "null"
+          - string
+      BidAdjustment:
+        description: The bid adjustment value.
+        type:
+          - "null"
+          - number
+      TargetingSetting:
+        description: The targeting setting used for the data.
+        type:
+          - "null"
+          - string
+      Impressions:
+        description: The total number of ad impressions.
+        type:
+          - "null"
+          - integer
+      Clicks:
+        description: The total number of clicks.
+        type:
+          - "null"
+          - integer
+      Ctr:
+        description: The click-through rate.
+        type:
+          - "null"
+          - number
+      AverageCpc:
+        description: The average cost per click.
+        type:
+          - "null"
+          - number
+      Spend:
+        description: The total amount spent.
+        type:
+          - "null"
+          - number
+      AveragePosition:
+        description: The average position of the ad.
+        type:
+          - "null"
+          - number
+      Conversions:
+        description: The total number of specific conversions.
+        type:
+          - "null"
+          - integer
+      ConversionRate:
+        description: The conversion rate for specific conversions.
+        type:
+          - "null"
+          - number
+      CostPerConversion:
+        description: The cost per specific conversion.
+        type:
+          - "null"
+          - number
+      Revenue:
+        description: The total revenue generated.
+        type:
+          - "null"
+          - number
+      ReturnOnAdSpend:
+        description: The return on ad spend.
+        type:
+          - "null"
+          - number
+      RevenuePerConversion:
+        description: The revenue per specific conversion.
+        type:
+          - "null"
+          - number
+      AccountStatus:
+        description: The status of the account.
+        type:
+          - "null"
+          - string
+      CampaignStatus:
+        description: The status of the campaign.
+        type:
+          - "null"
+          - string
+      AdGroupStatus:
+        description: The status of the ad group.
+        type:
+          - "null"
+          - string
+      AudienceType:
+        description: The type of audience.
+        type:
+          - "null"
+          - string
+      BaseCampaignId:
+        description: The unique identifier for the base campaign.
+        type:
+          - "null"
+          - integer
+      AllConversions:
+        description: The total number of all conversions.
+        type:
+          - "null"
+          - integer
+      AllRevenue:
+        description: The total revenue generated from all conversions.
+        type:
+          - "null"
+          - number
+      AllConversionRate:
+        description: The conversion rate for all conversions.
+        type:
+          - "null"
+          - number
+      AllCostPerConversion:
+        description: The cost per conversion for all conversions.
+        type:
+          - "null"
+          - number
+      AllReturnOnAdSpend:
+        description: The return on ad spend for all conversions.
+        type:
+          - "null"
+          - number
+      AllRevenuePerConversion:
+        description: The revenue per conversion for all conversions.
+        type:
+          - "null"
+          - number
+      AssociationId:
+        description: The unique identifier for the association.
+        type:
+          - "null"
+          - integer
+      AssociationLevel:
+        description: The level of association for the data.
+        type:
+          - "null"
+          - string
+      ViewThroughConversions:
+        description: The total number of view-through conversions.
+        type:
+          - "null"
+          - integer
+      Goal:
+        description: The goal associated with the data.
+        type:
+          - "null"
+          - string
+      GoalType:
+        description: The type of goal.
+        type:
+          - "null"
+          - string
+      AbsoluteTopImpressionRatePercent:
+        description:
+          The percentage of absolute top impressions out of the total eligible
+          impressions.
+        type:
+          - "null"
+          - number
+      TopImpressionRatePercent:
+        description: The percentage of top impressions out of the total eligible impressions.
+        type:
+          - "null"
+          - number
+      AverageCpm:
+        description: The average cost per thousand impressions.
+        type:
+          - "null"
+          - number
+      ConversionsQualified:
+        description: The total number of qualified specific conversions.
+        type:
+          - "null"
+          - number
+      AllConversionsQualified:
+        description: The total number of all qualified conversions.
+        type:
+          - "null"
+          - number
+      ViewThroughConversionsQualified:
+        description: The total number of qualified view-through conversions.
+        type:
+          - "null"
+          - number
+      ViewThroughRevenue:
+        description: The revenue generated from view-through conversions.
+        type:
+          - "null"
+          - number
 
 concurrency_level:
   type: ConcurrencyLevel
