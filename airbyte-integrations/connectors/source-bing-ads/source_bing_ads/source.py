#
# Copyright (c) 2023 Airbyte, Inc., all rights reserved.
#
import logging
from itertools import product
from typing import Any, List, Mapping, Optional, Tuple

from airbyte_cdk import TState, YamlDeclarativeSource
from airbyte_cdk.models import ConfiguredAirbyteCatalog, FailureType, SyncMode
from airbyte_cdk.sources.streams import Stream
from airbyte_cdk.utils import AirbyteTracedException
from source_bing_ads.base_streams import Accounts
from source_bing_ads.bulk_streams import (
    Budget,
    CampaignLabels,
    KeywordLabels,
    Keywords,
)
from source_bing_ads.client import Client
from source_bing_ads.report_streams import (  # noqa: F401
    AccountImpressionPerformanceReportDaily,
    AccountImpressionPerformanceReportHourly,
    AccountImpressionPerformanceReportMonthly,
    AccountImpressionPerformanceReportWeekly,
    AdGroupImpressionPerformanceReportDaily,
    AdGroupImpressionPerformanceReportHourly,
    AdGroupImpressionPerformanceReportMonthly,
    AdGroupImpressionPerformanceReportWeekly,
    AudiencePerformanceReportDaily,
    AudiencePerformanceReportHourly,
    AudiencePerformanceReportMonthly,
    AudiencePerformanceReportWeekly,
    BingAdsReportingServiceStream,
    BudgetSummaryReport,
    CampaignImpressionPerformanceReportDaily,
    CampaignImpressionPerformanceReportHourly,
    CampaignImpressionPerformanceReportMonthly,
    CampaignImpressionPerformanceReportWeekly,
    CustomReport,
    GoalsAndFunnelsReportDaily,
    GoalsAndFunnelsReportHourly,
    GoalsAndFunnelsReportMonthly,
    GoalsAndFunnelsReportWeekly,
    ProductDimensionPerformanceReportDaily,
    ProductDimensionPerformanceReportHourly,
    ProductDimensionPerformanceReportMonthly,
    ProductDimensionPerformanceReportWeekly,
    ProductSearchQueryPerformanceReportDaily,
    ProductSearchQueryPerformanceReportHourly,
    ProductSearchQueryPerformanceReportMonthly,
    ProductSearchQueryPerformanceReportWeekly,
    SearchQueryPerformanceReportDaily,
    SearchQueryPerformanceReportHourly,
    SearchQueryPerformanceReportMonthly,
    SearchQueryPerformanceReportWeekly,
    UserLocationPerformanceReportDaily,
    UserLocationPerformanceReportHourly,
    UserLocationPerformanceReportMonthly,
    UserLocationPerformanceReportWeekly,
)


class SourceBingAds(YamlDeclarativeSource):
    """
    Source implementation of Bing Ads API. Fetches advertising data from accounts
    """

    def __init__(self, catalog: Optional[ConfiguredAirbyteCatalog], config: Optional[Mapping[str, Any]], state: TState, **kwargs):
        super().__init__(catalog=catalog, config=config, state=state, **{"path_to_yaml": "manifest.yaml"})

    def check_connection(self, logger: logging.Logger, config: Mapping[str, Any]) -> Tuple[bool, Any]:
        try:
            client = Client(**config)
            accounts = Accounts(client, config)
            account_ids = set()
            for _slice in accounts.stream_slices():
                account_ids.update({str(account["Id"]) for account in accounts.read_records(SyncMode.full_refresh, _slice)})
            self.validate_custom_reposts(config, client)
            if account_ids:
                return True, None
            else:
                raise AirbyteTracedException(
                    message="Config validation error: You don't have accounts assigned to this user. Please verify your developer token.",
                    internal_message="You don't have accounts assigned to this user.",
                    failure_type=FailureType.config_error,
                )
        except Exception as error:
            return False, error

    def validate_custom_reposts(self, config: Mapping[str, Any], client: Client):
        custom_reports = self.get_custom_reports(config, client)
        for custom_report in custom_reports:
            is_valid, reason = custom_report.validate_report_configuration()
            if not is_valid:
                raise AirbyteTracedException(
                    message=f"Config validation error: {custom_report.name}: {reason}",
                    internal_message=f"{custom_report.name}: {reason}",
                    failure_type=FailureType.config_error,
                )

    def _clear_reporting_object_name(self, report_object: str) -> str:
        # reporting mixin adds it
        if report_object.endswith("Request"):
            return report_object.replace("Request", "")
        return report_object

    def get_custom_reports(self, config: Mapping[str, Any], client: Client) -> List[Optional[Stream]]:
        return [
            type(
                report["name"],
                (CustomReport,),
                {
                    "report_name": self._clear_reporting_object_name(report["reporting_object"]),
                    "custom_report_columns": report["report_columns"],
                    "report_aggregation": report["report_aggregation"],
                },
            )(client, config)
            for report in config.get("custom_reports", [])
        ]

    def streams(self, config: Mapping[str, Any]) -> List[Stream]:
        declarative_streams = super().streams(config)

        client = Client(**config)
        streams = [
            Budget(client, config),
            BudgetSummaryReport(client, config),
            KeywordLabels(client, config),
            Keywords(client, config),
            CampaignLabels(client, config),
        ]

        reports = (
            "AccountImpressionPerformanceReport",
            "AudiencePerformanceReport",
<<<<<<< HEAD
            "AdGroupPerformanceReport",
=======
            "KeywordPerformanceReport",
>>>>>>> de580dc4
            "AdGroupImpressionPerformanceReport",
            "CampaignImpressionPerformanceReport",
            "GoalsAndFunnelsReport",
            "ProductDimensionPerformanceReport",
            "ProductSearchQueryPerformanceReport",
            "SearchQueryPerformanceReport",
            "UserLocationPerformanceReport",
        )
        report_aggregation = ("Hourly", "Daily", "Weekly", "Monthly")
        streams.extend([eval(f"{report}{aggregation}")(client, config) for (report, aggregation) in product(reports, report_aggregation)])

        custom_reports = self.get_custom_reports(config, client)
        streams.extend(custom_reports)
        streams.extend(declarative_streams)
        return streams<|MERGE_RESOLUTION|>--- conflicted
+++ resolved
@@ -133,11 +133,6 @@
         reports = (
             "AccountImpressionPerformanceReport",
             "AudiencePerformanceReport",
-<<<<<<< HEAD
-            "AdGroupPerformanceReport",
-=======
-            "KeywordPerformanceReport",
->>>>>>> de580dc4
             "AdGroupImpressionPerformanceReport",
             "CampaignImpressionPerformanceReport",
             "GoalsAndFunnelsReport",
