/*
 * Copyright (c) 2023 Airbyte, Inc., all rights reserved.
 */

package io.airbyte.integrations.source.mysql;

import static io.airbyte.cdk.integrations.debezium.DebeziumIteratorConstants.SYNC_CHECKPOINT_RECORDS_PROPERTY;
import static io.airbyte.cdk.integrations.debezium.internals.DebeziumEventConverter.CDC_DELETED_AT;
import static io.airbyte.cdk.integrations.debezium.internals.DebeziumEventConverter.CDC_UPDATED_AT;
import static io.airbyte.integrations.source.mysql.MySqlSource.CDC_DEFAULT_CURSOR;
import static io.airbyte.integrations.source.mysql.MySqlSource.CDC_LOG_FILE;
import static io.airbyte.integrations.source.mysql.MySqlSource.CDC_LOG_POS;
import static io.airbyte.integrations.source.mysql.MySqlSpecConstants.FAIL_SYNC_OPTION;
import static io.airbyte.integrations.source.mysql.cdc.MysqlCdcStateConstants.IS_COMPRESSED;
import static io.airbyte.integrations.source.mysql.cdc.MysqlCdcStateConstants.MYSQL_CDC_OFFSET;
import static io.airbyte.integrations.source.mysql.cdc.MysqlCdcStateConstants.MYSQL_DB_HISTORY;
import static io.airbyte.integrations.source.mysql.initialsync.MySqlInitialLoadStateManager.PRIMARY_KEY_STATE_TYPE;
import static io.airbyte.integrations.source.mysql.initialsync.MySqlInitialLoadStateManager.STATE_TYPE_KEY;
import static org.junit.jupiter.api.Assertions.assertEquals;
import static org.junit.jupiter.api.Assertions.assertFalse;
import static org.junit.jupiter.api.Assertions.assertNotEquals;
import static org.junit.jupiter.api.Assertions.assertNotNull;
import static org.junit.jupiter.api.Assertions.assertNull;
import static org.junit.jupiter.api.Assertions.assertThrows;
import static org.junit.jupiter.api.Assertions.assertTrue;

import com.fasterxml.jackson.databind.JsonNode;
import com.fasterxml.jackson.databind.node.ObjectNode;
import com.google.common.collect.ImmutableList;
import com.google.common.collect.ImmutableMap;
import com.google.common.collect.Iterables;
import com.google.common.collect.Lists;
import com.google.common.collect.Streams;
import io.airbyte.cdk.db.jdbc.DefaultJdbcDatabase;
import io.airbyte.cdk.db.jdbc.JdbcDatabase;
import io.airbyte.cdk.integrations.debezium.CdcSourceTest;
import io.airbyte.cdk.integrations.debezium.internals.AirbyteSchemaHistoryStorage;
import io.airbyte.commons.exceptions.ConfigErrorException;
import io.airbyte.commons.json.Jsons;
import io.airbyte.commons.util.AutoCloseableIterator;
import io.airbyte.commons.util.AutoCloseableIterators;
import io.airbyte.integrations.source.mysql.MySQLTestDatabase.BaseImage;
import io.airbyte.integrations.source.mysql.MySQLTestDatabase.ContainerModifier;
import io.airbyte.integrations.source.mysql.cdc.MySqlCdcProperties;
import io.airbyte.integrations.source.mysql.cdc.MySqlCdcTargetPosition;
import io.airbyte.protocol.models.Field;
import io.airbyte.protocol.models.JsonSchemaType;
import io.airbyte.protocol.models.v0.AirbyteConnectionStatus;
import io.airbyte.protocol.models.v0.AirbyteConnectionStatus.Status;
import io.airbyte.protocol.models.v0.AirbyteGlobalState;
import io.airbyte.protocol.models.v0.AirbyteMessage;
import io.airbyte.protocol.models.v0.AirbyteRecordMessage;
import io.airbyte.protocol.models.v0.AirbyteStateMessage;
import io.airbyte.protocol.models.v0.AirbyteStateMessage.AirbyteStateType;
import io.airbyte.protocol.models.v0.AirbyteStream;
import io.airbyte.protocol.models.v0.AirbyteStreamState;
import io.airbyte.protocol.models.v0.CatalogHelpers;
import io.airbyte.protocol.models.v0.ConfiguredAirbyteCatalog;
import io.airbyte.protocol.models.v0.ConfiguredAirbyteStream;
import io.airbyte.protocol.models.v0.StreamDescriptor;
import io.airbyte.protocol.models.v0.SyncMode;
import java.util.Collections;
import java.util.HashSet;
import java.util.List;
import java.util.Objects;
import java.util.Optional;
import java.util.Properties;
import java.util.Random;
import java.util.Set;
import java.util.concurrent.TimeUnit;
import java.util.stream.Collectors;
import org.junit.jupiter.api.Order;
import org.junit.jupiter.api.Test;
import org.junit.jupiter.api.Timeout;

@Order(1)
public class CdcMysqlSourceTest extends CdcSourceTest<MySqlSource, MySQLTestDatabase> {

  private static final String INVALID_TIMEZONE_CEST = "CEST";

  private static final Random RANDOM = new Random();

  @Override
  protected MySQLTestDatabase createTestDatabase() {
    return MySQLTestDatabase.in(BaseImage.MYSQL_8, ContainerModifier.INVALID_TIMEZONE_CEST).withCdcPermissions();
  }

  @Override
  protected MySqlSource source() {
    return new MySqlSource();
  }

  @Override
  protected JsonNode config() {
    return getTestdb().testConfigBuilder()
        .withCdcReplication()
        .with(SYNC_CHECKPOINT_RECORDS_PROPERTY, 1)
        .build();
  }

  protected void purgeAllBinaryLogs() {
    getTestdb().with("RESET MASTER;");
  }

  @Override
  protected String createSchemaSqlFmt() {
    return "CREATE DATABASE IF NOT EXISTS `%s`;";
  }

  @Override
  protected String createTableSqlFmt() {
    return "CREATE TABLE `%s`.`%s`(%s);";
  }

  @Override
  protected String modelsSchema() {
    return getDatabaseName();
  }

  @Override
  protected String randomSchema() {
    return getDatabaseName();
  }

  protected String getDatabaseName() {
<<<<<<< HEAD
    return getTestdb().getDatabaseName();
=======
    return testdb.getDatabaseName();
>>>>>>> ec6ca2fa
  }

  @Override
  protected MySqlCdcTargetPosition cdcLatestTargetPosition() {
    return MySqlCdcTargetPosition.targetPosition(new DefaultJdbcDatabase(getTestdb().getDataSource()));
  }

  @Override
  protected MySqlCdcTargetPosition extractPosition(final JsonNode record) {
    return new MySqlCdcTargetPosition(record.get(CDC_LOG_FILE).asText(), record.get(CDC_LOG_POS).asLong());
  }

  @Override
  protected void assertNullCdcMetaData(final JsonNode data) {
    assertNull(data.get(CDC_LOG_FILE));
    assertNull(data.get(CDC_LOG_POS));
    assertNull(data.get(CDC_UPDATED_AT));
    assertNull(data.get(CDC_DELETED_AT));
    assertNull(data.get(CDC_DEFAULT_CURSOR));
  }

  @Override
  protected void assertCdcMetaData(final JsonNode data, final boolean deletedAtNull) {
    assertNotNull(data.get(CDC_LOG_FILE));
    assertNotNull(data.get(CDC_LOG_POS));
    assertNotNull(data.get(CDC_UPDATED_AT));
    assertNotNull(data.get(CDC_DEFAULT_CURSOR));
    if (deletedAtNull) {
      assertTrue(data.get(CDC_DELETED_AT).isNull());
    } else {
      assertFalse(data.get(CDC_DELETED_AT).isNull());
    }
  }

  @Override
  protected void removeCDCColumns(final ObjectNode data) {
    data.remove(CDC_LOG_FILE);
    data.remove(CDC_LOG_POS);
    data.remove(CDC_UPDATED_AT);
    data.remove(CDC_DELETED_AT);
    data.remove(CDC_DEFAULT_CURSOR);
  }

  @Override
  protected void addCdcMetadataColumns(final AirbyteStream stream) {
    final ObjectNode jsonSchema = (ObjectNode) stream.getJsonSchema();
    final ObjectNode properties = (ObjectNode) jsonSchema.get("properties");

    final JsonNode airbyteIntegerType = Jsons.jsonNode(ImmutableMap.of("type", "number", "airbyte_type", "integer"));
    final JsonNode numberType = Jsons.jsonNode(ImmutableMap.of("type", "number"));
    final JsonNode stringType = Jsons.jsonNode(ImmutableMap.of("type", "string"));
    properties.set(CDC_LOG_FILE, stringType);
    properties.set(CDC_LOG_POS, numberType);
    properties.set(CDC_UPDATED_AT, stringType);
    properties.set(CDC_DELETED_AT, stringType);
    properties.set(CDC_DEFAULT_CURSOR, airbyteIntegerType);
  }

  @Override
  protected void addCdcDefaultCursorField(final AirbyteStream stream) {
    if (stream.getSupportedSyncModes().contains(SyncMode.INCREMENTAL)) {
      stream.setDefaultCursorField(ImmutableList.of(CDC_DEFAULT_CURSOR));
    }
  }

  @Override
  protected void writeRecords(
                              final JsonNode recordJson,
                              final String dbName,
                              final String streamName,
                              final String idCol,
                              final String makeIdCol,
                              final String modelCol) {
    getTestdb().with("INSERT INTO `%s` .`%s` (%s, %s, %s) VALUES (%s, %s, '%s');", dbName, streamName,
        idCol, makeIdCol, modelCol,
        recordJson.get(idCol).asInt(), recordJson.get(makeIdCol).asInt(),
        recordJson.get(modelCol).asText());
  }

  @Override
  protected void deleteMessageOnIdCol(final String streamName, final String idCol, final int idValue) {
    getTestdb().with("DELETE FROM `%s`.`%s` WHERE %s = %s", modelsSchema(), streamName, idCol, idValue);
  }

  @Override
  protected void deleteCommand(final String streamName) {
    getTestdb().with("DELETE FROM `%s`.`%s`", modelsSchema(), streamName);
  }

  @Override
  protected void updateCommand(final String streamName, final String modelCol, final String modelVal, final String idCol, final int idValue) {
    getTestdb().with("UPDATE `%s`.`%s` SET %s = '%s' WHERE %s = %s", modelsSchema(), streamName,
        modelCol, modelVal, COL_ID, 11);
  }

  @Test
  protected void syncWithReplicationClientPrivilegeRevokedFailsCheck() throws Exception {
    getTestdb().with("REVOKE REPLICATION CLIENT ON *.* FROM %s@'%%';", getTestdb().getUserName());
    final AirbyteConnectionStatus status = source().check(config());
    final String expectedErrorMessage = "Please grant REPLICATION CLIENT privilege, so that binary log files are available"
        + " for CDC mode.";
    assertTrue(status.getStatus().equals(Status.FAILED));
    assertTrue(status.getMessage().contains(expectedErrorMessage));
  }

  @Test
  protected void syncShouldHandlePurgedLogsGracefully() throws Exception {

    final int recordsToCreate = 20;
    // first batch of records. 20 created here and 6 created in setup method.
    for (int recordsCreated = 0; recordsCreated < recordsToCreate; recordsCreated++) {
      final JsonNode record =
          Jsons.jsonNode(ImmutableMap
              .of(COL_ID, 100 + recordsCreated, COL_MAKE_ID, 1, COL_MODEL,
                  "F-" + recordsCreated));
      writeModelRecord(record);
    }

    final AutoCloseableIterator<AirbyteMessage> firstBatchIterator = source()
        .read(config(), getConfiguredCatalog(), null);
    final List<AirbyteMessage> dataFromFirstBatch = AutoCloseableIterators
        .toListAndClose(firstBatchIterator);
    final List<AirbyteStateMessage> stateAfterFirstBatch = extractStateMessages(dataFromFirstBatch);
    assertStateForSyncShouldHandlePurgedLogsGracefully(stateAfterFirstBatch, 1);
    final Set<AirbyteRecordMessage> recordsFromFirstBatch = extractRecordMessages(
        dataFromFirstBatch);

    final int recordsCreatedBeforeTestCount = MODEL_RECORDS.size();
    assertEquals((recordsCreatedBeforeTestCount + recordsToCreate), recordsFromFirstBatch.size());
    // sometimes there can be more than one of these at the end of the snapshot and just before the
    // first incremental.
    final Set<AirbyteRecordMessage> recordsFromFirstBatchWithoutDuplicates = removeDuplicates(
        recordsFromFirstBatch);

    assertTrue(recordsCreatedBeforeTestCount < recordsFromFirstBatchWithoutDuplicates.size(),
        "Expected first sync to include records created while the test was running.");

    // second batch of records again 20 being created
    for (int recordsCreated = 0; recordsCreated < recordsToCreate; recordsCreated++) {
      final JsonNode record =
          Jsons.jsonNode(ImmutableMap
              .of(COL_ID, 200 + recordsCreated, COL_MAKE_ID, 1, COL_MODEL,
                  "F-" + recordsCreated));
      writeModelRecord(record);
    }

    purgeAllBinaryLogs();

    final JsonNode state = Jsons.jsonNode(Collections.singletonList(stateAfterFirstBatch.get(stateAfterFirstBatch.size() - 1)));
    final AutoCloseableIterator<AirbyteMessage> secondBatchIterator = source()
        .read(config(), getConfiguredCatalog(), state);
    final List<AirbyteMessage> dataFromSecondBatch = AutoCloseableIterators
        .toListAndClose(secondBatchIterator);

    final List<AirbyteStateMessage> stateAfterSecondBatch = extractStateMessages(dataFromSecondBatch);
    assertStateForSyncShouldHandlePurgedLogsGracefully(stateAfterSecondBatch, 2);

    final Set<AirbyteRecordMessage> recordsFromSecondBatch = extractRecordMessages(
        dataFromSecondBatch);
    assertEquals((recordsToCreate * 2) + recordsCreatedBeforeTestCount, recordsFromSecondBatch.size(),
        "Expected 46 records to be replicated in the second sync.");

    JsonNode failSyncConfig = getTestdb().testConfigBuilder()
        .withCdcReplication(FAIL_SYNC_OPTION)
        .with(SYNC_CHECKPOINT_RECORDS_PROPERTY, 1)
        .build();
    assertThrows(ConfigErrorException.class, () -> source().read(failSyncConfig, getConfiguredCatalog(), state));
  }

  /**
   * This test verifies that multiple states are sent during the CDC process based on number of
   * records. We can ensure that more than one `STATE` type of message is sent, but we are not able to
   * assert the exact number of messages sent as depends on Debezium.
   *
   * @throws Exception Exception happening in the test.
   */
  @Test
  @Timeout(value = 5,
           unit = TimeUnit.MINUTES)
  protected void verifyCheckpointStatesByRecords() throws Exception {
    // We require a huge amount of records, otherwise Debezium will notify directly the last offset.
    final int recordsToCreate = 20_000;

    final AutoCloseableIterator<AirbyteMessage> firstBatchIterator = source()
        .read(config(), getConfiguredCatalog(), null);
    final List<AirbyteMessage> dataFromFirstBatch = AutoCloseableIterators
        .toListAndClose(firstBatchIterator);
    final List<AirbyteStateMessage> stateMessages = extractStateMessages(dataFromFirstBatch);

    // As first `read` operation is from snapshot, it would generate only one state message at the end
    // of the process.
    assertExpectedStateMessages(stateMessages);

    for (int recordsCreated = 0; recordsCreated < recordsToCreate; recordsCreated++) {
      final JsonNode record = Jsons.jsonNode(ImmutableMap
          .of(COL_ID, 200 + recordsCreated, COL_MAKE_ID, 1, COL_MODEL, "F-" + recordsCreated));
      writeModelRecord(record);
    }

    final JsonNode stateAfterFirstSync = Jsons.jsonNode(Collections.singletonList(stateMessages.get(stateMessages.size() - 1)));
    final AutoCloseableIterator<AirbyteMessage> secondBatchIterator = source()
        .read(config(), getConfiguredCatalog(), stateAfterFirstSync);
    final List<AirbyteMessage> dataFromSecondBatch = AutoCloseableIterators
        .toListAndClose(secondBatchIterator);
    assertEquals(recordsToCreate, extractRecordMessages(dataFromSecondBatch).size());
    final List<AirbyteStateMessage> stateMessagesCDC = extractStateMessages(dataFromSecondBatch);
    assertTrue(stateMessagesCDC.size() > 1, "Generated only the final state.");
    assertEquals(stateMessagesCDC.size(), stateMessagesCDC.stream().distinct().count(), "There are duplicated states.");
  }

  @Override
  protected void assertExpectedStateMessages(final List<? extends AirbyteStateMessage> stateMessages) {
    assertEquals(7, stateMessages.size());
    assertStateTypes(stateMessages, 4);
  }

  protected void assertExpectedStateMessagesWithTotalCount(final List<AirbyteStateMessage> stateMessages, final long totalRecordCount) {
    long actualRecordCount = 0L;
    for (final AirbyteStateMessage message : stateMessages) {
      actualRecordCount += message.getSourceStats().getRecordCount();
    }
    assertEquals(actualRecordCount, totalRecordCount);
  }

  @Override
  protected void assertExpectedStateMessagesFromIncrementalSync(final List<? extends AirbyteStateMessage> stateMessages) {
    assertEquals(1, stateMessages.size());
    assertNotNull(stateMessages.get(0).getData());
    for (final AirbyteStateMessage stateMessage : stateMessages) {
      assertNotNull(stateMessage.getData().get("cdc_state").get("state").get(MYSQL_CDC_OFFSET));
      assertNotNull(stateMessage.getData().get("cdc_state").get("state").get(MYSQL_DB_HISTORY));
    }
  }

  private void assertStateForSyncShouldHandlePurgedLogsGracefully(final List<AirbyteStateMessage> stateMessages, final int syncNumber) {
    if (syncNumber == 1) {
      assertExpectedStateMessagesForRecordsProducedDuringAndAfterSync(stateMessages);
    } else if (syncNumber == 2) {
      // Sync number 2 uses the state from sync number 1 but before we trigger the sync 2 we purge the
      // binary logs and as a result the validation of
      // logs present on the server fails, and we trigger a sync from scratch
      assertEquals(47, stateMessages.size());
      assertStateTypes(stateMessages, 44);
    } else {
      throw new RuntimeException("Unknown sync number");
    }

  }

  @Override
  protected void assertExpectedStateMessagesForRecordsProducedDuringAndAfterSync(final List<? extends AirbyteStateMessage> stateAfterFirstBatch) {
    assertEquals(27, stateAfterFirstBatch.size());
    assertStateTypes(stateAfterFirstBatch, 24);
  }

  @Override
  protected void assertExpectedStateMessagesForNoData(final List<? extends AirbyteStateMessage> stateMessages) {
    assertEquals(2, stateMessages.size());
  }

  private void assertStateTypes(final List<? extends AirbyteStateMessage> stateMessages, final int indexTillWhichExpectPkState) {
    JsonNode sharedState = null;
    for (int i = 0; i < stateMessages.size(); i++) {
      final AirbyteStateMessage stateMessage = stateMessages.get(i);
      assertEquals(AirbyteStateType.GLOBAL, stateMessage.getType());
      final AirbyteGlobalState global = stateMessage.getGlobal();
      assertNotNull(global.getSharedState());
      if (Objects.isNull(sharedState)) {
        sharedState = global.getSharedState();
      } else {
        assertEquals(sharedState, global.getSharedState());
      }
      assertEquals(1, global.getStreamStates().size());
      final AirbyteStreamState streamState = global.getStreamStates().get(0);
      if (i <= indexTillWhichExpectPkState) {
        assertTrue(streamState.getStreamState().has(STATE_TYPE_KEY));
        assertEquals(PRIMARY_KEY_STATE_TYPE, streamState.getStreamState().get(STATE_TYPE_KEY).asText());
      } else {
        assertFalse(streamState.getStreamState().has(STATE_TYPE_KEY));
      }
    }
  }

  @Override
  protected void assertStateMessagesForNewTableSnapshotTest(final List<? extends AirbyteStateMessage> stateMessages,
                                                            final AirbyteStateMessage stateMessageEmittedAfterFirstSyncCompletion) {
    assertEquals(7, stateMessages.size());
    for (int i = 0; i <= 4; i++) {
      final AirbyteStateMessage stateMessage = stateMessages.get(i);
      assertEquals(AirbyteStateType.GLOBAL, stateMessage.getType());
      assertEquals(stateMessageEmittedAfterFirstSyncCompletion.getGlobal().getSharedState(),
          stateMessage.getGlobal().getSharedState());
      final Set<StreamDescriptor> streamsInSnapshotState = stateMessage.getGlobal().getStreamStates()
          .stream()
          .map(AirbyteStreamState::getStreamDescriptor)
          .collect(Collectors.toSet());
      assertEquals(2, streamsInSnapshotState.size());
      assertTrue(
          streamsInSnapshotState.contains(new StreamDescriptor().withName(MODELS_STREAM_NAME + "_random").withNamespace(randomSchema())));
      assertTrue(streamsInSnapshotState.contains(new StreamDescriptor().withName(MODELS_STREAM_NAME).withNamespace(getDatabaseName())));

      stateMessage.getGlobal().getStreamStates().forEach(s -> {
        final JsonNode streamState = s.getStreamState();
        if (s.getStreamDescriptor().equals(new StreamDescriptor().withName(MODELS_STREAM_NAME + "_random").withNamespace(randomSchema()))) {
          assertEquals(PRIMARY_KEY_STATE_TYPE, streamState.get(STATE_TYPE_KEY).asText());
        } else if (s.getStreamDescriptor().equals(new StreamDescriptor().withName(MODELS_STREAM_NAME).withNamespace(getDatabaseName()))) {
          assertFalse(streamState.has(STATE_TYPE_KEY));
        } else {
          throw new RuntimeException("Unknown stream");
        }
      });
    }

    final AirbyteStateMessage secondLastSateMessage = stateMessages.get(5);
    assertEquals(AirbyteStateType.GLOBAL, secondLastSateMessage.getType());
    assertEquals(stateMessageEmittedAfterFirstSyncCompletion.getGlobal().getSharedState(),
        secondLastSateMessage.getGlobal().getSharedState());
    final Set<StreamDescriptor> streamsInSnapshotState = secondLastSateMessage.getGlobal().getStreamStates()
        .stream()
        .map(AirbyteStreamState::getStreamDescriptor)
        .collect(Collectors.toSet());
    assertEquals(2, streamsInSnapshotState.size());
    assertTrue(
        streamsInSnapshotState.contains(new StreamDescriptor().withName(MODELS_STREAM_NAME + "_random").withNamespace(randomSchema())));
    assertTrue(streamsInSnapshotState.contains(new StreamDescriptor().withName(MODELS_STREAM_NAME).withNamespace(getDatabaseName())));
    secondLastSateMessage.getGlobal().getStreamStates().forEach(s -> {
      final JsonNode streamState = s.getStreamState();
      assertFalse(streamState.has(STATE_TYPE_KEY));
    });

    final AirbyteStateMessage stateMessageEmittedAfterSecondSyncCompletion = stateMessages.get(6);
    assertEquals(AirbyteStateType.GLOBAL, stateMessageEmittedAfterSecondSyncCompletion.getType());
    assertNotEquals(stateMessageEmittedAfterFirstSyncCompletion.getGlobal().getSharedState(),
        stateMessageEmittedAfterSecondSyncCompletion.getGlobal().getSharedState());
    final Set<StreamDescriptor> streamsInSyncCompletionState = stateMessageEmittedAfterSecondSyncCompletion.getGlobal().getStreamStates()
        .stream()
        .map(AirbyteStreamState::getStreamDescriptor)
        .collect(Collectors.toSet());
    assertEquals(2, streamsInSnapshotState.size());
    assertTrue(
        streamsInSyncCompletionState.contains(
            new StreamDescriptor().withName(MODELS_STREAM_NAME + "_random").withNamespace(randomSchema())));
    assertTrue(
        streamsInSyncCompletionState.contains(new StreamDescriptor().withName(MODELS_STREAM_NAME).withNamespace(getDatabaseName())));
    assertNotNull(stateMessageEmittedAfterSecondSyncCompletion.getData());
  }

  @Test
  @Timeout(value = 60)
  public void syncWouldWorkWithDBWithInvalidTimezone() throws Exception {
    final String systemTimeZone = "@@system_time_zone";
    final JdbcDatabase jdbcDatabase = source().createDatabase(config());
    final Properties properties = MySqlCdcProperties.getDebeziumProperties(jdbcDatabase);
    final String databaseTimezone = jdbcDatabase.unsafeQuery(String.format("SELECT %s;", systemTimeZone)).toList().get(0).get(systemTimeZone)
        .asText();
    final String debeziumEngineTimezone = properties.getProperty("database.connectionTimeZone");

    assertEquals(INVALID_TIMEZONE_CEST, databaseTimezone);
    assertEquals("America/Los_Angeles", debeziumEngineTimezone);

    final AutoCloseableIterator<AirbyteMessage> read = source()
        .read(config(), getConfiguredCatalog(), null);

    final List<AirbyteMessage> actualRecords = AutoCloseableIterators.toListAndClose(read);

    final Set<AirbyteRecordMessage> recordMessages = extractRecordMessages(actualRecords);
    final List<AirbyteStateMessage> stateMessages = extractStateMessages(actualRecords);

    assertExpectedRecords(new HashSet<>(MODEL_RECORDS), recordMessages);
    assertExpectedStateMessages(stateMessages);
    assertExpectedStateMessagesWithTotalCount(stateMessages, 6);
  }

  @Test
  public void testCompositeIndexInitialLoad() throws Exception {
    // Simulate adding a composite index by modifying the catalog.
    final ConfiguredAirbyteCatalog configuredCatalog = Jsons.clone(getConfiguredCatalog());
    final List<List<String>> primaryKeys = configuredCatalog.getStreams().get(0).getStream().getSourceDefinedPrimaryKey();
    primaryKeys.add(List.of("make_id"));

    final AutoCloseableIterator<AirbyteMessage> read1 = source()
        .read(config(), configuredCatalog, null);

    final List<AirbyteMessage> actualRecords1 = AutoCloseableIterators.toListAndClose(read1);

    final Set<AirbyteRecordMessage> recordMessages1 = extractRecordMessages(actualRecords1);
    final List<AirbyteStateMessage> stateMessages1 = extractStateMessages(actualRecords1);
    assertExpectedRecords(new HashSet<>(MODEL_RECORDS), recordMessages1);
    assertExpectedStateMessages(stateMessages1);
    assertExpectedStateMessagesWithTotalCount(stateMessages1, 6);

    // Re-run the sync with state associated with record w/ id = 15 (second to last record).
    // We expect to read 2 records, since in the case of a composite PK we issue a >= query.
    // We also expect 3 state records. One associated with the pk state, one to signify end of initial
    // load, and
    // the last one indicating the cdc position we have synced until.
    final JsonNode state = Jsons.jsonNode(Collections.singletonList(stateMessages1.get(4)));
    final AutoCloseableIterator<AirbyteMessage> read2 = source()
        .read(config(), configuredCatalog, state);

    final List<AirbyteMessage> actualRecords2 = AutoCloseableIterators.toListAndClose(read2);
    final Set<AirbyteRecordMessage> recordMessages2 = extractRecordMessages(actualRecords2);
    final List<AirbyteStateMessage> stateMessages2 = extractStateMessages(actualRecords2);

    assertExpectedRecords(new HashSet<>(MODEL_RECORDS.subList(4, 6)), recordMessages2);
    assertEquals(3, stateMessages2.size());
    assertStateTypes(stateMessages2, 0);
  }

  @Test
  public void testTwoStreamSync() throws Exception {
    // Add another stream models_2 and read that one as well.
    final ConfiguredAirbyteCatalog configuredCatalog = Jsons.clone(getConfiguredCatalog());

    final List<JsonNode> MODEL_RECORDS_2 = ImmutableList.of(
        Jsons.jsonNode(ImmutableMap.of(COL_ID, 110, COL_MAKE_ID, 1, COL_MODEL, "Fiesta-2")),
        Jsons.jsonNode(ImmutableMap.of(COL_ID, 120, COL_MAKE_ID, 1, COL_MODEL, "Focus-2")),
        Jsons.jsonNode(ImmutableMap.of(COL_ID, 130, COL_MAKE_ID, 1, COL_MODEL, "Ranger-2")),
        Jsons.jsonNode(ImmutableMap.of(COL_ID, 140, COL_MAKE_ID, 2, COL_MODEL, "GLA-2")),
        Jsons.jsonNode(ImmutableMap.of(COL_ID, 150, COL_MAKE_ID, 2, COL_MODEL, "A 220-2")),
        Jsons.jsonNode(ImmutableMap.of(COL_ID, 160, COL_MAKE_ID, 2, COL_MODEL, "E 350-2")));

<<<<<<< HEAD
    getTestdb().with(createTableSqlFmt(), getDatabaseName(), MODELS_STREAM_NAME + "_2",
=======
    testdb.with(createTableSqlFmt(), getDatabaseName(), MODELS_STREAM_NAME + "_2",
>>>>>>> ec6ca2fa
        columnClause(ImmutableMap.of(COL_ID, "INTEGER", COL_MAKE_ID, "INTEGER", COL_MODEL, "VARCHAR(200)"), Optional.of(COL_ID)));

    for (final JsonNode recordJson : MODEL_RECORDS_2) {
      writeRecords(recordJson, getDatabaseName(), MODELS_STREAM_NAME + "_2", COL_ID,
          COL_MAKE_ID, COL_MODEL);
    }

    final ConfiguredAirbyteStream airbyteStream = new ConfiguredAirbyteStream()
        .withStream(CatalogHelpers.createAirbyteStream(
            MODELS_STREAM_NAME + "_2",
            getDatabaseName(),
            Field.of(COL_ID, JsonSchemaType.INTEGER),
            Field.of(COL_MAKE_ID, JsonSchemaType.INTEGER),
            Field.of(COL_MODEL, JsonSchemaType.STRING))
            .withSupportedSyncModes(
                Lists.newArrayList(SyncMode.FULL_REFRESH, SyncMode.INCREMENTAL))
            .withSourceDefinedPrimaryKey(List.of(List.of(COL_ID))));
    airbyteStream.setSyncMode(SyncMode.INCREMENTAL);

    final List<ConfiguredAirbyteStream> streams = configuredCatalog.getStreams();
    streams.add(airbyteStream);
    configuredCatalog.withStreams(streams);

    final AutoCloseableIterator<AirbyteMessage> read1 = source()
        .read(config(), configuredCatalog, null);
    final List<AirbyteMessage> actualRecords1 = AutoCloseableIterators.toListAndClose(read1);

    final Set<AirbyteRecordMessage> recordMessages1 = extractRecordMessages(actualRecords1);
    final List<AirbyteStateMessage> stateMessages1 = extractStateMessages(actualRecords1);
    assertEquals(13, stateMessages1.size());
    assertExpectedStateMessagesWithTotalCount(stateMessages1, 12);

    JsonNode sharedState = null;
    StreamDescriptor firstStreamInState = null;
    for (int i = 0; i < stateMessages1.size(); i++) {
      final AirbyteStateMessage stateMessage = stateMessages1.get(i);
      assertEquals(AirbyteStateType.GLOBAL, stateMessage.getType());
      final AirbyteGlobalState global = stateMessage.getGlobal();
      assertNotNull(global.getSharedState());
      if (Objects.isNull(sharedState)) {
        sharedState = global.getSharedState();
      } else {
        assertEquals(sharedState, global.getSharedState());
      }

      if (Objects.isNull(firstStreamInState)) {
        assertEquals(1, global.getStreamStates().size());
        firstStreamInState = global.getStreamStates().get(0).getStreamDescriptor();
      }

      if (i <= 4) {
        // First 4 state messages are pk state
        assertEquals(1, global.getStreamStates().size());
        final AirbyteStreamState streamState = global.getStreamStates().get(0);
        assertTrue(streamState.getStreamState().has(STATE_TYPE_KEY));
        assertEquals(PRIMARY_KEY_STATE_TYPE, streamState.getStreamState().get(STATE_TYPE_KEY).asText());
      } else if (i == 5) {
        // 5th state message is the final state message emitted for the stream
        assertEquals(1, global.getStreamStates().size());
        final AirbyteStreamState streamState = global.getStreamStates().get(0);
        assertFalse(streamState.getStreamState().has(STATE_TYPE_KEY));
      } else if (i <= 10) {
        // 6th to 10th is the primary_key state message for the 2nd stream but final state message for 1st
        // stream
        assertEquals(2, global.getStreamStates().size());
        final StreamDescriptor finalFirstStreamInState = firstStreamInState;
        global.getStreamStates().forEach(c -> {
          if (c.getStreamDescriptor().equals(finalFirstStreamInState)) {
            assertFalse(c.getStreamState().has(STATE_TYPE_KEY));
          } else {
            assertTrue(c.getStreamState().has(STATE_TYPE_KEY));
            assertEquals(PRIMARY_KEY_STATE_TYPE, c.getStreamState().get(STATE_TYPE_KEY).asText());
          }
        });
      } else {
        // last 2 state messages don't contain primary_key info cause primary_key sync should be complete
        assertEquals(2, global.getStreamStates().size());
        global.getStreamStates().forEach(c -> assertFalse(c.getStreamState().has(STATE_TYPE_KEY)));
      }
    }

    final Set<String> names = new HashSet<>(STREAM_NAMES);
    names.add(MODELS_STREAM_NAME + "_2");
    assertExpectedRecords(Streams.concat(MODEL_RECORDS_2.stream(), MODEL_RECORDS.stream())
        .collect(Collectors.toSet()),
        recordMessages1,
        names,
        names,
        getDatabaseName());

    assertEquals(new StreamDescriptor().withName(MODELS_STREAM_NAME).withNamespace(getDatabaseName()), firstStreamInState);

    // Triggering a sync with a primary_key state for 1 stream and complete state for other stream
    final AutoCloseableIterator<AirbyteMessage> read2 = source()
        .read(config(), configuredCatalog, Jsons.jsonNode(Collections.singletonList(stateMessages1.get(6))));
    final List<AirbyteMessage> actualRecords2 = AutoCloseableIterators.toListAndClose(read2);

    final List<AirbyteStateMessage> stateMessages2 = extractStateMessages(actualRecords2);

    assertEquals(6, stateMessages2.size());
    // State was reset to the 7th; thus 5 remaining records were expected to be reloaded.
    assertExpectedStateMessagesWithTotalCount(stateMessages2, 5);
    for (int i = 0; i < stateMessages2.size(); i++) {
      final AirbyteStateMessage stateMessage = stateMessages2.get(i);
      assertEquals(AirbyteStateType.GLOBAL, stateMessage.getType());
      final AirbyteGlobalState global = stateMessage.getGlobal();
      assertNotNull(global.getSharedState());
      assertEquals(2, global.getStreamStates().size());

      if (i <= 3) {
        final StreamDescriptor finalFirstStreamInState = firstStreamInState;
        global.getStreamStates().forEach(c -> {
          // First 4 state messages are primary_key state for the stream that didn't complete primary_key sync
          // the first time
          if (c.getStreamDescriptor().equals(finalFirstStreamInState)) {
            assertFalse(c.getStreamState().has(STATE_TYPE_KEY));
          } else {
            assertTrue(c.getStreamState().has(STATE_TYPE_KEY));
            assertEquals(PRIMARY_KEY_STATE_TYPE, c.getStreamState().get(STATE_TYPE_KEY).asText());
          }
        });
      } else {
        // last 2 state messages don't contain primary_key info cause primary_key sync should be complete
        global.getStreamStates().forEach(c -> assertFalse(c.getStreamState().has(STATE_TYPE_KEY)));
      }
    }

    final Set<AirbyteRecordMessage> recordMessages2 = extractRecordMessages(actualRecords2);
    assertEquals(5, recordMessages2.size());
    assertExpectedRecords(new HashSet<>(MODEL_RECORDS_2.subList(1, MODEL_RECORDS_2.size())),
        recordMessages2,
        names,
        names,
        getDatabaseName());
  }

  /**
   * This test creates lots of tables increasing the schema history size above the limit of
   * {@link AirbyteSchemaHistoryStorage#SIZE_LIMIT_TO_COMPRESS_MB} forcing the
   * {@link AirbyteSchemaHistoryStorage#read()} method to compress the schema history blob as part of
   * the state message which allows us to test that the next sync is able to work fine when provided
   * with a compressed blob in the state.
   */
  @Test
  public void testCompressedSchemaHistory() throws Exception {
    createTablesToIncreaseSchemaHistorySize();
    final AutoCloseableIterator<AirbyteMessage> firstBatchIterator = source()
        .read(config(), getConfiguredCatalog(), null);
    final List<AirbyteMessage> dataFromFirstBatch = AutoCloseableIterators
        .toListAndClose(firstBatchIterator);
    final AirbyteStateMessage lastStateMessageFromFirstBatch = Iterables.getLast(extractStateMessages(dataFromFirstBatch));
    assertNotNull(lastStateMessageFromFirstBatch.getGlobal().getSharedState());
    assertNotNull(lastStateMessageFromFirstBatch.getGlobal().getSharedState().get("state"));
    assertNotNull(lastStateMessageFromFirstBatch.getGlobal().getSharedState().get("state").get(IS_COMPRESSED));
    assertNotNull(lastStateMessageFromFirstBatch.getGlobal().getSharedState().get("state").get(MYSQL_DB_HISTORY));
    assertNotNull(lastStateMessageFromFirstBatch.getGlobal().getSharedState().get("state").get(MYSQL_CDC_OFFSET));
    assertTrue(lastStateMessageFromFirstBatch.getGlobal().getSharedState().get("state").get(IS_COMPRESSED).asBoolean());

    // INSERT records so that events are written to binlog and Debezium tries to parse them
    final int recordsToCreate = 20;
    // first batch of records. 20 created here and 6 created in setup method.
    for (int recordsCreated = 0; recordsCreated < recordsToCreate; recordsCreated++) {
      final JsonNode record =
          Jsons.jsonNode(ImmutableMap
              .of(COL_ID, 100 + recordsCreated, COL_MAKE_ID, 1, COL_MODEL,
                  "F-" + recordsCreated));
      writeModelRecord(record);
    }

    final AutoCloseableIterator<AirbyteMessage> secondBatchIterator = source()
        .read(config(), getConfiguredCatalog(), Jsons.jsonNode(Collections.singletonList(lastStateMessageFromFirstBatch)));
    final List<AirbyteMessage> dataFromSecondBatch = AutoCloseableIterators
        .toListAndClose(secondBatchIterator);
    final AirbyteStateMessage lastStateMessageFromSecondBatch = Iterables.getLast(extractStateMessages(dataFromSecondBatch));
    assertNotNull(lastStateMessageFromSecondBatch.getGlobal().getSharedState());
    assertNotNull(lastStateMessageFromSecondBatch.getGlobal().getSharedState().get("state"));
    assertNotNull(lastStateMessageFromSecondBatch.getGlobal().getSharedState().get("state").get(IS_COMPRESSED));
    assertNotNull(lastStateMessageFromSecondBatch.getGlobal().getSharedState().get("state").get(MYSQL_DB_HISTORY));
    assertNotNull(lastStateMessageFromSecondBatch.getGlobal().getSharedState().get("state").get(MYSQL_CDC_OFFSET));
    assertTrue(lastStateMessageFromSecondBatch.getGlobal().getSharedState().get("state").get(IS_COMPRESSED).asBoolean());

    assertEquals(lastStateMessageFromFirstBatch.getGlobal().getSharedState().get("state").get(MYSQL_DB_HISTORY),
        lastStateMessageFromSecondBatch.getGlobal().getSharedState().get("state").get(MYSQL_DB_HISTORY));

    assertEquals(recordsToCreate, extractRecordMessages(dataFromSecondBatch).size());
  }

  private void createTablesToIncreaseSchemaHistorySize() {
    for (int i = 0; i <= 200; i++) {
      final String tableName = generateRandomStringOf32Characters();
      final StringBuilder createTableQuery = new StringBuilder("CREATE TABLE " + tableName + "(");
      String firstCol = null;
      for (int j = 1; j <= 250; j++) {
        final String columnName = generateRandomStringOf32Characters();
        if (j == 1) {
          firstCol = columnName;

        }
        createTableQuery.append(columnName).append(" INTEGER, ");
      }
      createTableQuery.append("PRIMARY KEY (").append(firstCol).append("));");
      getTestdb().with(createTableQuery.toString());
    }
  }

  private static String generateRandomStringOf32Characters() {
    final String characters = "abcdefghijklmnopqrstuvwxyz";
    final int length = 32;

    final StringBuilder randomString = new StringBuilder(length);

    for (int i = 0; i < length; i++) {
      final int index = RANDOM.nextInt(characters.length());
      final char randomChar = characters.charAt(index);
      randomString.append(randomChar);
    }

    return randomString.toString();
  }

}<|MERGE_RESOLUTION|>--- conflicted
+++ resolved
@@ -92,14 +92,14 @@
 
   @Override
   protected JsonNode config() {
-    return getTestdb().testConfigBuilder()
+    return testdb.testConfigBuilder()
         .withCdcReplication()
         .with(SYNC_CHECKPOINT_RECORDS_PROPERTY, 1)
         .build();
   }
 
   protected void purgeAllBinaryLogs() {
-    getTestdb().with("RESET MASTER;");
+    testdb.with("RESET MASTER;");
   }
 
   @Override
@@ -123,16 +123,12 @@
   }
 
   protected String getDatabaseName() {
-<<<<<<< HEAD
-    return getTestdb().getDatabaseName();
-=======
     return testdb.getDatabaseName();
->>>>>>> ec6ca2fa
   }
 
   @Override
   protected MySqlCdcTargetPosition cdcLatestTargetPosition() {
-    return MySqlCdcTargetPosition.targetPosition(new DefaultJdbcDatabase(getTestdb().getDataSource()));
+    return MySqlCdcTargetPosition.targetPosition(new DefaultJdbcDatabase(testdb.getDataSource()));
   }
 
   @Override
@@ -201,7 +197,7 @@
                               final String idCol,
                               final String makeIdCol,
                               final String modelCol) {
-    getTestdb().with("INSERT INTO `%s` .`%s` (%s, %s, %s) VALUES (%s, %s, '%s');", dbName, streamName,
+    testdb.with("INSERT INTO `%s` .`%s` (%s, %s, %s) VALUES (%s, %s, '%s');", dbName, streamName,
         idCol, makeIdCol, modelCol,
         recordJson.get(idCol).asInt(), recordJson.get(makeIdCol).asInt(),
         recordJson.get(modelCol).asText());
@@ -209,23 +205,23 @@
 
   @Override
   protected void deleteMessageOnIdCol(final String streamName, final String idCol, final int idValue) {
-    getTestdb().with("DELETE FROM `%s`.`%s` WHERE %s = %s", modelsSchema(), streamName, idCol, idValue);
+    testdb.with("DELETE FROM `%s`.`%s` WHERE %s = %s", modelsSchema(), streamName, idCol, idValue);
   }
 
   @Override
   protected void deleteCommand(final String streamName) {
-    getTestdb().with("DELETE FROM `%s`.`%s`", modelsSchema(), streamName);
+    testdb.with("DELETE FROM `%s`.`%s`", modelsSchema(), streamName);
   }
 
   @Override
   protected void updateCommand(final String streamName, final String modelCol, final String modelVal, final String idCol, final int idValue) {
-    getTestdb().with("UPDATE `%s`.`%s` SET %s = '%s' WHERE %s = %s", modelsSchema(), streamName,
+    testdb.with("UPDATE `%s`.`%s` SET %s = '%s' WHERE %s = %s", modelsSchema(), streamName,
         modelCol, modelVal, COL_ID, 11);
   }
 
   @Test
   protected void syncWithReplicationClientPrivilegeRevokedFailsCheck() throws Exception {
-    getTestdb().with("REVOKE REPLICATION CLIENT ON *.* FROM %s@'%%';", getTestdb().getUserName());
+    testdb.with("REVOKE REPLICATION CLIENT ON *.* FROM %s@'%%';", testdb.getUserName());
     final AirbyteConnectionStatus status = source().check(config());
     final String expectedErrorMessage = "Please grant REPLICATION CLIENT privilege, so that binary log files are available"
         + " for CDC mode.";
@@ -290,7 +286,7 @@
     assertEquals((recordsToCreate * 2) + recordsCreatedBeforeTestCount, recordsFromSecondBatch.size(),
         "Expected 46 records to be replicated in the second sync.");
 
-    JsonNode failSyncConfig = getTestdb().testConfigBuilder()
+    JsonNode failSyncConfig = testdb.testConfigBuilder()
         .withCdcReplication(FAIL_SYNC_OPTION)
         .with(SYNC_CHECKPOINT_RECORDS_PROPERTY, 1)
         .build();
@@ -550,11 +546,7 @@
         Jsons.jsonNode(ImmutableMap.of(COL_ID, 150, COL_MAKE_ID, 2, COL_MODEL, "A 220-2")),
         Jsons.jsonNode(ImmutableMap.of(COL_ID, 160, COL_MAKE_ID, 2, COL_MODEL, "E 350-2")));
 
-<<<<<<< HEAD
-    getTestdb().with(createTableSqlFmt(), getDatabaseName(), MODELS_STREAM_NAME + "_2",
-=======
     testdb.with(createTableSqlFmt(), getDatabaseName(), MODELS_STREAM_NAME + "_2",
->>>>>>> ec6ca2fa
         columnClause(ImmutableMap.of(COL_ID, "INTEGER", COL_MAKE_ID, "INTEGER", COL_MODEL, "VARCHAR(200)"), Optional.of(COL_ID)));
 
     for (final JsonNode recordJson : MODEL_RECORDS_2) {
@@ -756,7 +748,7 @@
         createTableQuery.append(columnName).append(" INTEGER, ");
       }
       createTableQuery.append("PRIMARY KEY (").append(firstCol).append("));");
-      getTestdb().with(createTableQuery.toString());
+      testdb.with(createTableQuery.toString());
     }
   }
 
