// @ts-check
// Note: type annotations allow type checking and IDEs autocompletion

const yaml = require("js-yaml");
const fs = require("node:fs");
const path = require("node:path");

const { themes } = require('prism-react-renderer');
const lightCodeTheme = themes.github;
const darkCodeTheme = themes.dracula;

const docsHeaderDecoration = require("./src/remark/docsHeaderDecoration");
const connectorList = require("./src/remark/connectorList");
const productInformation = require("./src/remark/productInformation");
const specDecoration = require("./src/remark/specDecoration");

const redirects = yaml.load(
  fs.readFileSync(path.join(__dirname, "redirects.yml"), "utf-8")
);

/** @type {import('@docusaurus/types').Config} */
const config = {
  markdown: {
    mermaid: true,
  },
  themes: ['@docusaurus/theme-mermaid', 'docusaurus-json-schema-plugin'],
  title: "Airbyte Documentation",
  tagline:
    "Airbyte is an open-source data integration platform to build ELT pipelines. Consolidate your data in your data warehouses, lakes and databases.",
  url: "https://docs.airbyte.com/",
  // Assumed relative path.  If you are using airbytehq.github.io use /
  // anything else should match the repo name
  baseUrl: "/",
  onBrokenLinks: "throw",
  onBrokenMarkdownLinks: "throw",
  favicon: "img/favicon.png",
  organizationName: "airbytehq", // Usually your GitHub org/user name.
  projectName: "airbyte", // Usually your repo name.

  // Adds one off script tags to the head of each page
  // e.g. <script async data-api-key="..." id="unifytag" src="..."></script>
  scripts: [
    {
      src: "https://cdn.unifygtm.com/tag/v1/unify-tag-script.js",
      async: true,
      type: "module",
      id: "unifytag",
      "data-api-key": "wk_BEtrdAz2_2qgdexg5KRa6YWLWVwDdieFC7CAHkDKz",
    },
  ],

  plugins: [
    [
      "@docusaurus/plugin-client-redirects",
      {
        fromExtensions: ["html", "htm"], // /myPage.html -> /myPage
        redirects: redirects,
      },
    ],
    () => ({
      name: "Yaml and html loader",
      configureWebpack() {
        return {
          module: {
            rules: [
              {
                test: /\.ya?ml$/,
                use: "yaml-loader",
              },
              {
                test: /\.html$/i,
                loader: "html-loader",
              },
            ],
          },
        };
      },
    }),
  ],

  clientModules: [
    require.resolve("./src/scripts/fontAwesomeIcons.js"),
    require.resolve("./src/scripts/cloudStatus.js"),
  ],

  presets: [
    [
      "classic",
      /** @type {import('@docusaurus/preset-classic').Options} */
      ({
        docs: {
          routeBasePath: "/",
          sidebarCollapsible: true,
          sidebarPath: require.resolve("./sidebars.js"),
          editUrl: "https://github.com/airbytehq/airbyte/blob/master/docs",
          path: "../docs",
          exclude: ["**/*.inapp.md"],
<<<<<<< HEAD
          remarkPlugins: [docsHeaderDecoration, productInformation, connectorList],
=======
          remarkPlugins: [docsHeaderDecoration, productInformation, specDecoration],
>>>>>>> 88d0563f
        },
        blog: false,
        theme: {
          customCss: require.resolve("./src/css/custom.css"),
        },
      }),
    ],
  ],

  themeConfig:
    /** @type {import('@docusaurus/preset-classic').ThemeConfig} */
    ({
      colorMode: {
        disableSwitch: false,
      },
      docs: {
        sidebar: {
          autoCollapseCategories: true,
        },
      },
      algolia: {
        appId: "OYKDBC51MU",
        apiKey: "15c487fd9f7722282efd8fcb76746fce", // Public API key: it is safe to commit it
        indexName: "airbyte",
      },
      navbar: {
        title: "",
        logo: {
          alt: "Simple, secure and extensible data integration",
          src: "img/logo-dark.png",
          srcDark: "img/logo-light.png",
          height: 40,
        },
        items: [
          {
            href: "https://airbyte.io/",
            position: "left",
            label: "About Airbyte",
          },
          {
            href: "https://airbyte.com/tutorials",
            label: "Tutorials",
            position: "left",
          },
          {
            href: "https://support.airbyte.com/",
            label: "Support",
            position: "left",
          },
          // --- Right side ---
          {
            href: "https://status.airbyte.com",
            label: "Cloud Status",
            className: "cloudStatusLink",
            position: "right",
          },
          {
            href: "https://cloud.airbyte.io/signup?utm_campaign=22Q1_AirbyteCloudSignUpCampaign_Trial&utm_source=Docs&utm_content=NavBar",
            label: "Try Airbyte Cloud",
            position: "right",
            className: "header-button",
          },
          {
            href: "https://github.com/airbytehq",
            position: "right",
            "aria-label": "Airbyte on GitHub",
            className: "header-github-link",
          },
        ],
      },
      prism: {
        theme: lightCodeTheme,
        darkTheme: darkCodeTheme,
      },
    }),
};

module.exports = config;<|MERGE_RESOLUTION|>--- conflicted
+++ resolved
@@ -95,11 +95,7 @@
           editUrl: "https://github.com/airbytehq/airbyte/blob/master/docs",
           path: "../docs",
           exclude: ["**/*.inapp.md"],
-<<<<<<< HEAD
-          remarkPlugins: [docsHeaderDecoration, productInformation, connectorList],
-=======
-          remarkPlugins: [docsHeaderDecoration, productInformation, specDecoration],
->>>>>>> 88d0563f
+          remarkPlugins: [docsHeaderDecoration, productInformation, specDecoration, connectorList],
         },
         blog: false,
         theme: {
