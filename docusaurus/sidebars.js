const fs = require("fs");
const path = require("path");
const {
  parseMarkdownContentTitle,
<<<<<<< HEAD
=======
  parseMarkdownFile,
>>>>>>> 94a2f192
} = require("@docusaurus/utils");
const matter = require("gray-matter");

const connectorsDocsRoot = "../docs/integrations";
const sourcesDocs = `${connectorsDocsRoot}/sources`;
const destinationDocs = `${connectorsDocsRoot}/destinations`;
const enterpriseConnectorDocs = `${connectorsDocsRoot}/enterprise-connectors`;

function getFilenamesInDir(prefix, dir, excludes) {
  return fs
    .readdirSync(dir)
    .filter(
      (fileName) =>
        !(
          fileName.endsWith(".inapp.md") ||
          fileName.endsWith("-migrations.md") ||
          fileName.endsWith(".js") ||
          fileName === "low-code.md"
        )
    )
    .map((fileName) => fileName.replace(".md", ""))
    .filter((fileName) => excludes.indexOf(fileName.toLowerCase()) === -1)
    .map((filename) => {
      // Get the first header of the markdown document
<<<<<<< HEAD
      const fileContent = fs.readFileSync(path.join(dir, `${filename}.md`), 'utf8');
      const { content } = matter(fileContent);
      const { contentTitle } = parseMarkdownContentTitle(content);
      if (!contentTitle) {
        throw new Error(
          `Could not parse title from ${path.join(
            prefix,
            filename
          )}. Make sure there's no content above the first heading!`
        );
=======
      try {
        const filePath = path.join(dir, `${filename}.md`);
        const fileContent = fs.readFileSync(filePath, 'utf8');
        const firstLine = fileContent.split('\n').find(line => line.trim().startsWith('# '));
        const contentTitle = firstLine ? firstLine.replace(/^#\s*/, '').trim() : filename;
        return {
          type: 'doc',
          id: prefix + filename,
          label: contentTitle || filename
        };
      } catch (error) {
        console.warn(`Warning: Using filename as title for ${path.join(prefix, filename)}`);
        return {
          type: 'doc',
          id: prefix + filename,
          label: filename
        };
>>>>>>> 94a2f192
      }

      // If there is a migration doc for this connector nest this under the original doc as "Migration Guide"
      const migrationDocPath = path.join(dir, `${filename}-migrations.md`);
      if (fs.existsSync(migrationDocPath)) {
        return {
          type: "category",
          label: contentTitle,
          link: { type: "doc", id: path.join(prefix, filename) },
          items: [
            {
              type: "doc",
              id: path.join(prefix, `${filename}-migrations`),
              label: "Migration Guide",
            },
          ],
        };
      }

      return {
        type: "doc",
        id: path.join(prefix, filename),
        label: contentTitle,
      };
    });
}

function getSourceConnectors() {
  return getFilenamesInDir("integrations/sources/", sourcesDocs, [
    "readme",
    "postgres",
    "mongodb-v2",
    "mssql",
    "mysql",
  ]);
}

function getDestinationConnectors() {
  return getFilenamesInDir("integrations/destinations/", destinationDocs, [
    "readme",
    "s3",
    "postgres",
  ]);
}

function getEnterpriseConnectors() {
  return getFilenamesInDir(
    "integrations/enterprise-connectors/",
    enterpriseConnectorDocs, ["readme"]
  );
}

const sourcePostgres = {
  type: "category",
  label: "Postgres",
  link: {
    type: "doc",
    id: "integrations/sources/postgres",
  },
  items: [
    {
      type: "doc",
      label: "Cloud SQL for Postgres",
      id: "integrations/sources/postgres/cloud-sql-postgres",
    },
    {
      type: "doc",
      label: "Troubleshooting",
      id: "integrations/sources/postgres/postgres-troubleshooting",
    },
  ],
};

const sourceMongoDB = {
  type: "category",
  label: "Mongo DB",
  link: {
    type: "doc",
    id: "integrations/sources/mongodb-v2",
  },
  items: [
    {
      type: "doc",
      label: "Migration Guide",
      id: "integrations/sources/mongodb-v2-migrations",
    },
    {
      type: "doc",
      label: "Troubleshooting",
      id: "integrations/sources/mongodb-v2/mongodb-v2-troubleshooting",
    },
  ],
};

const sourceMysql = {
  type: "category",
  label: "MySQL",
  link: {
    type: "doc",
    id: "integrations/sources/mysql",
  },
  items: [
    {
      type: "doc",
      label: "Troubleshooting",
      id: "integrations/sources/mysql/mysql-troubleshooting",
    },
  ],
};

const sourceMssql = {
  type: "category",
  label: "MS SQL Server (MSSQL)",
  link: {
    type: "doc",
    id: "integrations/sources/mssql",
  },
  items: [
    {
      type: "doc",
      label: "Troubleshooting",
      id: "integrations/sources/mssql/mssql-troubleshooting",
    },
  ],
};

const destinationS3 = {
  type: "category",
  label: "S3",
  link: {
    type: "doc",
    id: "integrations/destinations/s3",
  },
  items: [
    {
      type: "doc",
      label: "Migration Guide",
      id: "integrations/destinations/s3-migrations",
    },
    {
      type: "doc",
      label: "Troubleshooting",
      id: "integrations/destinations/s3/s3-troubleshooting",
    },
  ],
};

const destinationPostgres = {
  type: "category",
  label: "Postgres",
  link: {
    type: "doc",
    id: "integrations/destinations/postgres",
  },
  items: [
    {
      type: "doc",
      label: "Troubleshooting",
      id: "integrations/destinations/postgres/postgres-troubleshooting",
    },
  ],
};

const sectionHeader = (title) => ({
  type: "html",
  value: title,
  className: "navbar__category",
});

const buildAConnector = {
  type: "category",
  label: "Building Connectors",
  link: {
    type: "doc",
    id: "connector-development/README",
  },
  items: [
    {
      type: "category",
      label: "No-Code Connector Builder",
      items: [
        "connector-development/connector-builder-ui/overview",
        "connector-development/connector-builder-ui/connector-builder-compatibility",
        "connector-development/connector-builder-ui/tutorial",
        "connector-development/connector-builder-ui/ai-assist",
        {
          type: "category",
          label: "Concepts",
          items: [
            "connector-development/connector-builder-ui/authentication",
            "connector-development/connector-builder-ui/record-processing",
            "connector-development/connector-builder-ui/pagination",
            "connector-development/connector-builder-ui/incremental-sync",
            "connector-development/connector-builder-ui/partitioning",
            "connector-development/connector-builder-ui/error-handling",
          ],
        },
      ],
    },
    {
      type: "category",
      label: "Low-Code CDK",
      items: [
        {
          label: "Low-Code CDK Intro",
          type: "doc",
          id: "connector-development/config-based/low-code-cdk-overview",
        },
        {
          type: "category",
          label: "Tutorial",
          items: [
            "connector-development/config-based/tutorial/getting-started",
            "connector-development/config-based/tutorial/create-source",
            "connector-development/config-based/tutorial/install-dependencies",
            "connector-development/config-based/tutorial/connecting-to-the-API-source",
            "connector-development/config-based/tutorial/reading-data",
            "connector-development/config-based/tutorial/incremental-reads",
            "connector-development/config-based/tutorial/testing",
          ],
        },
        {
          type: "category",
          label: "Understanding the YAML file",
          link: {
            type: "doc",
            id: "connector-development/config-based/understanding-the-yaml-file/yaml-overview",
          },
          items: [
            {
              type: `category`,
              label: `Requester`,
              link: {
                type: "doc",
                id: "connector-development/config-based/understanding-the-yaml-file/requester",
              },
              items: [
                "connector-development/config-based/understanding-the-yaml-file/request-options",
                "connector-development/config-based/understanding-the-yaml-file/authentication",
                "connector-development/config-based/understanding-the-yaml-file/error-handling",
              ],
            },
            "connector-development/config-based/understanding-the-yaml-file/incremental-syncs",
            "connector-development/config-based/understanding-the-yaml-file/pagination",
            "connector-development/config-based/understanding-the-yaml-file/partition-router",
            "connector-development/config-based/understanding-the-yaml-file/record-selector",
            "connector-development/config-based/understanding-the-yaml-file/reference",
          ],
        },
        "connector-development/config-based/advanced-topics",
      ],
    },

    {
      type: "category",
      label: "Python CDK",
      link: {
        type: "doc",
        id: "connector-development/cdk-python/README",
      },
      items: [
        "connector-development/cdk-python/basic-concepts",
        "connector-development/cdk-python/schemas",
        "connector-development/cdk-python/full-refresh-stream",
        "connector-development/cdk-python/incremental-stream",
        "connector-development/cdk-python/http-streams",
        "connector-development/cdk-python/python-concepts",
        "connector-development/cdk-python/stream-slices",
        {
          type: "category",
          label: "Tutorials",
          items: [
            "connector-development/tutorials/cdk-speedrun",
            {
              type: "category",
              label: "Python CDK: Creating a Python Source",
              items: [
                "connector-development/tutorials/custom-python-connector/getting-started",
                "connector-development/tutorials/custom-python-connector/environment-setup",
                "connector-development/tutorials/custom-python-connector/reading-a-page",
                "connector-development/tutorials/custom-python-connector/reading-multiple-pages",
                "connector-development/tutorials/custom-python-connector/check-and-error-handling",
                "connector-development/tutorials/custom-python-connector/discover",
                "connector-development/tutorials/custom-python-connector/incremental-reads",
                "connector-development/tutorials/custom-python-connector/reading-from-a-subresource",
                "connector-development/tutorials/custom-python-connector/concurrency",
              ],
            },
          ],
        },
      ],
    },
    {
      type: "category",
      label: "Testing Connectors",
      link: {
        type: "doc",
        id: "connector-development/testing-connectors/README",
      },
      items: [
        "connector-development/testing-connectors/connector-acceptance-tests-reference",
      ],
    },
    "connector-development/connector-specification-reference",
    "connector-development/writing-connector-docs",
    "connector-development/schema-reference",
    "connector-development/connector-metadata-file",
    "connector-development/best-practices",
    "connector-development/ux-handbook",
  ],
};

const connectorCatalog = {
  type: "category",
  label: "Connector Catalog",
  link: {
    type: "doc",
    id: "integrations/README",
  },
  items: [
    {
      type: "category",
      label: "Sources",
      link: {
        type: "doc",
        id: "integrations/sources/README",
      },
      items: [
        sourcePostgres,
        sourceMongoDB,
        sourceMysql,
        sourceMssql,
        ...getSourceConnectors(),
      ].sort((itemA, itemB) => {
        const labelA = itemA?.label || '';
        const labelB = itemB?.label || '';
        return labelA.localeCompare(labelB);
      }),
    },
    {
      type: "category",
      label: "Destinations",
      link: {
        type: "doc",
        id: "integrations/destinations/README",
      },
      items: [
        destinationS3,
        destinationPostgres,
        ...getDestinationConnectors(),
      ].sort((itemA, itemB) => {
        const labelA = itemA?.label || '';
        const labelB = itemB?.label || '';
        return labelA.localeCompare(labelB);
      }),
    },
    {
      type: "doc",
      id: "integrations/custom-connectors",
    },
  ],
};

const contributeToAirbyte = {
  type: "category",
  label: "Contribute to Airbyte",
  link: {
    type: "doc",
    id: "contributing-to-airbyte/README",
  },
  items: [
    "contributing-to-airbyte/issues-and-requests",
    "contributing-to-airbyte/change-cdk-connector",
    "contributing-to-airbyte/submit-new-connector",
    "contributing-to-airbyte/developing-locally",
    "contributing-to-airbyte/writing-docs",
    {
      type: "category",
      label: "Resources",
      items: [
        "contributing-to-airbyte/resources/pull-requests-handbook",
        "contributing-to-airbyte/resources/qa-checks",
      ],
    },
  ],
};

const deployAirbyte = {
  type: "category",
  label: "Deploy Airbyte",
  link: {
    type: "doc",
    id: "deploying-airbyte/deploying-airbyte",
  },
  items: [
    {
      type: "category",
      label: "Infrastructure",
      items: [
        "deploying-airbyte/infrastructure/aws",
        "deploying-airbyte/infrastructure/gcp",
        // "deploying-airbyte/infrastructure/azure",
      ],
    },

    {
      type: "category",
      label: "Integrations",
      items: [
        "deploying-airbyte/integrations/authentication",
        "deploying-airbyte/integrations/storage",
        "deploying-airbyte/integrations/secrets",
        "deploying-airbyte/integrations/database",
        // "deploying-airbyte/integrations/monitoring",
        "deploying-airbyte/integrations/ingress",
        "deploying-airbyte/integrations/custom-image-registries",
      ],
    },

    {
      type: "doc",
      label: "Creating a Secret",
      id: "deploying-airbyte/creating-secrets",
    },
    {
      type: "doc",
      id: "deploying-airbyte/troubleshoot-deploy",
    },
    {
      type: "doc",
      id: "deploying-airbyte/migrating-from-docker-compose",
    },
    {
      type: "doc",
      id: "deploying-airbyte/abctl-ec2",
    },
  ],
};

const connectionConfigurations = {
  type: "category",
  label: "Data Transfer Options",
  link: {
    type: "doc",
    id: "cloud/managing-airbyte-cloud/configuring-connections",
  },
  items: [
    "using-airbyte/core-concepts/sync-schedules",
    "using-airbyte/core-concepts/namespaces",
    "using-airbyte/configuring-schema",
    "using-airbyte/schema-change-management",
    {
      type: "category",
      label: "Sync Modes",
      link: {
        type: "doc",
        id: "using-airbyte/core-concepts/sync-modes/README",
      },
      items: [
        "using-airbyte/core-concepts/sync-modes/incremental-append-deduped",
        "using-airbyte/core-concepts/sync-modes/incremental-append",
        "using-airbyte/core-concepts/sync-modes/full-refresh-append",
        "using-airbyte/core-concepts/sync-modes/full-refresh-overwrite",
        "using-airbyte/core-concepts/sync-modes/full-refresh-overwrite-deduped",
      ],
    },
  ],
};

const understandingAirbyte = {
  type: "category",
  label: "Understand Airbyte",
  items: [
    "understanding-airbyte/high-level-view",
    "understanding-airbyte/airbyte-protocol",
    "understanding-airbyte/airbyte-protocol-docker",
    "understanding-airbyte/jobs",
    "understanding-airbyte/database-data-catalog",
    "understanding-airbyte/beginners-guide-to-catalog",
    "understanding-airbyte/supported-data-types",
    "understanding-airbyte/secrets",
    "understanding-airbyte/cdc",
    "understanding-airbyte/resumability",
    "understanding-airbyte/json-avro-conversion",
    "understanding-airbyte/schemaless-sources-and-destinations",
    "understanding-airbyte/tech-stack",
  ],
};

module.exports = {
  docs: [
    sectionHeader("Getting Started"),
    {
      type: "doc",
      id: "using-airbyte/getting-started/readme",
    },
    {
      type: "doc",
      label: "Quickstart",
      id: "using-airbyte/getting-started/oss-quickstart",
    },
    {
      type: "doc",
      id: "using-airbyte/core-concepts/readme",
    },
    {
      type: "category",
      label: "Moving Data",
      items: [
        "using-airbyte/getting-started/add-a-source",
        "using-airbyte/getting-started/add-a-destination",
        "using-airbyte/getting-started/set-up-a-connection",
      ],
    },
    sectionHeader("Airbyte Connectors"),
    connectorCatalog,
    buildAConnector,
    "integrations/connector-support-levels",
    sectionHeader("Using Airbyte"),
    connectionConfigurations,
    {
      type: "doc",
      id: "using-airbyte/core-concepts/typing-deduping",
    },
    {
      type: "doc",
      id: "using-airbyte/mappings",
    },
    {
      type: "category",
      label: "Transformations",
      items: ["cloud/managing-airbyte-cloud/dbt-cloud-integration"],
    },
    {
      type: "category",
      label: "Managing Syncs",
      items: [
        "cloud/managing-airbyte-cloud/review-connection-status",
        "cloud/managing-airbyte-cloud/review-connection-timeline",
        "operator-guides/refreshes",
        "operator-guides/clear",
        "operator-guides/browsing-output-logs",
        "cloud/managing-airbyte-cloud/manage-connection-state",
      ],
    },
    sectionHeader("Managing Airbyte"),
    deployAirbyte,
    {
      type: "category",
      label: "Self-Managed Enterprise",
      link: {
        type: "doc",
        id: "enterprise-setup/README",
      },
      items: [
        "enterprise-setup/implementation-guide",
        "enterprise-setup/api-access-config",
        "enterprise-setup/scaling-airbyte",
        "enterprise-setup/upgrading-from-community",
        {
          type: "category",
          label: "Enterprise Connectors",
          link: {
            type: "doc",
            id: "integrations/enterprise-connectors/README",
          },
          items: [...getEnterpriseConnectors()].sort((itemA, itemB) => {
            const labelA = itemA?.label || '';
            const labelB = itemB?.label || '';
            return labelA.localeCompare(labelB);
          }),
        },
      ],
    },
    {
      type: "category",
      label: "Upgrading Airbyte",
      link: {
        type: "doc",
        id: "operator-guides/upgrading-airbyte",
      },
      items: ["managing-airbyte/connector-updates"],
    },
    {
      type: "category",
      label: "Configuring Airbyte",
      link: {
        type: "doc",
        id: "operator-guides/configuring-airbyte",
      },
      items: [
        "operator-guides/configuring-connector-resources",
        "operator-guides/telemetry",
      ],
    },

    {
      type: "category",
      label: "Access Management",
      items: [
        {
          type: "category",
          label: "Single Sign-On (SSO)",
          link: {
            type: "doc",
            id: "access-management/sso",
          },
          items: [
            {
              type: "autogenerated",
              dirName: "access-management/sso-providers",
            },
          ],
        },
        {
          type: "category",
          label: "Role-Based Access Control (RBAC)",
          link: {
            type: "doc",
            id: "access-management/rbac",
          },
          items: [
            { 
              type: "doc", 
              id: "access-management/role-mapping" 
            },
          ],
        },
      ],
    },
    {
      type: "category",
      label: "Airbyte at Scale",
      items: [
        "operator-guides/collecting-metrics",
        "operator-guides/scaling-airbyte",
        "cloud/managing-airbyte-cloud/understand-airbyte-cloud-limits",
      ],
    },
    "operating-airbyte/security",
    {
      type: "category",
      label: "Integrating with Airbyte",
      items: [
        "using-airbyte/configuring-api-access",
        "operator-guides/using-the-airflow-airbyte-operator",
        "operator-guides/using-prefect-task",
        "operator-guides/using-dagster-integration",
        "operator-guides/using-kestra-plugin",
        "operator-guides/using-orchestra-task",
      ],
    },
    {
      type: "category",
      label: "Account Management",
      items: [
        "cloud/managing-airbyte-cloud/manage-data-residency",
        "using-airbyte/workspaces",
        "cloud/managing-airbyte-cloud/manage-airbyte-cloud-notifications",
        "cloud/managing-airbyte-cloud/manage-credits",
        "operator-guides/using-custom-connectors",
      ],
    },
    sectionHeader("Developer Guides"),
    {
      type: "doc",
      id: "api-documentation",
    },
    {
      type: "doc",
      id: "terraform-documentation",
    },
    {
      type: "doc",
      label: "Using PyAirbyte",
      id: "using-airbyte/pyairbyte/getting-started",
    },
    understandingAirbyte,
    contributeToAirbyte,
    {
      type: "category",
      label: "Licenses",
      link: {
        type: "doc",
        id: "developer-guides/licenses/README",
      },
      items: [
        "developer-guides/licenses/license-faq",
        "developer-guides/licenses/elv2-license",
        "developer-guides/licenses/mit-license",
        "developer-guides/licenses/examples",
      ],
    },
    sectionHeader("Community"),
    "community/getting-support",
    "community/code-of-conduct",
    sectionHeader("Product Updates"),
    {
      type: "link",
      label: "Roadmap",
      href: "https://go.airbyte.com/roadmap",
    },
    {
      type: "category",
      label: "Release Notes",
      link: {
        type: "generated-index",
        description: "We release new self-managed versions of Airbyte regularly. Airbyte Cloud customers always have the latest enhancements.",
      },
      items: [
        "release_notes/v-1.4",
        "release_notes/v-1.3",
        "release_notes/v-1.2",
        "release_notes/v-1.1",
        "release_notes/v-1.0",
        "release_notes/aug_2024",
        "release_notes/july_2024",
        "release_notes/june_2024",
        "release_notes/may_2024",
        "release_notes/april_2024",
        "release_notes/march_2024",
        "release_notes/february_2024",
        "release_notes/january_2024",
        "release_notes/december_2023",
        "release_notes/november_2023",
        "release_notes/october_2023",
        "release_notes/upgrading_to_destinations_v2",
        "release_notes/september_2023",
        "release_notes/july_2023",
        "release_notes/june_2023",
        "release_notes/may_2023",
        "release_notes/april_2023",
        "release_notes/march_2023",
        "release_notes/february_2023",
        "release_notes/january_2023",
        "release_notes/december_2022",
        "release_notes/november_2022",
        "release_notes/october_2022",
        "release_notes/september_2022",
        "release_notes/august_2022",
        "release_notes/july_2022",
      ],
    },
  ],
};

// Any temporarily archived content should be added here with a comment
// to indicate when it was archived and why.
// You can still view docs that are not linked to in the sidebar.

// Java Destination template is not currently available for use
// "connector-development/tutorials/building-a-java-destination",<|MERGE_RESOLUTION|>--- conflicted
+++ resolved
@@ -2,10 +2,7 @@
 const path = require("path");
 const {
   parseMarkdownContentTitle,
-<<<<<<< HEAD
-=======
   parseMarkdownFile,
->>>>>>> 94a2f192
 } = require("@docusaurus/utils");
 const matter = require("gray-matter");
 
@@ -30,18 +27,6 @@
     .filter((fileName) => excludes.indexOf(fileName.toLowerCase()) === -1)
     .map((filename) => {
       // Get the first header of the markdown document
-<<<<<<< HEAD
-      const fileContent = fs.readFileSync(path.join(dir, `${filename}.md`), 'utf8');
-      const { content } = matter(fileContent);
-      const { contentTitle } = parseMarkdownContentTitle(content);
-      if (!contentTitle) {
-        throw new Error(
-          `Could not parse title from ${path.join(
-            prefix,
-            filename
-          )}. Make sure there's no content above the first heading!`
-        );
-=======
       try {
         const filePath = path.join(dir, `${filename}.md`);
         const fileContent = fs.readFileSync(filePath, 'utf8');
@@ -59,7 +44,6 @@
           id: prefix + filename,
           label: filename
         };
->>>>>>> 94a2f192
       }
 
       // If there is a migration doc for this connector nest this under the original doc as "Migration Guide"
