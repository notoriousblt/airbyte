--- conflicted
+++ resolved
@@ -186,23 +186,4 @@
     runs-on: ubuntu-24.04
     steps:
       - name: Report Lint Summary
-<<<<<<< HEAD
         run: echo "🟦 No connectors updated. All good here."
-
-  validate-matrix:
-    name: Validate Connector Matrix
-    runs-on: ubuntu-24.04
-    needs: generate-matrix
-    steps:
-      - name: Validate Connector Matrix
-        run: |
-          echo 'matrix=${{ needs.generate-matrix.outputs.connector-matrix }}'
-
-      - name: Debug fromJson Parsing
-        run: |
-          echo "Raw matrix: '${{ needs.generate-matrix.outputs.connector-matrix }}'"
-          echo "Parsed matrix:"
-          echo '${{ toJson(fromJson(needs.generate-matrix.outputs.connector-matrix)) }}'
-=======
-        run: echo "🟦 No connectors updated. All good here."
->>>>>>> ec9a5020
