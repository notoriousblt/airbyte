--- conflicted
+++ resolved
@@ -3,7 +3,7 @@
 #
 
 from abc import ABC, abstractmethod
-from typing import Any, List, Mapping, Optional, Union
+from typing import Any, List, Mapping, Optional
 
 import requests
 
@@ -19,10 +19,7 @@
     @abstractmethod
     def next_page_token(self, response: requests.Response, last_records: List[Mapping[str, Any]]) -> Optional[Mapping[str, Any]]:
         """
-<<<<<<< HEAD
-=======
         Returns the next_page_token to use to fetch the next page of records.
->>>>>>> cac95dd4
 
         :param response: the response to process
         :param last_records: the records extracted from the response
@@ -33,53 +30,36 @@
     @abstractmethod
     def path(self) -> Optional[str]:
         """
-<<<<<<< HEAD
-        :return: path to hit to fetch the next request. Returning None means the path does not need to be updated
-=======
         Returns the URL path to hit to fetch the next page of records
 
         e.g: if you wanted to hit https://myapi.com/v1/some_entity then this will return "some_entity"
 
         :return: path to hit to fetch the next request. Returning None means the path is not defined by the next_page_token
->>>>>>> cac95dd4
         """
         pass
 
     @abstractmethod
     def request_params(self) -> Mapping[str, Any]:
         """
-<<<<<<< HEAD
-=======
         Specifies the query parameters that should be set on an outgoing HTTP request to fetch the next page of records.
->>>>>>> cac95dd4
 
         :return: the request parameters to set to fetch the next page
         """
         pass
 
     @abstractmethod
-<<<<<<< HEAD
-    def request_headers(self) -> Mapping[str, Any]:
-        """
-=======
     def request_headers(self) -> Mapping[str, str]:
         """
         Specifies the request headers that should be set on an outgoing HTTP request to fetch the next page of records.
->>>>>>> cac95dd4
 
         :return: the request headers to set to fetch the next page
         """
         pass
 
     @abstractmethod
-<<<<<<< HEAD
-    def request_body_data(self) -> Union[Mapping[str, Any], str]:
-        """
-=======
     def request_body_data(self) -> Mapping[str, Any]:
         """
         Specifies the body data that should be set on an outgoing HTTP request to fetch the next page of records.
->>>>>>> cac95dd4
 
         :return: the request body data to set to fetch the next page
         """
@@ -88,10 +68,7 @@
     @abstractmethod
     def request_body_json(self) -> Mapping[str, Any]:
         """
-<<<<<<< HEAD
-=======
         Specifies the json content that should be set on an outgoing HTTP request to fetch the next page of records.
->>>>>>> cac95dd4
 
         :return: the request body to set (as a json object) to fetch the next page
         """
