#
# Copyright (c) 2022 Airbyte, Inc., all rights reserved.
#

from functools import lru_cache
from typing import Any, Mapping, MutableMapping, Optional, Union

import requests
from airbyte_cdk.sources.declarative.interpolation.interpolated_string import InterpolatedString
from airbyte_cdk.sources.declarative.requesters.error_handlers.default_error_handler import DefaultErrorHandler
from airbyte_cdk.sources.declarative.requesters.error_handlers.error_handler import ErrorHandler
from airbyte_cdk.sources.declarative.requesters.error_handlers.response_status import ResponseStatus
from airbyte_cdk.sources.declarative.requesters.request_options.interpolated_request_options_provider import (
    InterpolatedRequestOptionsProvider,
)
from airbyte_cdk.sources.declarative.requesters.request_options.request_options_provider import RequestOptionsProvider
from airbyte_cdk.sources.declarative.requesters.requester import HttpMethod, Requester
from airbyte_cdk.sources.declarative.types import Config
from airbyte_cdk.sources.streams.http.auth import HttpAuthenticator, NoAuth


class HttpRequester(Requester):
    def __init__(
        self,
        *,
        name: str,
        url_base: InterpolatedString,
<<<<<<< HEAD
        path: InterpolatedString,
=======
        path: Optional[InterpolatedString],
>>>>>>> 403521d3
        http_method: Union[str, HttpMethod] = HttpMethod.GET,
        request_options_provider: Optional[RequestOptionsProvider] = None,
        authenticator: HttpAuthenticator = None,
        error_handler: Optional[ErrorHandler] = None,
        config: Config,
    ):
        if request_options_provider is None:
            request_options_provider = InterpolatedRequestOptionsProvider(config=config)
        elif isinstance(request_options_provider, dict):
            request_options_provider = InterpolatedRequestOptionsProvider(config=config, **request_options_provider)
        self._name = name
        self._authenticator = authenticator or NoAuth()
        self._url_base = url_base
        self._path: InterpolatedString = path
        if type(http_method) == str:
            http_method = HttpMethod[http_method]
        self._method = http_method
        self._request_options_provider = request_options_provider
        self._error_handler = error_handler or DefaultErrorHandler()
        self._config = config

    def get_authenticator(self):
        return self._authenticator

    def get_url_base(self):
        return self._url_base.eval(self._config)

    def get_path(self, *, stream_state: Mapping[str, Any], stream_slice: Mapping[str, Any], next_page_token: Mapping[str, Any]) -> str:
        if not self._path:
            return None
        kwargs = {"stream_state": stream_state, "stream_slice": stream_slice, "next_page_token": next_page_token}
        path = self._path.eval(self._config, **kwargs)
        return path

    def get_method(self):
        return self._method

    # use a tiny cache to limit the memory footprint. It doesn't have to be large because we mostly
    # only care about the status of the last response received
    @lru_cache(maxsize=10)
    def should_retry(self, response: requests.Response) -> ResponseStatus:
        # Cache the result because the HttpStream first checks if we should retry before looking at the backoff time
        return self._error_handler.should_retry(response)

    def request_params(
        self, stream_state: Mapping[str, Any], stream_slice: Mapping[str, Any] = None, next_page_token: Mapping[str, Any] = None
    ) -> MutableMapping[str, Any]:
        return self._request_options_provider.request_params(stream_state, stream_slice, next_page_token)

    def request_headers(
        self, stream_state: Mapping[str, Any], stream_slice: Mapping[str, Any] = None, next_page_token: Mapping[str, Any] = None
    ) -> Mapping[str, Any]:
        return self._request_options_provider.request_headers(stream_state, stream_slice, next_page_token)

    def request_body_data(
        self, stream_state: Mapping[str, Any], stream_slice: Mapping[str, Any] = None, next_page_token: Mapping[str, Any] = None
    ) -> Optional[Union[Mapping, str]]:
        return self._request_options_provider.request_body_data(stream_state, stream_slice, next_page_token)

    def request_body_json(
        self, stream_state: Mapping[str, Any], stream_slice: Mapping[str, Any] = None, next_page_token: Mapping[str, Any] = None
    ) -> Optional[Mapping]:
        return self._request_options_provider.request_body_json(stream_state, stream_slice, next_page_token)

    def request_kwargs(
        self, stream_state: Mapping[str, Any], stream_slice: Mapping[str, Any] = None, next_page_token: Mapping[str, Any] = None
    ) -> Mapping[str, Any]:
        return self._request_options_provider.request_kwargs(stream_state, stream_slice, next_page_token)

    @property
    def cache_filename(self) -> str:
        # FIXME: this should be declarative
        return f"{self._name}.yml"

    @property
    def use_cache(self) -> bool:
        # FIXME: this should be declarative
        return False<|MERGE_RESOLUTION|>--- conflicted
+++ resolved
@@ -25,11 +25,7 @@
         *,
         name: str,
         url_base: InterpolatedString,
-<<<<<<< HEAD
-        path: InterpolatedString,
-=======
         path: Optional[InterpolatedString],
->>>>>>> 403521d3
         http_method: Union[str, HttpMethod] = HttpMethod.GET,
         request_options_provider: Optional[RequestOptionsProvider] = None,
         authenticator: HttpAuthenticator = None,
