--- conflicted
+++ resolved
@@ -7,11 +7,7 @@
 from typing import Any, Mapping, MutableMapping, Optional, Union
 
 import requests
-<<<<<<< HEAD
-from airbyte_cdk.sources.declarative.requesters.retriers.retrier import ResponseStatus
-=======
 from airbyte_cdk.sources.declarative.requesters.error_handlers.error_handler import ResponseStatus
->>>>>>> 45df5d9d
 from requests.auth import AuthBase
 
 
@@ -59,25 +55,7 @@
         E.g: you might want to define query parameters for paging if next_page_token is not None.
         """
 
-<<<<<<< HEAD
-    @property
     @abstractmethod
-    def max_retries(self) -> Union[int, None]:
-        """
-        Specifies maximum amount of retries for backoff policy. Return None for no limit.
-        """
-
-    @property
-    @abstractmethod
-    def retry_factor(self) -> float:
-        """
-        Specifies factor for backoff policy.
-        """
-
-    @abstractmethod
-=======
-    @abstractmethod
->>>>>>> 45df5d9d
     def should_retry(self, response: requests.Response) -> ResponseStatus:
         """
         Specifies conditions for backoff based on the response from the server.
