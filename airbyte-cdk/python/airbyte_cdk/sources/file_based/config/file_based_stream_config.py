--- conflicted
+++ resolved
@@ -4,7 +4,7 @@
 
 import codecs
 from enum import Enum
-from typing import Any, Dict, List, Mapping, Optional, Union
+from typing import Any, List, Mapping, Optional, Union
 
 from airbyte_cdk.models import ConfiguredAirbyteCatalog
 from pydantic import BaseModel, validator
@@ -65,12 +65,7 @@
     name: str
     file_type: str
     globs: Optional[List[str]]
-<<<<<<< HEAD
     validation_policy: Any
-    validation_policies: Mapping[str, Any]
-=======
-    validation_policy: Union[str, Any]
->>>>>>> f79aa72d
     catalog_schema: Optional[ConfiguredAirbyteCatalog]
     input_schema: Optional[Mapping[str, Any]]
     primary_key: PrimaryKeyType
@@ -79,7 +74,7 @@
     format: Optional[Mapping[str, CsvFormat]]  # this will eventually be a Union once we have more than one format type
 
     @validator("file_type", pre=True)
-    def validate_file_type(cls, v):
+    def validate_file_type(cls, v: str) -> str:
         if v not in VALID_FILE_TYPES:
             raise ValueError(f"Format filetype {v} is not a supported file type")
         return v
@@ -88,27 +83,8 @@
     def transform_format(cls, v: Mapping[str, str]) -> Any:
         if isinstance(v, Mapping):
             file_type = v.get("filetype", "")
-<<<<<<< HEAD
-            if file_type.casefold() not in VALID_FILE_TYPES:
-                raise ValueError(f"Format filetype {file_type} is not a supported file type")
-            return {file_type: {key: val for key, val in v.items()}}
-        return v
-
-    @root_validator
-    def set_validation_policy(cls, values: Dict[str, Any]) -> Mapping[str, Any]:
-        validation_policy_key = values.get("validation_policy", {})
-        validation_policies = values.get("validation_policies", {})
-
-        if validation_policy_key not in validation_policies:
-            raise ValueError(f"validation_policy must be one of {list(validation_policies.keys())}")
-
-        values["validation_policy"] = validation_policies[validation_policy_key]
-
-        return values
-=======
             if file_type:
                 if file_type.casefold() not in VALID_FILE_TYPES:
                     raise ValueError(f"Format filetype {file_type} is not a supported file type")
                 return {file_type: {key: val for key, val in v.items()}}
-        return v
->>>>>>> f79aa72d
+        return v