--- conflicted
+++ resolved
@@ -14,13 +14,6 @@
 
     MAX_BYTES_PER_FILE_FOR_SCHEMA_INFERENCE = 1_000_000
 
-<<<<<<< HEAD
-    async def infer_schema(self, file: RemoteFile, stream_reader: AbstractFileBasedStreamReader) -> Dict[str, Any]:
-        raise NotImplementedError()
-
-    def parse_records(self, file: RemoteFile, stream_reader: AbstractFileBasedStreamReader) -> Iterable[Dict[str, Any]]:
-        raise NotImplementedError()
-=======
     async def infer_schema(
         self, config: FileBasedStreamConfig, file: RemoteFile, stream_reader: AbstractFileBasedStreamReader
     ) -> Dict[str, Any]:
@@ -29,5 +22,4 @@
     def parse_records(
         self, config: FileBasedStreamConfig, file: RemoteFile, stream_reader: AbstractFileBasedStreamReader
     ) -> Iterable[Dict[str, Any]]:
-        ...
->>>>>>> aa57cc21
+        ...