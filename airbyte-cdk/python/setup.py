--- conflicted
+++ resolved
@@ -15,13 +15,9 @@
 
 setup(
     name="airbyte-cdk",
-<<<<<<< HEAD
-    version="0.29.1",
-=======
     # The version of the airbyte-cdk package is used at runtime to validate manifests. That validation must be
     # updated if our semver format changes such as using release candidate versions.
     version="0.33.0",
->>>>>>> 855682d8
     description="A framework for writing Airbyte Connectors.",
     long_description=README,
     long_description_content_type="text/markdown",
