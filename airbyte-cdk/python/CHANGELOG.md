--- conflicted
+++ resolved
@@ -1,10 +1,5 @@
 # Changelog
 
-<<<<<<< HEAD
-## 0.2.2
-
-- Low-code: Enable requests caching
-=======
 ## 0.4.0
 Low-code: Add support for custom error messages on error response filters
 
@@ -17,7 +12,6 @@
 ## 0.2.2
 - Report config validation errors as failed connection status during `check`.
 - Report config validation errors as `config_error` failure type.
->>>>>>> 84c7ff9c
 
 ## 0.2.1
 
