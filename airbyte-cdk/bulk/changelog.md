<<<<<<< HEAD
## Version 0.1.48

Update temporal type representation for proto format
=======
## Version 0.1.49

**Extract CDK**

* **Changed:** Support nano sec to preserve precision in TimeAccessor.

## Version 0.1.48

**Extract CDK**

* **Changed:** Enable heart beat timeout for CDC sync.
>>>>>>> 7e5c6164

## Version 0.1.47

**Extract CDK**

* **Changed:** Correct encoding of CDC_UPDATED_AT and CDC_DELETED_AT fields in protobuf records.

## Version 0.1.46

Noop: Move stream lifecyle dispatchers to bean factory.

## Version 0.1.45

Noop release. 0.1.44 suspected to have a bad publish.

## Version 0.1.44

Dataflow Load CDK: Set dest stats equal to source stats.

## Version 0.1.43

Dataflow Load CDK: Properly handle interleaved per stream states.

## Version 0.1.42

Dataflow Load CDK: Fixes hang when one of many parallel pipelines fails. Organizes thread pools.

## Version 0.1.41

**Extract CDK**

* **Changed:** Prevent a devision by zero error when a table cannot be partitioned.

## Version 0.1.40

Add gradle task to bump CDK version + add changelog entry

## Version 0.1.39

Minor fixes with stream completion logic + proto conversion in Load CDK.

* **Changed:** Minor fixes with stream completion logic + proto conversion

## Version 0.1.38

Adds stats support for "speed" mode to the Load CDK

## Version 0.1.37

load-s3: S3Client forces path-style access, to enable minio compatibility

## Version 0.1.36

Use dedicated dispatcher for parse+aggregate stage for an individual pipeline + cache column name lookup

## Version 0.1.35

Fix input stream wiring for dockerized acceptance tests

## Version 0.1.34

Moved version declaration from build.gradle to version.properties

## Version 0.1.33

Load CDK: Low-code API destination support for dynamically defined discover objects and operations

## Version 0.1.32

Fix input stream wiring for non-dockerized acceptance tests in Load CDK.

## Version 0.1.31

Extract CDK: Pass WhereNode to FromSample node so we can apply filters to the sample query.

## Version 0.1.30

Add Low-code API destination support for statically defined discover operations

## Version 0.1.29

Load CDK: Use correct field name for generation ID meta column.

## Version 0.1.28

Extract CDK: Protobuf encoding fixes to make various types compatible with load(destination) decoding.

## Version 0.1.27

Allow per-test properties for spec integration test

## Version 0.1.26

Improve load-azure-blob-storage documentation.

## Version 0.1.25

Adds proto support to dataflow. Misc transform package cleanup (developer-facing).

## Version 0.1.24

Adds byte counts to emitted state stats.

## Version 0.1.23

Dataflow CDK fails syncs if there are unflushed states at the end of a sync.

## Version 0.1.22

Add EntraID support to azure-blob-storage.

## Version 0.1.21

Adds basic socket support.

## Version 0.1.20

Fix hard failure edge case in stream initialization for in dataflow cdk lifecycle.

## Version 0.1.18

Update load dataflow package accounts for stream completes and dest stats.

## Version 0.1.17

Run aggregate and flush steps on different dispatchers (default and IO respectively).

## Version 0.1.16

Load CDK: Ensure sequential state emission. Remove flushed state/partition keys.

## Version 0.1.15

Extract CDK logs DB version during Check for all JDBC databases.

## Version 0.1.14

Add agent to Load CDK

## Version 0.1.13

Load CDK: Make the resources being used by the dataflow CDK configurable.

## Version 0.1.12

Load CDK: Add teardown to the dataflow pipeline.

## Version 0.1.11

Add finalization to the dataflow pipeline in Load CDK

## Version 0.1.10

Update the version change check to avoid using deprecated libs.

## Version 0.1.7

Update the log4j to allow us to dynamically set the log level via an env variable

## Version 0.1.6

Load CDK: Add the dataflow pipeline. It is a more comprehensive way to write the ingestion pipeline steps. The new pipeline isn't ready to be use in this version.

## Version 0.1.4

Extract CDK fixes for CDC in socket mode - state, partitioning and full refresh streams.

## Version 0.1.3

## Version 0.1.2

## Version 0.1.1

## Version 0.1.0

Adopted Semantic Versioning (SemVer) for the CDK to provide more meaningful version numbers, requiring the CDK version to be set manually in the build.gradle file.<|MERGE_RESOLUTION|>--- conflicted
+++ resolved
@@ -1,8 +1,7 @@
-<<<<<<< HEAD
-## Version 0.1.48
+## Version 0.1.50
 
 Update temporal type representation for proto format
-=======
+
 ## Version 0.1.49
 
 **Extract CDK**
@@ -14,7 +13,6 @@
 **Extract CDK**
 
 * **Changed:** Enable heart beat timeout for CDC sync.
->>>>>>> 7e5c6164
 
 ## Version 0.1.47
 
