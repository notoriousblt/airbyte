<<<<<<< HEAD
## Version 0.1.40

**Load CDK**

* **Changed:** Fixes hang when one of many parallel pipelines fails. Organizes thread pools. 
=======
## Version 0.1.41

Datflow Load CDK: Fixes hang when one of many parallel pipelines fails. Organizes thread pools. 

## Version 0.1.40

Add gradle task to bump CDK version + add changelog entry
>>>>>>> 1367b4f4

## Version 0.1.39

Minor fixes with stream completion logic + proto conversion in Load CDK.

* **Changed:** Minor fixes with stream completion logic + proto conversion
<<<<<<< HEAD

## Version 0.1.38
=======
>>>>>>> 1367b4f4

## Version 0.1.38

Adds stats support for "speed" mode to the Load CDK

## Version 0.1.37

load-s3: S3Client forces path-style access, to enable minio compatibility

## Version 0.1.36

Use dedicated dispatcher for parse+aggregate stage for an individual pipeline + cache column name lookup

## Version 0.1.35

Fix input stream wiring for dockerized acceptance tests

## Version 0.1.34

Moved version declaration from build.gradle to version.properties

## Version 0.1.33

Load CDK: Low-code API destination support for dynamically defined discover objects and operations

## Version 0.1.32

Fix input stream wiring for non-dockerized acceptance tests in Load CDK.

## Version 0.1.31

Extract CDK: Pass WhereNode to FromSample node so we can apply filters to the sample query.

## Version 0.1.30

Add Low-code API destination support for statically defined discover operations 

## Version 0.1.29

Load CDK: Use correct field name for generation ID meta column.

## Version 0.1.28

Extract CDK: Protobuf encoding fixes to make various types compatible with load(destination) decoding.

## Version 0.1.27

Allow per-test properties for spec integration test

## Version 0.1.26

Improve load-azure-blob-storage documentation.

## Version 0.1.25

Adds proto support to dataflow. Misc transform package cleanup (developer-facing).

## Version 0.1.24

Adds byte counts to emitted state stats.

## Version 0.1.23

Dataflow CDK fails syncs if there are unflushed states at the end of a sync.

## Version 0.1.22

Add EntraID support to azure-blob-storage.

## Version 0.1.21

Adds basic socket support.

## Version 0.1.20

Fix hard failure edge case in stream initialization for in dataflow cdk lifecycle.

## Version 0.1.18

Update load dataflow package accounts for stream completes and dest stats.

## Version 0.1.17

Run aggregate and flush steps on different dispatchers (default and IO respectively).

## Version 0.1.16

Load CDK: Ensure sequential state emission. Remove flushed state/partition keys.

## Version 0.1.15

Extract CDK logs DB version during Check for all JDBC databases.

## Version 0.1.14

Add agent to Load CDK

## Version 0.1.13

Load CDK: Make the resources being used by the dataflow CDK configurable.

## Version 0.1.12

Load CDK: Add teardown to the dataflow pipeline.

## Version 0.1.11

Add finalization to the dataflow pipeline in Load CDK

## Version 0.1.10

Update the version change check to avoid using deprecated libs.

## Version 0.1.7

Update the log4j to allow us to dynamically set the log level via an env variable

## Version 0.1.6

Load CDK: Add the dataflow pipeline. It is a more comprehensive way to write the ingestion pipeline steps. The new pipeline isn't ready to be use in this version.

## Version 0.1.4

Extract CDK fixes for CDC in socket mode - state, partitioning and full refresh streams.

## Version 0.1.3

## Version 0.1.2

## Version 0.1.1

## Version 0.1.0

Adopted Semantic Versioning (SemVer) for the CDK to provide more meaningful version numbers, requiring the CDK version to be set manually in the build.gradle file.<|MERGE_RESOLUTION|>--- conflicted
+++ resolved
@@ -1,10 +1,3 @@
-<<<<<<< HEAD
-## Version 0.1.40
-
-**Load CDK**
-
-* **Changed:** Fixes hang when one of many parallel pipelines fails. Organizes thread pools. 
-=======
 ## Version 0.1.41
 
 Datflow Load CDK: Fixes hang when one of many parallel pipelines fails. Organizes thread pools. 
@@ -12,18 +5,12 @@
 ## Version 0.1.40
 
 Add gradle task to bump CDK version + add changelog entry
->>>>>>> 1367b4f4
 
 ## Version 0.1.39
 
 Minor fixes with stream completion logic + proto conversion in Load CDK.
 
 * **Changed:** Minor fixes with stream completion logic + proto conversion
-<<<<<<< HEAD
-
-## Version 0.1.38
-=======
->>>>>>> 1367b4f4
 
 ## Version 0.1.38
 
