package io.airbyte.cdk.load.dataflow

import jakarta.inject.Singleton
import kotlinx.coroutines.flow.Flow
import jakarta.inject.Named
import kotlinx.coroutines.flow.buffer

@Singleton
class DataFlowPipeline(
    val input: Flow<DataFlowStageIO>,
    @Named("parse") val parse: DataFlowStage,
    @Named("aggregate") val aggregate: DataFlowStage,
    @Named("flush") val flush: DataFlowStage,
    @Named("state") val state: DataFlowStage,
) {
    fun run() {
        input
            .buffer(capacity = 128)
            .applyStage(parse)
            .applyStage(aggregate)
<<<<<<< HEAD
            .buffer()
=======
            .buffer(capacity = 10)
>>>>>>> 43ed1f62
            .applyStage(flush)
            .applyStage(state)
    }
}<|MERGE_RESOLUTION|>--- conflicted
+++ resolved
@@ -18,11 +18,7 @@
             .buffer(capacity = 128)
             .applyStage(parse)
             .applyStage(aggregate)
-<<<<<<< HEAD
-            .buffer()
-=======
             .buffer(capacity = 10)
->>>>>>> 43ed1f62
             .applyStage(flush)
             .applyStage(state)
     }
