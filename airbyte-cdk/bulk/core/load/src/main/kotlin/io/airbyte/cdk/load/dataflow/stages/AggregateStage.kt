--- conflicted
+++ resolved
@@ -30,16 +30,6 @@
                 store.remove(key)
                 input.apply { aggregate = agg }
             }
-<<<<<<< HEAD
-            Aggregate.Status.INCOMPLETE -> {
-                if (aggregateToFlush == null) {
-                    input.apply { skip = true }
-                } else {
-                    input.apply { aggregate = aggregateToFlush }
-                }
-            }
-        }
-=======
             Aggregate.Status.INCOMPLETE ->
                 // This is working because we are assuming that the accept function doesn't return COMPLETE on the fist call.
                 // It could be solved by having a list of aggregate or a transform operation.
@@ -48,6 +38,5 @@
                 else
                     input.apply { aggregate = aggregateToFlush }
             }
->>>>>>> 3953e83e
     }
 }