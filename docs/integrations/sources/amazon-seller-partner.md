--- conflicted
+++ resolved
@@ -228,12 +228,9 @@
 
 | Version | Date       | Pull Request                                              | Subject                                                                                                                                                                             |
 |:--------|:-----------|:----------------------------------------------------------|:------------------------------------------------------------------------------------------------------------------------------------------------------------------------------------|
-<<<<<<< HEAD
-| 5.0.0   | 2024-10-29 | [47702](https://github.com/airbytehq/airbyte/pull/47702)  | Remove PK for `GET_FLAT_FILE_ALL_ORDERS_DATA_BY_ORDER_DATE_GENERAL`                                                                                                                 |
-=======
-| 4.4.7   | 2024-11-14 | [47691](https://github.com/airbytehq/airbyte/pull/47691)  | Fix `period_in_days` definition                                                                                                                                                     |
+| 5.0.0   | 2024-11-27 | [47702](https://github.com/airbytehq/airbyte/pull/47702)  | Remove PK for `GET_FLAT_FILE_ALL_ORDERS_DATA_BY_ORDER_DATE_GENERAL`                                                                                                                 |
+| 4.4.7   | 2024-11-27 | [47691](https://github.com/airbytehq/airbyte/pull/47691)  | Fix `period_in_days` definition                                                                                                                                                     |
 | 4.4.6   | 2024-11-25 | [48644](https://github.com/airbytehq/airbyte/pull/48644)  | Update dependencies                                                                                                                                                                 |
->>>>>>> aca128c3
 | 4.4.5   | 2024-11-04 | [47049](https://github.com/airbytehq/airbyte/pull/47049)  | Update dependencies                                                                                                                                                                 |
 | 4.4.4   | 2024-10-12 | [46817](https://github.com/airbytehq/airbyte/pull/46817)  | Update dependencies                                                                                                                                                                 |
 | 4.4.3   | 2024-10-05 | [46473](https://github.com/airbytehq/airbyte/pull/46473)  | Update dependencies                                                                                                                                                                 |
@@ -251,10 +248,6 @@
 | 4.3.3   | 2024-06-22 | [40008](https://github.com/airbytehq/airbyte/pull/40008)  | Update dependencies                                                                                                                                                                 |
 | 4.3.2   | 2024-06-13 | [39441](https://github.com/airbytehq/airbyte/pull/39441)  | Update state handling for incremental streams                                                                                                                                       |
 | 4.3.1   | 2024-06-04 | [38969](https://github.com/airbytehq/airbyte/pull/38969)  | [autopull] Upgrade base image to v1.2.1                                                                                                                                             |
-<<<<<<< HEAD
-| 4.4.5   | 2024-11-04 | [47049](https://github.com/airbytehq/airbyte/pull/47049)  | Update dependencies                                                                                                                                                                 |
-=======
->>>>>>> aca128c3
 | 4.3.0   | 2024-05-24 | [#38657](https://github.com/airbytehq/airbyte/pull/38657) | Extend the report_options spec config with a `stream_name` attribute                                                                                                                |
 | 4.2.4   | 2024-05-15 | [#38210](https://github.com/airbytehq/airbyte/pull/38210) | Fix `GET_VENDOR_TRAFFIC_REPORT` stream with report option `reportPeriod=DAY`                                                                                                        |
 | 4.2.3   | 2024-05-09 | [#38078](https://github.com/airbytehq/airbyte/pull/38078) | Hide OSS-only streams in report options config for cloud users                                                                                                                      |
