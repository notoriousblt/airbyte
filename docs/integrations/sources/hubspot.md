--- conflicted
+++ resolved
@@ -338,11 +338,8 @@
 
 | Version | Date       | Pull Request                                             | Subject                                                                                                                                                                          |
 |:--------|:-----------|:---------------------------------------------------------|:---------------------------------------------------------------------------------------------------------------------------------------------------------------------------------|
-<<<<<<< HEAD
-| 4.4.8 | 2025-01-24 | [52137](https://github.com/airbytehq/airbyte/pull/52137) | Update _cast_datetime to handle multiple formats|
-=======
+| 4.4.9 | 2025-01-27 | [52137](https://github.com/airbytehq/airbyte/pull/52137) | Update _cast_datetime to handle multiple formats|
 | 4.4.8 | 2025-01-25 | [52295](https://github.com/airbytehq/airbyte/pull/52295) | Update dependencies |
->>>>>>> 0922ef01
 | 4.4.7 | 2025-01-11 | [51146](https://github.com/airbytehq/airbyte/pull/51146) | Update dependencies |
 | 4.4.6 | 2025-01-04 | [50898](https://github.com/airbytehq/airbyte/pull/50898) | Update dependencies |
 | 4.4.5 | 2024-12-28 | [50669](https://github.com/airbytehq/airbyte/pull/50669) | Update dependencies |
