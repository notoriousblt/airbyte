# HubSpot

<HideInUI>

This page contains the setup guide and reference information for the [HubSpot](https://www.hubspot.com/) source connector.

</HideInUI>

## Prerequisites

- HubSpot Account

<!-- env:oss -->

- **For Airbyte Open Source**: Private App with Access Token
<!-- /env:oss -->

## Setup guide

### Step 1: Set up HubSpot

<!-- env:cloud -->

**For Airbyte Cloud:**

**- OAuth** (Recommended). We highly recommend you use OAuth rather than Private App authentication, as it significantly simplifies the setup process.

**- Private App:** If you are using a Private App, you will need to use your Access Token to set up the connector. Please refer to the [official HubSpot documentation](https://developers.hubspot.com/docs/api/private-apps) to learn how to obtain the access token.

<!-- /env:cloud -->

<!-- env:oss -->

**For Airbyte Open Source:**

**- Private App setup** (Recommended): If you are authenticating via a Private App, you will need to use your Access Token to set up the connector. Please refer to the [official HubSpot documentation](https://developers.hubspot.com/docs/api/private-apps) to learn how to obtain the access token.

**- OAuth setup:** If you are using Oauth to authenticate on Airbyte Open Source, please refer to [Hubspot's detailed walkthrough](https://developers.hubspot.com/docs/api/working-with-oauth). To set up the connector, you will need to acquire your:

- Client ID
- Client Secret
- Refresh Token
<!-- /env:oss -->

More information on HubSpot authentication methods can be found
[here](https://developers.hubspot.com/docs/api/intro-to-auth).

### Step 2: Configure the scopes for your streams (Private App only)

These instructions are only relevant if you are using a **Private App** for authentication. You can ignore this if you are authenticating via OAuth.

To set up a Private App, you must manually configure scopes to ensure Airbyte can sync all available data. Each scope relates to a specific stream or streams. Please refer to [Hubspot's page on scopes](https://legacydocs.hubspot.com/docs/methods/oauth2/initiate-oauth-integration#scopes) for instructions.

<details>
  <summary>Expand to review scopes</summary>


| Stream                      | Required Scope                                                                                               |
| :-------------------------- | :----------------------------------------------------------------------------------------------------------- |
| `campaigns`                 | `content`                                                                                                    |
| `companies`                 | `crm.objects.companies.read`, `crm.schemas.companies.read`                                                   |
| `contact_lists`             | `crm.lists.read`                                                                                             |
| `contacts`                  | `crm.objects.contacts.read`                                                                                  |
| `contacts_web_analytics`    | `crm.objects.contacts.read`, `business-intelligence`                                                         |
| Custom CRM Objects          | `crm.objects.custom.read`                                                                                    |
| `deal_pipelines`            | `crm.objects.contacts.read`                                                                                  |
| `deals`                     | `crm.objects.deals.read`, `crm.schemas.deals.read`                                                           |
| `deals_archived`            | `crm.objects.deals.read`, `crm.schemas.deals.read`                                                           |
| `email_events`              | `content`                                                                                                    |
| `email_subscriptions`       | `content`                                                                                                    |
| `engagements`               | `crm.objects.companies.read`, `crm.objects.contacts.read`, `crm.objects.deals.read`, `tickets`, `e-commerce` |
| `engagements_emails`        | `sales-email-read`                                                                                           |
| `forms`                     | `forms`                                                                                                      |
| `form_submissions`          | `forms`                                                                                                      |
| `goals`                     | `crm.objects.goals.read`                                                                                     |
| `leads`                     | `crm.objects.leads.read`, `crm.schemas.leads.read`                                                   |
| `line_items`                | `e-commerce`                                                                                                 |
| `owners`                    | `crm.objects.owners.read`                                                                                    |
| `products`                  | `e-commerce`                                                                                                 |
| `property_history`          | `crm.objects.contacts.read`                                                                                  |
| `subscription_changes`      | `content`                                                                                                    |
| `tickets`                   | `tickets`                                                                                                    |
| `workflows`                 | `automation`                                                                                                 |

</details>

### Step 3: Set up the HubSpot connector in Airbyte

<!-- env:cloud -->

#### For Airbyte Cloud:

1. [Log into your Airbyte Cloud](https://cloud.airbyte.com/workspaces) account.
2. Click Sources and then click + New source.
3. On the Set up the source page, select HubSpot from the Source type dropdown.
4. Enter a name for the HubSpot connector.
5. From the **Authentication** dropdown, select your chosen authentication method:
   - (Recommended) To authenticate using OAuth, select **OAuth** and click **Authenticate your HubSpot account** to sign in with HubSpot and authorize your account.

     :::note HubSpot Authentication issues
     You may encounter an error during the authentication process in the popup window with the message `An invalid scope name was provided`. To resolve this, close the window and retry authentication.
     :::
   - (Not Recommended) To authenticate using a Private App, select **Private App** and enter the Access Token for your HubSpot account.

<FieldAnchor field="start_date">

6. For **Start date**, use the provided datepicker or enter the date in the following format: `yyyy-mm-ddThh:mm:ssZ`. Data added on and after this date will be replicated. If this is not set, "2006-06-01T00:00:00Z" (the date Hubspot was created) will be used as a start date.

</FieldAnchor>

7. Click **Set up source** and wait for the tests to complete.
<!-- /env:cloud -->

<!-- env:oss -->

#### For Airbyte Open Source:

1. Navigate to the Airbyte Open Source dashboard.
2. From the Airbyte UI, click **Sources**, then click on **+ New Source** and select **HubSpot** from the list of available sources.
3. Enter a **Source name** of your choosing.
4. From the **Authentication** dropdown, select your chosen authentication method:
   - (Recommended) To authenticate using a Private App, select **Private App** and enter the Access Token for your HubSpot account.
   - (Not Recommended:) To authenticate using OAuth, select **OAuth** and enter your Client ID, Client Secret, and Refresh Token.
5. For **Start date**, use the provided datepicker or enter the date in the following format:
   `yyyy-mm-ddThh:mm:ssZ`. The data added on and after this date will be replicated. If not set, "2006-06-01T00:00:00Z" (Hubspot creation date) will be used as start date. It's recommended to provide relevant to your data start date value to optimize synchronization.
6. Click **Set up source** and wait for the tests to complete.

<FieldAnchor field="enable_experimental_streams">

### Experimental streams

[Web Analytics](https://developers.hubspot.com/docs/api/events/web-analytics) streams may be enabled as an experimental feature. Note that these streams use a Hubspot API that is currently in beta, and they may be modified or unstable as the API continues to develop.

</FieldAnchor>

<HideInUI>

## Supported sync modes

The HubSpot source connector supports the following [sync modes](https://docs.airbyte.com/cloud/core-concepts/#connection-sync-modes):

- Full Refresh
- Incremental

:::note
There are two types of incremental sync:

1. Incremental (standard server-side, where API returns only the data updated or generated since the last sync)
2. Client-Side Incremental (API returns all available data and connector filters out only new records)
   :::

## Supported Streams

The HubSpot source connector supports the following streams:

- [Campaigns](https://developers.hubspot.com/docs/methods/email/get_campaign_data) \(Client-Side Incremental\)
- [Companies](https://developers.hubspot.com/docs/api/crm/companies) \(Incremental\)
- [Contact Lists](https://developers.hubspot.com/docs/reference/api/crm/lists#post-%2Fcrm%2Fv3%2Flists%2Fsearch) \(Incremental\)
- [Contacts](https://developers.hubspot.com/docs/methods/contacts/get_contacts) \(Incremental\)
- [Deal Pipelines](https://developers.hubspot.com/docs/methods/pipelines/get_pipelines_for_object_type) \(Client-Side Incremental\)
- [Deals](https://developers.hubspot.com/docs/api/crm/deals) \(including Contact associations\) \(Incremental\)
  - Records that have been deleted (archived) and stored in HubSpot's recycle bin will only be kept for 90 days, see [response from HubSpot Team](https://community.hubspot.com/t5/APIs-Integrations/Archived-deals-deleted-or-different/m-p/714157)
- [Deals Archived](https://developers.hubspot.com/docs/api/crm/deals) \(including Contact associations\) \(Incremental\)
- [Email Events](https://developers.hubspot.com/docs/methods/email/get_events) \(Incremental\)
- [Email Subscriptions](https://developers.hubspot.com/docs/methods/email/get_subscriptions)
- [Engagements](https://legacydocs.hubspot.com/docs/methods/engagements/get-all-engagements) \(Incremental\)
- [Engagements Calls](https://developers.hubspot.com/docs/api/crm/calls) \(Incremental\)
- [Engagements Emails](https://developers.hubspot.com/docs/api/crm/email) \(Incremental\)
- [Engagements Meetings](https://developers.hubspot.com/docs/api/crm/meetings) \(Incremental\)
- [Engagements Notes](https://developers.hubspot.com/docs/api/crm/notes) \(Incremental\)
- [Engagements Tasks](https://developers.hubspot.com/docs/api/crm/tasks) \(Incremental\)
- [Forms](https://developers.hubspot.com/docs/api/marketing/forms) \(Client-Side Incremental\)
- [Form Submissions](https://legacydocs.hubspot.com/docs/methods/forms/get-submissions-for-a-form) \(Client-Side Incremental\)
- [Goals](https://developers.hubspot.com/docs/api/crm/goals) \(Incremental\)
- [Leads](https://developers.hubspot.com/docs/api/crm/leads) \(Incremental\)
- [Line Items](https://developers.hubspot.com/docs/api/crm/line-items) \(Incremental\)
- [Marketing Emails](https://developers.hubspot.com/docs/api-reference/marketing-marketing-emails-v3-v3/marketing-emails/get-marketing-v3-emails-) \(Incremental\)
- [Owners](https://developers.hubspot.com/docs/methods/owners/get_owners) \(Client-Side Incremental\)
- [Owners Archived](https://legacydocs.hubspot.com/docs/methods/owners/get_owners) \(Client-Side Incremental)
- [Products](https://developers.hubspot.com/docs/api/crm/products) \(Incremental\)
- [Contacts Property History](https://legacydocs.hubspot.com/docs/methods/contacts/get_contacts) \(Client-Side Incremental\)
- [Companies Property History](https://legacydocs.hubspot.com/docs/methods/companies/get-all-companies) \(Client-Side Incremental\)
- [Deals Property History](https://legacydocs.hubspot.com/docs/methods/deals/get-all-deals) \(Client-Side Incremental\)
- [Subscription Changes](https://developers.hubspot.com/docs/methods/email/get_subscriptions_timeline) \(Incremental\)
- [Tickets](https://developers.hubspot.com/docs/api/crm/tickets) \(Incremental\)
- [Ticket Pipelines](https://developers.hubspot.com/docs/api/crm/pipelines) \(Client-Side Incremental\)
- [Workflows](https://legacydocs.hubspot.com/docs/methods/workflows/v3/get_workflows) \(Client-Side Incremental\)
- [ContactsWebAnalytics](https://developers.hubspot.com/docs/api/events/web-analytics) \(Incremental\)
- [CompaniesWebAnalytics](https://developers.hubspot.com/docs/api/events/web-analytics) \(Incremental\)
- [DealsWebAnalytics](https://developers.hubspot.com/docs/api/events/web-analytics) \(Incremental\)
- [TicketsWebAnalytics](https://developers.hubspot.com/docs/api/events/web-analytics) \(Incremental\)
- [EngagementsCallsWebAnalytics](https://developers.hubspot.com/docs/api/events/web-analytics) \(Incremental\)
- [EngagementsEmailsWebAnalytics](https://developers.hubspot.com/docs/api/events/web-analytics) \(Incremental\)
- [EngagementsMeetingsWebAnalytics](https://developers.hubspot.com/docs/api/events/web-analytics) \(Incremental\)
- [EngagementsNotesWebAnalytics](https://developers.hubspot.com/docs/api/events/web-analytics) \(Incremental\)
- [EngagementsTasksWebAnalytics](https://developers.hubspot.com/docs/api/events/web-analytics) \(Incremental\)
- [GoalsWebAnalytics](https://developers.hubspot.com/docs/api/events/web-analytics) \(Incremental\)
- [LineItemsWebAnalytics](https://developers.hubspot.com/docs/api/events/web-analytics) \(Incremental\)
- [ProductsWebAnalytics](https://developers.hubspot.com/docs/api/events/web-analytics) \(Incremental\)

### Entity-Relationship Diagram (ERD)
<EntityRelationshipDiagram></EntityRelationshipDiagram>

### Notes on the `property_history` streams

`Property_history` streams can be synced using an `Incremental` sync mode, which uses a cursor timestamp to determine which records have been updated since the previous sync. Within these streams, some fields types (ex. `CALCULATED` type) will always have a cursor timstamp that mirrors the time of the latest sync. This results in each sync including many more records than were necessarily changed since the previous sync.

### Notes on the `engagements` stream

1. Objects in the `engagements` stream can have one of the following types: `note`, `email`, `task`, `meeting`, `call`. Depending on the type of engagement, different properties are set for that object in the `engagements_metadata` table in the destination:

- A `call` engagement has a corresponding `engagements_metadata` object with non-null values in the `toNumber`, `fromNumber`, `status`, `externalId`, `durationMilliseconds`, `externalAccountId`, `recordingUrl`, `body`, and `disposition` columns.
- An `email` engagement has a corresponding `engagements_metadata` object with non-null values in the `subject`, `html`, and `text` columns. In addition, there will be records in four related tables, `engagements_metadata_from`, `engagements_metadata_to`, `engagements_metadata_cc`, `engagements_metadata_bcc`.
- A `meeting` engagement has a corresponding `engagements_metadata` object with non-null values in the `body`, `startTime`, `endTime`, and `title` columns.
- A `note` engagement has a corresponding `engagements_metadata` object with non-null values in the `body` column.
- A `task` engagement has a corresponding `engagements_metadata` object with non-null values in the `body`, `status`, and `forObjectType` columns.

2. The `engagements` stream uses two different APIs based on the length of time since the last sync and the number of records which Airbyte hasn't yet synced.

- **EngagementsRecent** if the following two criteria are met:
  - The last sync was performed within the last 30 days
  - Fewer than 10,000 records are being synced
- **EngagementsAll** if either of these criteria are not met.

Because of this, the `engagements` stream can be slow to sync if it hasn't synced within the last 30 days and/or is generating large volumes of new data. To accommodate for this limitation, we recommend scheduling more frequent syncs.

### Notes on the `Forms` and `Form Submissions` stream

This stream only syncs marketing forms. If you need other forms types, sync `Contacts Form Submissions`.

### Notes on the `Custom CRM` Objects

Custom CRM Objects and Custom Web Analytics will appear as streams available for sync, alongside the standard objects listed above.

If you set up your connections before April 15th, 2023 (on Airbyte Cloud) or before 0.8.0 (OSS) then you'll need to do some additional work to sync custom CRM objects.

First you need to give the connector some additional permissions:

- **If you are using OAuth on Airbyte Cloud** go to the Hubspot source settings page in the Airbyte UI and re-authenticate via OAuth to allow Airbyte the permissions to access custom objects.

- **If you are using OAuth on OSS or Private App auth** go into the Hubspot UI where you created your Private App or OAuth application and add the `crm.objects.custom.read` scope to your app's scopes. See HubSpot's instructions [here](https://developers.hubspot.com/docs/api/working-with-oauth#scopes).

Then, go to the schema tab of your connection and click **refresh source schema** to pull in those new streams for syncing.

## Limitations & Troubleshooting

<details>
<summary>
Expand to see details about Hubspot connector limitations and troubleshooting.
</summary>

### Rate limiting

The connector is restricted by normal HubSpot [rate limitations](https://legacydocs.hubspot.com/apps/api_guidelines).

| Product tier                | Limits                                  |
| :-------------------------- | :-------------------------------------- |
| `Free & Starter`            | Burst: 100/10 seconds, Daily: 250,000   |
| `Professional & Enterprise` | Burst: 150/10 seconds, Daily: 500,000   |
| `API add-on (any tier)`     | Burst: 200/10 seconds, Daily: 1,000,000 |

### Custom properties sync slowly

If you use [custom properties](https://knowledge.hubspot.com/properties/create-and-edit-properties) in HubSpot, syncs take longer. Airbyte doesn't alert you to the presence of custom properties, but you can check if you're using them with HubSpot's UI.

### Troubleshooting

- **Enabling streams:** Some streams, such as `workflows`, need to be enabled before they can be read using a connector authenticated using an `API Key`. If reading a stream that is not enabled, a log message returned to the output and the sync operation will only sync the other streams available.

  Example of the output message when trying to read `workflows` stream with missing permissions for the `API Key`:

  ```json
  {
    "type": "LOG",
    "log": {
      "level": "WARN",
      "message": "Stream `workflows` cannot be proceed. This API Key (EXAMPLE_API_KEY) does not have proper permissions! (requires any of [automation-access])"
    }
  }
  ```

- **Hubspot object labels** In Hubspot, a label can be applied to a stream that differs from the original API name of the stream. Hubspot's UI shows the label of the stream, whereas Airbyte shows the name of the stream. If you are having issues seeing a particular stream your user should have access to, search for the `name` of the Hubspot object instead.

- **Unnesting top level properties**: Since version 1.5.0, in order to offer users access to nested fields, we also denest the top-level fields into individual fields in the destination. This is most commonly observed in the `properties` field, which is now split into each attribute in the destination.

  For instance:

  ```json
  {
    "id": 1,
    "updatedAt": "2020-01-01",
    "properties": {
      "hs_note_body": "World's best boss",
      "hs_created_by": "Michael Scott"
    }
  }
  ```

  becomes

  ```json
  {
    "id": 1,
    "updatedAt": "2020-01-01",
    "properties": {
      "hs_note_body": "World's best boss",
      "hs_created_by": "Michael Scott"
    },
    "properties_hs_note_body": "World's best boss",
    "properties_hs_created_by": "Michael Scott"
  }
  ```

- **403 Forbidden Error**

  - Hubspot has **scopes** for each API call.
  - Each stream is tied to a scope and will need access to that scope to sync data.
  - Review the Hubspot OAuth scope documentation [here](https://developers.hubspot.com/docs/api/working-with-oauth#scopes).
  - Additional permissions:

    `feedback_submissions`: Service Hub Professional account

    `marketing_emails`: Market Hub Starter account

    `workflows`: Sales, Service, and Marketing Hub Professional accounts

- Check out common troubleshooting issues for the Hubspot source connector on our [Airbyte Forum](https://github.com/airbytehq/airbyte/discussions).

</details>

## Changelog

<details>
  <summary>Expand to review</summary>

| Version     | Date       | Pull Request                                             | Subject                                                                                                                                                                                                                      |
|:------------|:-----------|:---------------------------------------------------------|:-----------------------------------------------------------------------------------------------------------------------------------------------------------------------------------------------------------------------------|
<<<<<<< HEAD
| 6.0.3 | 2025-09-17 | [66480](https://github.com/airbytehq/airbyte/pull/66480) | Add missing fields in Marketing Emails stream for Avro/Parquet conversions |
=======
| 6.0.4 | 2025-09-30 | [66409](https://github.com/airbytehq/airbyte/pull/66409) | Update dependencies |
| 6.0.3 | 2025-09-25 | [66700](https://github.com/airbytehq/airbyte/pull/66700) | Revert to 6.0.1 |
>>>>>>> a4c8939e
| 6.0.2 | 2025-09-12 | [65947](https://github.com/airbytehq/airbyte/pull/65947) | Set fallback target type to 'string' for numbers and booleans |
| 6.0.1 | 2025-09-09 | [66100](https://github.com/airbytehq/airbyte/pull/66100) | Update dependencies |
| 6.0.0 | 2025-08-28 | [65100](https://github.com/airbytehq/airbyte/pull/65100) | Migrate Marketing Emails stream from deprecated v1 API to v3 API. Breaking change requires stream reset. This change also enables incremental syncs for `marketing_emails` stream. |
| 5.8.20 | 2025-08-25 | [65513](https://github.com/airbytehq/airbyte/pull/65513) | Add missing datetime format |
| 5.8.19 | 2025-08-23 | [65327](https://github.com/airbytehq/airbyte/pull/65327) | Update dependencies |
| 5.8.18 | 2025-08-09 | [64603](https://github.com/airbytehq/airbyte/pull/64603) | Update dependencies |
| 5.8.17 | 2025-08-02 | [64197](https://github.com/airbytehq/airbyte/pull/64197) | Update dependencies |
| 5.8.16 | 2025-07-26 | [63898](https://github.com/airbytehq/airbyte/pull/63898) | Update dependencies |
| 5.8.15 | 2025-07-21 | [63341](https://github.com/airbytehq/airbyte/pull/63341) | Bump memory on Discover to 1GB |
| 5.8.14 | 2025-07-19 | [63499](https://github.com/airbytehq/airbyte/pull/63499) | Update dependencies |
| 5.8.13 | 2025-07-12 | [63115](https://github.com/airbytehq/airbyte/pull/63115) | Update dependencies |
| 5.8.12 | 2025-07-08 | [62866](https://github.com/airbytehq/airbyte/pull/62866) | Handle non-numeric values in fields with declared numeric type |
| 5.8.11 | 2025-07-07 | [62838](https://github.com/airbytehq/airbyte/pull/62838) | Promoting release candidate 5.8.11-rc.1 to a main version. |
| 5.8.11-rc.1 | 2025-07-02 | [62481](https://github.com/airbytehq/airbyte/pull/62481) | For CRMSearch streams, fix retry behavior for the underlying associations HttpRequester to retry 401 errors |
| 5.8.10      | 2025-06-28 | [62179](https://github.com/airbytehq/airbyte/pull/62179) | Update dependencies |
| 5.8.9       | 2025-06-21 | [61842](https://github.com/airbytehq/airbyte/pull/61842) | Update dependencies |
| 5.8.8       | 2025-06-14 | [60640](https://github.com/airbytehq/airbyte/pull/60640) | Update dependencies |
| 5.8.7       | 2025-06-11 | [61543](https://github.com/airbytehq/airbyte/pull/61543) | Fix pagination for `contacts` and other CRM Search streams when paginating past 10,000 records streams |
| 5.8.6       | 2025-06-10 | [61502](https://github.com/airbytehq/airbyte/pull/61502) | Set cursor based pagination for CRM object streams |
| 5.8.5       | 2025-06-02 | [61326](https://github.com/airbytehq/airbyte/pull/61326) | Additional change for millisecond float timestamps |
| 5.8.4       | 2025-05-30 | [61013](https://github.com/airbytehq/airbyte/pull/61013) | Fix Typo |
| 5.8.3       | 2025-05-30 | [61007](https://github.com/airbytehq/airbyte/pull/61007) | Bump memory on Check to 1600mi |
| 5.8.2       | 2025-05-29 | [60962](https://github.com/airbytehq/airbyte/pull/60962) | Fix bug to allow millisecond timestamps coming in as a float string to be parsed into a datetime. |
| 5.8.1       | 2025-05-28 | [60937](https://github.com/airbytehq/airbyte/pull/60937) | Retry 401 Unauthorized errors since token might have just expired. |
| 5.8.0       | 2025-05-28 | [60855](https://github.com/airbytehq/airbyte/pull/60855) | Migrate to manifest-only |
| 5.7.0 | 2025-05-27 | [60919](https://github.com/airbytehq/airbyte/pull/60919) | Promoting release candidate 5.7.0-rc.2 to a main version. |
| 5.7.0-rc.2 | 2025-05-23 | [60881](https://github.com/airbytehq/airbyte/pull/60881) | Ignore 403 errors for dynamic streams to prevent sync failures                                                                                                                                                               |
| 5.7.0-rc.1 | 2025-05-22 | [60830](https://github.com/airbytehq/airbyte/pull/60830) | Migrate CustomObjects streams                                                                                                                                                                                                |
| 5.6.0      | 2025-05-21 | [59727](https://github.com/airbytehq/airbyte/pull/60338) | Migrate CRM search streams: contacts, deal_splits, leads, tickets                                                                                                                                                            |
| 5.5.0      | 2025-05-21 | [60812](https://github.com/airbytehq/airbyte/pull/60812) | Migrate CRM search companies stream                                                                                                                                                                                          |
| 5.4.0      | 2025-05-20 | [59727](https://github.com/airbytehq/airbyte/pull/59727) | Migrate CRM object streams: goals, product, line_items                                                                                                                                                                       |
| 5.3.0      | 2025-05-16 | [60249](https://github.com/airbytehq/airbyte/pull/60249) | Migrate engagements_calls, engagements_emails, engagements_meetings, engagements_notes, engagements_tasks to low code                                                                                                        |
| 5.2.0      | 2025-05-15 | [60306](https://github.com/airbytehq/airbyte/pull/60306) | Promoting release candidate 5.2.0-rc.1 to a main version.                                                                                                                                                                    |
| 5.2.0-rc.1 | 2025-05-14 | [59127](https://github.com/airbytehq/airbyte/pull/59127) | Migrate deals to low code                                                                                                                                                                                                    |
| 5.1.0      | 2025-05-14 | [60276](https://github.com/airbytehq/airbyte/pull/60276) | Promoting release candidate 5.1.0-rc.1 to a main version.                                                                                                                                                                    |
| 5.1.0-rc.1 | 2025-05-13 | [58105](https://github.com/airbytehq/airbyte/pull/58105) | Migrate deals_archived, forms, form_submissions, owners, owners_archived to low-code                                                                                                                                         |
| 5.0.0      | 2025-05-12 | [59673](https://github.com/airbytehq/airbyte/pull/59673) | Deprecate contacts_form_submissions, contacts_list_memberships, contacts_merged_audit streams which are not supported in Hubspot's V3 API. Update contact_lists to use V3 API.                                               |
| 4.12.2     | 2025-05-09 | [59755](https://github.com/airbytehq/airbyte/pull/59755) | Add missing cursor format for workflows stream state migration                                                                                                                                                               |
| 4.12.1     | 2025-05-10 | [59810](https://github.com/airbytehq/airbyte/pull/59810) | Update dependencies                                                                                                                                                                                                          |
| 4.12.0     | 2025-05-09 | [58592](https://github.com/airbytehq/airbyte/pull/58592) | Migrate incremental streams: email_events, engagements, subscription_changes                                                                                                                                                 |
| 4.11.0     | 2025-05-07 | [59216](https://github.com/airbytehq/airbyte/pull/59216) | Migrate workflows to low code                                                                                                                                                                                                |
| 4.10.0     | 2025-05-07 | [59195](https://github.com/airbytehq/airbyte/pull/59195) | Migrate deal_pipelines to low code                                                                                                                                                                                           |
| 4.9.0      | 2025-05-07 | [58135](https://github.com/airbytehq/airbyte/pull/58135) | Migrate campaigns to low code                                                                                                                                                                                                |
| 4.8.0      | 2025-05-06 | [59693](https://github.com/airbytehq/airbyte/pull/59693) | Promoting release candidate 4.8.0-rc.1 to a main version.                                                                                                                                                                    |
| 4.8.0-rc.1 | 2025-04-30 | [58092](https://github.com/airbytehq/airbyte/pull/58092) | Migrate companies_property_history, contacts_property_history and deals_property_history to low code                                                                                                                         |
| 4.7.0      | 2025-04-30 | [59165](https://github.com/airbytehq/airbyte/pull/59165) | Promoting release candidate 4.7.0-rc.2 to a main version.                                                                                                                                                                    |
| 4.7.0-rc.2 | 2025-04-28 | [59118](https://github.com/airbytehq/airbyte/pull/59118) | Add empty string state migration                                                                                                                                                                                             |
| 4.7.0-rc.1 | 2025-04-23 | [58083](https://github.com/airbytehq/airbyte/pull/58083) | Migrate ticket_pipelines to low code                                                                                                                                                                                         |
| 4.6.4      | 2025-04-22 | [58138](https://github.com/airbytehq/airbyte/pull/58138) | Use short-hand custom object type name path for custom object streams.                                                                                                                                                       |
| 4.6.3      | 2025-04-19 | [58226](https://github.com/airbytehq/airbyte/pull/58226) | Update dependencies                                                                                                                                                                                                          |
| 4.6.2      | 2025-04-18 | [58137](https://github.com/airbytehq/airbyte/pull/58137) | Promoting release candidate 4.6.2-rc.1 to a main version.                                                                                                                                                                    |
| 4.6.2-rc.1 | 2025-04-13 | [57534](https://github.com/airbytehq/airbyte/pull/57534) | Migrate marketing_emails and email_subscriptions to low code                                                                                                                                                                 |
| 4.6.1      | 2025-04-12 | [57694](https://github.com/airbytehq/airbyte/pull/57694) | Update dependencies                                                                                                                                                                                                          |
| 4.6.0      | 2025-04-11 | [57572](https://github.com/airbytehq/airbyte/pull/57572) | Promoting release candidate 4.6.0-rc.1 to a main version.                                                                                                                                                                    |
| 4.6.0-rc.1 | 2025-03-31 | [56919](https://github.com/airbytehq/airbyte/pull/56919) | Update CDK to v6                                                                                                                                                                                                             |
| 4.5.6      | 2025-03-29 | [56647](https://github.com/airbytehq/airbyte/pull/56647) | Update dependencies                                                                                                                                                                                                          |
| 4.5.5      | 2025-03-26 | [56416](https://github.com/airbytehq/airbyte/pull/56416) | Disabled `blog_comment` and `all` form-types for `Forms` and `FormSubmissions` stream                                                                                                                                        |
| 4.5.4      | 2025-03-25 | [55822](https://github.com/airbytehq/airbyte/pull/55822) | add userIdIncludingInactive to owners and owners_archived streams                                                                                                                                                            |
| 4.5.3      | 2025-03-24 | [52729](https://github.com/airbytehq/airbyte/pull/55245) | Add conversionId to `form_submissions` schema                                                                                                                                                                                |
| 4.5.2      | 2024-12-14 | [48480](https://github.com/airbytehq/airbyte/pull/49141) | Improves Forms stream by adding the formTypes query parameter to support all form types. This enhancement also propagates to the FormSubmission stream.                                                                      |
| 4.5.1      | 2025-03-22 | [53818](https://github.com/airbytehq/airbyte/pull/53818) | Update dependencies                                                                                                                                                                                                          |
| 4.5.0      | 2025-03-10 | [54177](https://github.com/airbytehq/airbyte/pull/54177) | Add option to cast fields from stream json schema per list of fields                                                                                                                                                         |
| 4.4.9      | 2025-02-01 | [52729](https://github.com/airbytehq/airbyte/pull/52729) | Update dependencies                                                                                                                                                                                                          |
| 4.4.8      | 2025-01-25 | [52295](https://github.com/airbytehq/airbyte/pull/52295) | Update dependencies                                                                                                                                                                                                          |
| 4.4.7      | 2025-01-11 | [51146](https://github.com/airbytehq/airbyte/pull/51146) | Update dependencies                                                                                                                                                                                                          |
| 4.4.6      | 2025-01-04 | [50898](https://github.com/airbytehq/airbyte/pull/50898) | Update dependencies                                                                                                                                                                                                          |
| 4.4.5      | 2024-12-28 | [50669](https://github.com/airbytehq/airbyte/pull/50669) | Update dependencies                                                                                                                                                                                                          |
| 4.4.4      | 2024-12-21 | [50138](https://github.com/airbytehq/airbyte/pull/50138) | Update dependencies                                                                                                                                                                                                          |
| 4.4.3      | 2024-12-14 | [48984](https://github.com/airbytehq/airbyte/pull/48984) | Update dependencies                                                                                                                                                                                                          |
| 4.4.2      | 2024-12-10 | [48480](https://github.com/airbytehq/airbyte/pull/48480) | Adds individual read scopes to LineItems Stream                                                                                                                                                                              |
| 4.4.1      | 2024-11-25 | [48662](https://github.com/airbytehq/airbyte/pull/48662) | Starting with this version, the Docker image is now rootless. Please note that this and future versions will not be compatible with Airbyte versions earlier than 0.64                                                       |
| 4.4.0      | 2024-11-18 | [48548](https://github.com/airbytehq/airbyte/pull/48548) | Promoting release candidate 4.4.0-rc.1 to a main version.                                                                                                                                                                    |
| 4.4.0-rc.1 | 2024-11-18 | [48472](https://github.com/airbytehq/airbyte/pull/48472) | Adds support to maintain use of legacy fields for `Contacts`, `Deals`, and `DealsArchived` streams: `hs_lifecyclestage_{stage_id}_date`, `hs_date_entered_{stage_id}`, `hs_date_exited_{stage_id}`, `hs_time_in_{stage_id}`. |
| 4.3.0      | 2024-11-15 | [44481](https://github.com/airbytehq/airbyte/pull/44481) | Add `Leads` stream                                                                                                                                                                                                           |
| 4.2.26     | 2024-11-04 | [48199](https://github.com/airbytehq/airbyte/pull/48199) | Update dependencies                                                                                                                                                                                                          |
| 4.2.25     | 2024-10-29 | [47028](https://github.com/airbytehq/airbyte/pull/47028) | Update dependencies                                                                                                                                                                                                          |
| 4.2.24     | 2024-10-12 | [46827](https://github.com/airbytehq/airbyte/pull/46827) | Update dependencies                                                                                                                                                                                                          |
| 4.2.23     | 2024-10-05 | [46494](https://github.com/airbytehq/airbyte/pull/46494) | Update dependencies                                                                                                                                                                                                          |
| 4.2.22     | 2024-09-28 | [46160](https://github.com/airbytehq/airbyte/pull/46160) | Update dependencies                                                                                                                                                                                                          |
| 4.2.21     | 2024-09-23 | [42688](https://github.com/airbytehq/airbyte/pull/44899) | Fix incremental search to use primary key as placeholder instead of lastModifiedDate                                                                                                                                         |
| 4.2.20     | 2024-09-21 | [45753](https://github.com/airbytehq/airbyte/pull/45753) | Update dependencies                                                                                                                                                                                                          |
| 4.2.19     | 2024-09-14 | [45018](https://github.com/airbytehq/airbyte/pull/45018) | Update dependencies                                                                                                                                                                                                          |
| 4.2.18     | 2024-08-24 | [43762](https://github.com/airbytehq/airbyte/pull/43762) | Update dependencies                                                                                                                                                                                                          |
| 4.2.17     | 2024-08-21 | [44538](https://github.com/airbytehq/airbyte/pull/44538) | Fix issue with CRM search streams when they have no `associations`                                                                                                                                                           |
| 4.2.16     | 2024-08-20 | [42919](https://github.com/airbytehq/airbyte/pull/42919) | Add support for Deal Splits                                                                                                                                                                                                  |
| 4.2.15     | 2024-08-08 | [43381](https://github.com/airbytehq/airbyte/pull/43381) | Fix associations retrieval for Engagements streams (calls, meetings, notes, tasks, emails) in Incremental with existing state                                                                                                |
| 4.2.14     | 2024-07-27 | [42688](https://github.com/airbytehq/airbyte/pull/42688) | Update dependencies                                                                                                                                                                                                          |
| 4.2.13     | 2024-07-20 | [42264](https://github.com/airbytehq/airbyte/pull/42264) | Update dependencies                                                                                                                                                                                                          |
| 4.2.12     | 2024-07-13 | [41766](https://github.com/airbytehq/airbyte/pull/41766) | Update dependencies                                                                                                                                                                                                          |
| 4.2.11     | 2024-07-10 | [41558](https://github.com/airbytehq/airbyte/pull/41558) | Update dependencies                                                                                                                                                                                                          |
| 4.2.10     | 2024-07-09 | [41286](https://github.com/airbytehq/airbyte/pull/41286) | Update dependencies                                                                                                                                                                                                          |
| 4.2.9      | 2024-07-08 | [41045](https://github.com/airbytehq/airbyte/pull/41045) | Use latest `CDK` version possible                                                                                                                                                                                            |
| 4.2.8      | 2024-07-06 | [40923](https://github.com/airbytehq/airbyte/pull/40923) | Update dependencies                                                                                                                                                                                                          |
| 4.2.7      | 2024-06-25 | [40441](https://github.com/airbytehq/airbyte/pull/40441) | Update dependencies                                                                                                                                                                                                          |
| 4.2.6      | 2024-06-22 | [40126](https://github.com/airbytehq/airbyte/pull/40126) | Update dependencies                                                                                                                                                                                                          |
| 4.2.5      | 2024-06-17 | [39432](https://github.com/airbytehq/airbyte/pull/39432) | Remove references to deprecated state method                                                                                                                                                                                 |
| 4.2.4      | 2024-06-10 | [38800](https://github.com/airbytehq/airbyte/pull/38800) | Retry hubspot _parse_and_handle_errors on JSON decode errors                                                                                                                                                                 |
| 4.2.3      | 2024-06-06 | [39314](https://github.com/airbytehq/airbyte/pull/39314) | Added missing schema types for the `Workflows` stream schema                                                                                                                                                                 |
| 4.2.2      | 2024-06-04 | [38981](https://github.com/airbytehq/airbyte/pull/38981) | [autopull] Upgrade base image to v1.2.1                                                                                                                                                                                      |
| 4.2.1      | 2024-05-30 | [38024](https://github.com/airbytehq/airbyte/pull/38024) | etry when attempting to get scopes                                                                                                                                                                                           |
| 4.2.0      | 2024-05-24 | [38049](https://github.com/airbytehq/airbyte/pull/38049) | Add resumable full refresh support to `contacts_form_submissions` and `contacts_merged_audit` streams                                                                                                                        |
| 4.1.5      | 2024-05-17 | [38243](https://github.com/airbytehq/airbyte/pull/38243) | Replace AirbyteLogger with logging.Logger                                                                                                                                                                                    |
| 4.1.4      | 2024-05-16 | [38286](https://github.com/airbytehq/airbyte/pull/38286) | Added default schema normalization for the  `Tickets` stream, to ensure the data types                                                                                                                                       |
| 4.1.3      | 2024-05-13 | [38128](https://github.com/airbytehq/airbyte/pull/38128) | contacts_list_memberships as semi-incremental stream                                                                                                                                                                         |
| 4.1.2      | 2024-04-24 | [36642](https://github.com/airbytehq/airbyte/pull/36642) | Schema descriptions and CDK 0.80.0                                                                                                                                                                                           |
| 4.1.1      | 2024-04-11 | [35945](https://github.com/airbytehq/airbyte/pull/35945) | Add integration tests                                                                                                                                                                                                        |
| 4.1.0      | 2024-03-27 | [36541](https://github.com/airbytehq/airbyte/pull/36541) | Added test configuration features, fixed type hints                                                                                                                                                                          |
| 4.0.0      | 2024-03-10 | [35662](https://github.com/airbytehq/airbyte/pull/35662) | Update `Deals Property History` and `Companies Property History` schemas                                                                                                                                                     |
| 3.3.0      | 2024-02-16 | [34597](https://github.com/airbytehq/airbyte/pull/34597) | Make start date not required, sync all data from default value if it's not provided                                                                                                                                          |
| 3.2.0      | 2024-02-15 | [35328](https://github.com/airbytehq/airbyte/pull/35328) | Add mailingIlsListsIncluded and mailingIlsListsExcluded fields to Marketing emails stream schema                                                                                                                             |
| 3.1.1      | 2024-02-12 | [35165](https://github.com/airbytehq/airbyte/pull/35165) | Manage dependencies with Poetry.                                                                                                                                                                                             |
| 3.1.0      | 2024-02-05 | [34829](https://github.com/airbytehq/airbyte/pull/34829) | Add `Contacts Form Submissions` stream                                                                                                                                                                                       |
| 3.0.1      | 2024-01-29 | [34635](https://github.com/airbytehq/airbyte/pull/34635) | Fix pagination for `CompaniesPropertyHistory` stream                                                                                                                                                                         |
| 3.0.0      | 2024-01-25 | [34492](https://github.com/airbytehq/airbyte/pull/34492) | Update `marketing_emails` stream schema                                                                                                                                                                                      |
| 2.0.2      | 2023-12-15 | [33844](https://github.com/airbytehq/airbyte/pull/33844) | Make property_history PK combined to support Incremental/Deduped sync type                                                                                                                                                   |
| 2.0.1      | 2023-12-15 | [33527](https://github.com/airbytehq/airbyte/pull/33527) | Make query string calculated correctly for PropertyHistory streams to avoid 414 HTTP Errors                                                                                                                                  |
| 2.0.0      | 2023-12-08 | [33266](https://github.com/airbytehq/airbyte/pull/33266) | Add ContactsPropertyHistory, CompaniesPropertyHistory, DealsPropertyHistory streams                                                                                                                                          |
| 1.9.0      | 2023-12-04 | [33042](https://github.com/airbytehq/airbyte/pull/33042) | Add Web Analytics streams                                                                                                                                                                                                    |
| 1.8.0      | 2023-11-23 | [32778](https://github.com/airbytehq/airbyte/pull/32778) | Extend `PropertyHistory` stream to support incremental sync                                                                                                                                                                  |
| 1.7.0      | 2023-11-01 | [32035](https://github.com/airbytehq/airbyte/pull/32035) | Extend the `Forms` stream schema                                                                                                                                                                                             |
| 1.6.1      | 2023-10-20 | [31644](https://github.com/airbytehq/airbyte/pull/31644) | Base image migration: remove Dockerfile and use the python-connector-base image                                                                                                                                              |
| 1.6.0      | 2023-10-19 | [31606](https://github.com/airbytehq/airbyte/pull/31606) | Add new field `aifeatures` to the `marketing emails` stream schema                                                                                                                                                           |
| 1.5.1      | 2023-10-04 | [31050](https://github.com/airbytehq/airbyte/pull/31050) | Add type transformer for `Engagements` stream                                                                                                                                                                                |
| 1.5.0      | 2023-09-11 | [30322](https://github.com/airbytehq/airbyte/pull/30322) | Unnest stream schemas                                                                                                                                                                                                        |
| 1.4.1      | 2023-08-22 | [29715](https://github.com/airbytehq/airbyte/pull/29715) | Fix python package configuration stream                                                                                                                                                                                      |
| 1.4.0      | 2023-08-11 | [29249](https://github.com/airbytehq/airbyte/pull/29249) | Add `OwnersArchived` stream                                                                                                                                                                                                  |
| 1.3.3      | 2023-08-10 | [29248](https://github.com/airbytehq/airbyte/pull/29248) | Specify `threadId` in `engagements` stream to type string                                                                                                                                                                    |
| 1.3.2      | 2023-08-10 | [29326](https://github.com/airbytehq/airbyte/pull/29326) | Add primary keys to streams `ContactLists` and `PropertyHistory`                                                                                                                                                             |
| 1.3.1      | 2023-08-08 | [29211](https://github.com/airbytehq/airbyte/pull/29211) | Handle 400 and 403 errors without interruption of the sync                                                                                                                                                                   |
| 1.3.0      | 2023-08-01 | [28909](https://github.com/airbytehq/airbyte/pull/28909) | Add handling of source connection errors                                                                                                                                                                                     |
| 1.2.0      | 2023-07-27 | [27091](https://github.com/airbytehq/airbyte/pull/27091) | Add new stream `ContactsMergedAudit`                                                                                                                                                                                         |
| 1.1.2      | 2023-07-27 | [28558](https://github.com/airbytehq/airbyte/pull/28558) | Improve error messages during connector setup                                                                                                                                                                                |
| 1.1.1      | 2023-07-25 | [28705](https://github.com/airbytehq/airbyte/pull/28705) | Fix retry handler for token expired error                                                                                                                                                                                    |
| 1.1.0      | 2023-07-18 | [28349](https://github.com/airbytehq/airbyte/pull/28349) | Add unexpected fields in schemas of streams `email_events`, `email_subscriptions`, `engagements`, `campaigns`                                                                                                                |
| 1.0.1      | 2023-06-23 | [27658](https://github.com/airbytehq/airbyte/pull/27658) | Use fully qualified name to retrieve custom objects                                                                                                                                                                          |
| 1.0.0      | 2023-06-08 | [27161](https://github.com/airbytehq/airbyte/pull/27161) | Fix increment sync for engagements stream, 'Recent' API is used for recent syncs of last recent 30 days and less than 10k records, otherwise full sync if performed by 'All' API                                             |
| 0.9.0      | 2023-06-26 | [27726](https://github.com/airbytehq/airbyte/pull/27726) | License Update: Elv2                                                                                                                                                                                                         |
| 0.8.4      | 2023-05-17 | [25667](https://github.com/airbytehq/airbyte/pull/26082) | Fixed bug with wrong parsing of boolean encoded like "false" parsed as True                                                                                                                                                  |
| 0.8.3      | 2023-05-31 | [26831](https://github.com/airbytehq/airbyte/pull/26831) | Remove authSpecification from connector specification in favour of advancedAuth                                                                                                                                              |
| 0.8.2      | 2023-05-16 | [26418](https://github.com/airbytehq/airbyte/pull/26418) | Add custom availability strategy which catches permission errors from parent streams                                                                                                                                         |
| 0.8.1      | 2023-05-29 | [26719](https://github.com/airbytehq/airbyte/pull/26719) | Handle issue when `state` value is literally `"" (empty str)`                                                                                                                                                                |
| 0.8.0      | 2023-04-10 | [16032](https://github.com/airbytehq/airbyte/pull/16032) | Add new stream `Custom Object`                                                                                                                                                                                               |
| 0.7.0      | 2023-04-10 | [24450](https://github.com/airbytehq/airbyte/pull/24450) | Add new stream `Goals`                                                                                                                                                                                                       |
| 0.6.2      | 2023-04-28 | [25667](https://github.com/airbytehq/airbyte/pull/25667) | Fix bug with `Invalid Date` like `2000-00-00T00:00:00Z` while settip up the connector                                                                                                                                        |
| 0.6.1      | 2023-04-10 | [21423](https://github.com/airbytehq/airbyte/pull/21423) | Update scope for `DealPipelines` stream to only `crm.objects.contacts.read`                                                                                                                                                  |
| 0.6.0      | 2023-04-07 | [24980](https://github.com/airbytehq/airbyte/pull/24980) | Add new stream `DealsArchived`                                                                                                                                                                                               |
| 0.5.2      | 2023-04-07 | [24915](https://github.com/airbytehq/airbyte/pull/24915) | Fix field key parsing (replace whitespace with uderscore)                                                                                                                                                                    |
| 0.5.1      | 2023-04-05 | [22982](https://github.com/airbytehq/airbyte/pull/22982) | Specified date formatting in specification                                                                                                                                                                                   |
| 0.5.0      | 2023-03-30 | [24711](https://github.com/airbytehq/airbyte/pull/24711) | Add incremental sync support for `campaigns`, `deal_pipelines`, `ticket_pipelines`, `forms`, `form_submissions`, `form_submissions`, `workflows`, `owners`                                                                   |
| 0.4.0      | 2023-03-31 | [22910](https://github.com/airbytehq/airbyte/pull/22910) | Add `email_subscriptions` stream                                                                                                                                                                                             |
| 0.3.4      | 2023-03-28 | [24641](https://github.com/airbytehq/airbyte/pull/24641) | Convert to int only numeric values                                                                                                                                                                                           |
| 0.3.3      | 2023-03-27 | [24591](https://github.com/airbytehq/airbyte/pull/24591) | Fix pagination for `marketing emails` stream                                                                                                                                                                                 |
| 0.3.2      | 2023-02-07 | [22479](https://github.com/airbytehq/airbyte/pull/22479) | Turn on default HttpAvailabilityStrategy                                                                                                                                                                                     |
| 0.3.1      | 2023-01-27 | [22009](https://github.com/airbytehq/airbyte/pull/22009) | Set `AvailabilityStrategy` for streams explicitly to `None`                                                                                                                                                                  |
| 0.3.0      | 2022-10-27 | [18546](https://github.com/airbytehq/airbyte/pull/18546) | Sunsetting API Key authentication. `Quotes` stream is no longer available                                                                                                                                                    |
| 0.2.2      | 2022-10-03 | [16914](https://github.com/airbytehq/airbyte/pull/16914) | Fix 403 forbidden error validation                                                                                                                                                                                           |
| 0.2.1      | 2022-09-26 | [17120](https://github.com/airbytehq/airbyte/pull/17120) | Migrate to per-stream state.                                                                                                                                                                                                 |
| 0.2.0      | 2022-09-13 | [16632](https://github.com/airbytehq/airbyte/pull/16632) | Remove Feedback Submissions stream as the one using unstable (beta) API.                                                                                                                                                     |
| 0.1.83     | 2022-09-01 | [16214](https://github.com/airbytehq/airbyte/pull/16214) | Update Tickets, fix missing properties and change how state is updated.                                                                                                                                                      |
| 0.1.82     | 2022-08-18 | [15110](https://github.com/airbytehq/airbyte/pull/15110) | Check if it has a state on search streams before first sync                                                                                                                                                                  |
| 0.1.81     | 2022-08-05 | [15354](https://github.com/airbytehq/airbyte/pull/15354) | Fix `Deals` stream schema                                                                                                                                                                                                    |
| 0.1.80     | 2022-08-01 | [15156](https://github.com/airbytehq/airbyte/pull/15156) | Fix 401 error while retrieving associations using OAuth                                                                                                                                                                      |
| 0.1.79     | 2022-07-28 | [15144](https://github.com/airbytehq/airbyte/pull/15144) | Revert v0.1.78 due to permission issues                                                                                                                                                                                      |
| 0.1.78     | 2022-07-28 | [15099](https://github.com/airbytehq/airbyte/pull/15099) | Fix to fetch associations when using incremental mode                                                                                                                                                                        |
| 0.1.77     | 2022-07-26 | [15035](https://github.com/airbytehq/airbyte/pull/15035) | Make PropertyHistory stream read historic data not limited to 30 days                                                                                                                                                        |
| 0.1.76     | 2022-07-25 | [14999](https://github.com/airbytehq/airbyte/pull/14999) | Partially revert changes made in v0.1.75                                                                                                                                                                                     |
| 0.1.75     | 2022-07-18 | [14744](https://github.com/airbytehq/airbyte/pull/14744) | Remove override of private CDK method                                                                                                                                                                                        |
| 0.1.74     | 2022-07-25 | [14412](https://github.com/airbytehq/airbyte/pull/14412) | Add private app authentication                                                                                                                                                                                               |
| 0.1.73     | 2022-07-13 | [14666](https://github.com/airbytehq/airbyte/pull/14666) | Decrease number of http requests made, disable Incremental mode for PropertyHistory stream                                                                                                                                   |
| 0.1.72     | 2022-06-24 | [14054](https://github.com/airbytehq/airbyte/pull/14054) | Extended error logging                                                                                                                                                                                                       |
| 0.1.71     | 2022-06-24 | [14102](https://github.com/airbytehq/airbyte/pull/14102) | Removed legacy `AirbyteSentry` dependency from the code                                                                                                                                                                      |
| 0.1.70     | 2022-06-16 | [13837](https://github.com/airbytehq/airbyte/pull/13837) | Fix the missing data in CRM streams issue                                                                                                                                                                                    |
| 0.1.69     | 2022-06-10 | [13691](https://github.com/airbytehq/airbyte/pull/13691) | Fix the `URI Too Long` issue                                                                                                                                                                                                 |
| 0.1.68     | 2022-06-08 | [13596](https://github.com/airbytehq/airbyte/pull/13596) | Fix for the `property_history` which did not emit records                                                                                                                                                                    |
| 0.1.67     | 2022-06-07 | [13566](https://github.com/airbytehq/airbyte/pull/13566) | Report which scopes are missing to the user                                                                                                                                                                                  |
| 0.1.66     | 2022-06-05 | [13475](https://github.com/airbytehq/airbyte/pull/13475) | Scope `crm.objects.feedback_submissions.read` added for `feedback_submissions` stream                                                                                                                                        |
| 0.1.65     | 2022-06-03 | [13455](https://github.com/airbytehq/airbyte/pull/13455) | Discover only returns streams for which required scopes were granted                                                                                                                                                         |
| 0.1.64     | 2022-06-03 | [13218](https://github.com/airbytehq/airbyte/pull/13218) | Transform `contact_lists` data to comply with schema                                                                                                                                                                         |
| 0.1.63     | 2022-06-02 | [13320](https://github.com/airbytehq/airbyte/pull/13320) | Fix connector incremental state handling                                                                                                                                                                                     |
| 0.1.62     | 2022-06-01 | [13383](https://github.com/airbytehq/airbyte/pull/13383) | Add `line items` to `deals` stream                                                                                                                                                                                           |
| 0.1.61     | 2022-05-25 | [13381](https://github.com/airbytehq/airbyte/pull/13381) | Requests scopes as optional instead of required                                                                                                                                                                              |
| 0.1.60     | 2022-05-25 | [13159](https://github.com/airbytehq/airbyte/pull/13159) | Use RFC3339 datetime                                                                                                                                                                                                         |
| 0.1.59     | 2022-05-10 | [12711](https://github.com/airbytehq/airbyte/pull/12711) | Ensure oauth2.0 token has all needed scopes in "check" command                                                                                                                                                               |
| 0.1.58     | 2022-05-04 | [12482](https://github.com/airbytehq/airbyte/pull/12482) | Update input configuration copy                                                                                                                                                                                              |
| 0.1.57     | 2022-05-04 | [12198](https://github.com/airbytehq/airbyte/pull/12198) | Add deals associations for quotes                                                                                                                                                                                            |
| 0.1.56     | 2022-05-02 | [12515](https://github.com/airbytehq/airbyte/pull/12515) | Extra logs for troubleshooting 403 errors                                                                                                                                                                                    |
| 0.1.55     | 2022-04-28 | [12424](https://github.com/airbytehq/airbyte/pull/12424) | Correct schema for ticket_pipeline stream                                                                                                                                                                                    |
| 0.1.54     | 2022-04-28 | [12335](https://github.com/airbytehq/airbyte/pull/12335) | Mock time slep in unit test s                                                                                                                                                                                                |
| 0.1.53     | 2022-04-20 | [12230](https://github.com/airbytehq/airbyte/pull/12230) | Change spec json to yaml format                                                                                                                                                                                              |
| 0.1.52     | 2022-03-25 | [11423](https://github.com/airbytehq/airbyte/pull/11423) | Add tickets associations to engagements streams                                                                                                                                                                              |
| 0.1.51     | 2022-03-24 | [11321](https://github.com/airbytehq/airbyte/pull/11321) | Fix updated at field non exists issue                                                                                                                                                                                        |
| 0.1.50     | 2022-03-22 | [11266](https://github.com/airbytehq/airbyte/pull/11266) | Fix Engagements Stream Pagination                                                                                                                                                                                            |
| 0.1.49     | 2022-03-17 | [11218](https://github.com/airbytehq/airbyte/pull/11218) | Anchor hyperlink in input configuration                                                                                                                                                                                      |
| 0.1.48     | 2022-03-16 | [11105](https://github.com/airbytehq/airbyte/pull/11105) | Fix float numbers, upd docs                                                                                                                                                                                                  |
| 0.1.47     | 2022-03-15 | [11121](https://github.com/airbytehq/airbyte/pull/11121) | Add partition keys where appropriate                                                                                                                                                                                         |
| 0.1.46     | 2022-03-14 | [10700](https://github.com/airbytehq/airbyte/pull/10700) | Handle 10k+ records reading in Hubspot streams                                                                                                                                                                               |
| 0.1.45     | 2022-03-04 | [10707](https://github.com/airbytehq/airbyte/pull/10707) | Remove stage history from deals stream to increase efficiency                                                                                                                                                                |
| 0.1.44     | 2022-02-24 | [9027](https://github.com/airbytehq/airbyte/pull/9027)   | Add associations companies to deals, ticket and contact stream                                                                                                                                                               |
| 0.1.43     | 2022-02-24 | [10576](https://github.com/airbytehq/airbyte/pull/10576) | Cast timestamp to date/datetime                                                                                                                                                                                              |
| 0.1.42     | 2022-02-22 | [10492](https://github.com/airbytehq/airbyte/pull/10492) | Add `date-time` format to datetime fields                                                                                                                                                                                    |
| 0.1.41     | 2022-02-21 | [10177](https://github.com/airbytehq/airbyte/pull/10177) | Migrate to CDK                                                                                                                                                                                                               |
| 0.1.40     | 2022-02-10 | [10142](https://github.com/airbytehq/airbyte/pull/10142) | Add associations to ticket stream                                                                                                                                                                                            |
| 0.1.39     | 2022-02-10 | [10055](https://github.com/airbytehq/airbyte/pull/10055) | Bug fix: reading not initialized stream                                                                                                                                                                                      |
| 0.1.38     | 2022-02-03 | [9786](https://github.com/airbytehq/airbyte/pull/9786)   | Add new streams for engagements(calls, emails, meetings, notes and tasks)                                                                                                                                                    |
| 0.1.37     | 2022-01-27 | [9555](https://github.com/airbytehq/airbyte/pull/9555)   | Getting form_submission for all forms                                                                                                                                                                                        |
| 0.1.36     | 2022-01-22 | [7784](https://github.com/airbytehq/airbyte/pull/7784)   | Add Property History Stream                                                                                                                                                                                                  |
| 0.1.35     | 2021-12-24 | [9081](https://github.com/airbytehq/airbyte/pull/9081)   | Add Feedback Submissions stream and update Ticket Pipelines stream                                                                                                                                                           |
| 0.1.34     | 2022-01-20 | [9641](https://github.com/airbytehq/airbyte/pull/9641)   | Add more fields for `email_events` stream                                                                                                                                                                                    |
| 0.1.33     | 2022-01-14 | [8887](https://github.com/airbytehq/airbyte/pull/8887)   | More efficient support for incremental updates on Companies, Contact, Deals and Engagement streams                                                                                                                           |
| 0.1.32     | 2022-01-13 | [8011](https://github.com/airbytehq/airbyte/pull/8011)   | Add new stream form_submissions                                                                                                                                                                                              |
| 0.1.31     | 2022-01-11 | [9385](https://github.com/airbytehq/airbyte/pull/9385)   | Remove auto-generated `properties` from `Engagements` stream                                                                                                                                                                 |
| 0.1.30     | 2021-01-10 | [9129](https://github.com/airbytehq/airbyte/pull/9129)   | Created Contacts list memberships streams                                                                                                                                                                                    |
| 0.1.29     | 2021-12-17 | [8699](https://github.com/airbytehq/airbyte/pull/8699)   | Add incremental sync support for `companies`, `contact_lists`, `contacts`, `deals`, `line_items`, `products`, `quotes`, `tickets` streams                                                                                    |
| 0.1.28     | 2021-12-15 | [8429](https://github.com/airbytehq/airbyte/pull/8429)   | Update fields and descriptions                                                                                                                                                                                               |
| 0.1.27     | 2021-12-09 | [8658](https://github.com/airbytehq/airbyte/pull/8658)   | Fix config backward compatibility issue by allowing additional properties in the spec                                                                                                                                        |
| 0.1.26     | 2021-11-30 | [8329](https://github.com/airbytehq/airbyte/pull/8329)   | Remove 'skip_dynamic_fields' config param                                                                                                                                                                                    |
| 0.1.25     | 2021-11-23 | [8216](https://github.com/airbytehq/airbyte/pull/8216)   | Add skip dynamic fields for testing only                                                                                                                                                                                     |
| 0.1.24     | 2021-11-09 | [7683](https://github.com/airbytehq/airbyte/pull/7683)   | Fix name issue 'Hubspot' -> 'HubSpot'                                                                                                                                                                                        |
| 0.1.23     | 2021-11-08 | [7730](https://github.com/airbytehq/airbyte/pull/7730)   | Fix OAuth flow schema                                                                                                                                                                                                        |
| 0.1.22     | 2021-11-03 | [7562](https://github.com/airbytehq/airbyte/pull/7562)   | Migrate Hubspot source to CDK structure                                                                                                                                                                                      |
| 0.1.21     | 2021-10-27 | [7405](https://github.com/airbytehq/airbyte/pull/7405)   | Change of package `import` from `urllib` to `urllib.parse`                                                                                                                                                                   |
| 0.1.20     | 2021-10-26 | [7393](https://github.com/airbytehq/airbyte/pull/7393)   | Hotfix for `split_properties` function, add the length of separator symbol `,`(`%2C` in HTTP format) to the checking of the summary URL length                                                                               |
| 0.1.19     | 2021-10-26 | [6954](https://github.com/airbytehq/airbyte/pull/6954)   | Fix issue with getting `414` HTTP error for streams                                                                                                                                                                          |
| 0.1.18     | 2021-10-18 | [5840](https://github.com/airbytehq/airbyte/pull/5840)   | Add new marketing emails (with statistics) stream                                                                                                                                                                            |
| 0.1.17     | 2021-10-14 | [6995](https://github.com/airbytehq/airbyte/pull/6995)   | Update `discover` method: disable `quotes` stream when using OAuth config                                                                                                                                                    |
| 0.1.16     | 2021-09-27 | [6465](https://github.com/airbytehq/airbyte/pull/6465)   | Implement OAuth support. Use CDK authenticator instead of connector specific authenticator                                                                                                                                   |
| 0.1.15     | 2021-09-23 | [6374](https://github.com/airbytehq/airbyte/pull/6374)   | Use correct schema for `owners` stream                                                                                                                                                                                       |
| 0.1.14     | 2021-09-08 | [5693](https://github.com/airbytehq/airbyte/pull/5693)   | Include deal_to_contact association when pulling deal stream and include contact ID in contact stream                                                                                                                        |
| 0.1.13     | 2021-09-08 | [5834](https://github.com/airbytehq/airbyte/pull/5834)   | Fix array fields without items property in schema                                                                                                                                                                            |
| 0.1.12     | 2021-09-02 | [5798](https://github.com/airbytehq/airbyte/pull/5798)   | Treat empty string values as None for field with format to fix normalization errors                                                                                                                                          |
| 0.1.11     | 2021-08-26 | [5685](https://github.com/airbytehq/airbyte/pull/5685)   | Remove all date-time format from schemas                                                                                                                                                                                     |
| 0.1.10     | 2021-08-17 | [5463](https://github.com/airbytehq/airbyte/pull/5463)   | Fix fail on reading stream using `API Key` without required permissions                                                                                                                                                      |
| 0.1.9      | 2021-08-11 | [5334](https://github.com/airbytehq/airbyte/pull/5334)   | Fix empty strings inside float datatype                                                                                                                                                                                      |
| 0.1.8      | 2021-08-06 | [5250](https://github.com/airbytehq/airbyte/pull/5250)   | Fix issue with printing exceptions                                                                                                                                                                                           |
| 0.1.7      | 2021-07-27 | [4913](https://github.com/airbytehq/airbyte/pull/4913)   | Update fields schema                                                                                                                                                                                                         |

</details>

</HideInUI><|MERGE_RESOLUTION|>--- conflicted
+++ resolved
@@ -335,12 +335,9 @@
 
 | Version     | Date       | Pull Request                                             | Subject                                                                                                                                                                                                                      |
 |:------------|:-----------|:---------------------------------------------------------|:-----------------------------------------------------------------------------------------------------------------------------------------------------------------------------------------------------------------------------|
-<<<<<<< HEAD
-| 6.0.3 | 2025-09-17 | [66480](https://github.com/airbytehq/airbyte/pull/66480) | Add missing fields in Marketing Emails stream for Avro/Parquet conversions |
-=======
+| 6.0.5 | 2025-10-06 | [66480](https://github.com/airbytehq/airbyte/pull/66480) | Add missing fields in Marketing Emails stream for Avro/Parquet conversions |
 | 6.0.4 | 2025-09-30 | [66409](https://github.com/airbytehq/airbyte/pull/66409) | Update dependencies |
 | 6.0.3 | 2025-09-25 | [66700](https://github.com/airbytehq/airbyte/pull/66700) | Revert to 6.0.1 |
->>>>>>> a4c8939e
 | 6.0.2 | 2025-09-12 | [65947](https://github.com/airbytehq/airbyte/pull/65947) | Set fallback target type to 'string' for numbers and booleans |
 | 6.0.1 | 2025-09-09 | [66100](https://github.com/airbytehq/airbyte/pull/66100) | Update dependencies |
 | 6.0.0 | 2025-08-28 | [65100](https://github.com/airbytehq/airbyte/pull/65100) | Migrate Marketing Emails stream from deprecated v1 API to v3 API. Breaking change requires stream reset. This change also enables incremental syncs for `marketing_emails` stream. |
