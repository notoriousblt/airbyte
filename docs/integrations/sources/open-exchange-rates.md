# Open Exchange Rates

## Overview

The integration pulls data from [Open Exchange Rates](https://openexchangerates.org/)

#### Output schema

It contains one stream: `open_exchange_rates`

Each record in the stream contains many fields:

- The timestamp of the record
- Base currency
- The conversion rates from the base currency to the target currency

#### Data type mapping

Currencies are `number` and the date is a `string`.

#### Features

| Feature                   | Supported? |
| :------------------------ | :--------- |
| Full Refresh Sync         | Yes        |
| Incremental - Append Sync | Yes        |
| Namespaces                | No         |

### Getting started

### Requirements

- App ID

### Setup guide

In order to get an `app_id` please go to [this](https://docs.openexchangerates.org/reference/authentication) page and follow the steps needed. After registration and login you will see your `app_id`, also you may find it [here](https://openexchangerates.org/account).

If you have `free` subscription plan \(you may check it [here](https://openexchangerates.org/account/usage)\) this means that you will have 2 limitations:

1. 1000 API calls per month.
2. You won't be able to specify the `base` parameter, meaning that you will be dealing only with default base value which is USD.

## Changelog

<details>
  <summary>Expand to review</summary>

| Version | Date       | Pull Request                                               | Subject                                                                         |
| :------ | :--------- | :--------------------------------------------------------- | :------------------------------------------------------------------------------ |
<<<<<<< HEAD
| 0.3.4 | 2024-11-30 | [48752](https://github.com/airbytehq/airbyte/pull/48752) | Remove schema redundancy, update to latest builder version, add stream hash |
=======
| 0.3.13 | 2025-02-15 | [53979](https://github.com/airbytehq/airbyte/pull/53979) | Update dependencies |
| 0.3.12 | 2025-02-08 | [53469](https://github.com/airbytehq/airbyte/pull/53469) | Update dependencies |
| 0.3.11 | 2025-02-01 | [52968](https://github.com/airbytehq/airbyte/pull/52968) | Update dependencies |
| 0.3.10 | 2025-01-25 | [52530](https://github.com/airbytehq/airbyte/pull/52530) | Update dependencies |
| 0.3.9 | 2025-01-18 | [51866](https://github.com/airbytehq/airbyte/pull/51866) | Update dependencies |
| 0.3.8 | 2025-01-11 | [51364](https://github.com/airbytehq/airbyte/pull/51364) | Update dependencies |
| 0.3.7 | 2024-12-28 | [50673](https://github.com/airbytehq/airbyte/pull/50673) | Update dependencies |
| 0.3.6 | 2024-12-21 | [50301](https://github.com/airbytehq/airbyte/pull/50301) | Update dependencies |
| 0.3.5 | 2024-12-14 | [49678](https://github.com/airbytehq/airbyte/pull/49678) | Update dependencies |
| 0.3.4 | 2024-12-12 | [48251](https://github.com/airbytehq/airbyte/pull/48251) | Update dependencies |
>>>>>>> 9cebf34a
| 0.3.3 | 2024-10-29 | [47805](https://github.com/airbytehq/airbyte/pull/47805) | Update dependencies |
| 0.3.2 | 2024-10-28 | [47452](https://github.com/airbytehq/airbyte/pull/47452) | Update dependencies |
| 0.3.1 | 2024-08-16 | [44196](https://github.com/airbytehq/airbyte/pull/44196) | Bump source-declarative-manifest version |
| 0.3.0 | 2024-08-15 | [44108](https://github.com/airbytehq/airbyte/pull/44108) | Refactor connector to manifest-only format |
| 0.2.16 | 2024-08-10 | [43582](https://github.com/airbytehq/airbyte/pull/43582) | Update dependencies |
| 0.2.15 | 2024-08-03 | [43120](https://github.com/airbytehq/airbyte/pull/43120) | Update dependencies |
| 0.2.14 | 2024-07-27 | [42656](https://github.com/airbytehq/airbyte/pull/42656) | Update dependencies |
| 0.2.13 | 2024-07-20 | [42352](https://github.com/airbytehq/airbyte/pull/42352) | Update dependencies |
| 0.2.12 | 2024-07-13 | [41775](https://github.com/airbytehq/airbyte/pull/41775) | Update dependencies |
| 0.2.11 | 2024-07-10 | [41576](https://github.com/airbytehq/airbyte/pull/41576) | Update dependencies |
| 0.2.10 | 2024-07-09 | [41149](https://github.com/airbytehq/airbyte/pull/41149) | Update dependencies |
| 0.2.9 | 2024-07-06 | [40857](https://github.com/airbytehq/airbyte/pull/40857) | Update dependencies |
| 0.2.8 | 2024-06-25 | [40300](https://github.com/airbytehq/airbyte/pull/40300) | Update dependencies |
| 0.2.7 | 2024-06-21 | [39922](https://github.com/airbytehq/airbyte/pull/39922) | Update dependencies |
| 0.2.6 | 2024-06-04 | [39028](https://github.com/airbytehq/airbyte/pull/39028) | [autopull] Upgrade base image to v1.2.1 |
| 0.2.5 | 2024-05-14 | [38141](https://github.com/airbytehq/airbyte/pull/38141) | Make connector compatable with builder |
| 0.2.4 | 2024-04-19 | [37208](https://github.com/airbytehq/airbyte/pull/37208) | Updating to 0.80.0 CDK |
| 0.2.3 | 2024-04-18 | [37208](https://github.com/airbytehq/airbyte/pull/37208) | Manage dependencies with Poetry. |
| 0.2.2 | 2024-04-15 | [37208](https://github.com/airbytehq/airbyte/pull/37208) | Base image migration: remove Dockerfile and use the python-connector-base image |
| 0.2.1 | 2024-04-12 | [37208](https://github.com/airbytehq/airbyte/pull/37208) | schema descriptions |
| 0.2.0 | 2023-10-03 | [30983](https://github.com/airbytehq/airbyte/pull/30983) | Migrate to low code |
| 0.1.0   | 2022-11-15 | [19436](https://github.com/airbytehq/airbyte/issues/19436) | Created CDK native Open Exchange Rates connector                                |

</details><|MERGE_RESOLUTION|>--- conflicted
+++ resolved
@@ -48,9 +48,7 @@
 
 | Version | Date       | Pull Request                                               | Subject                                                                         |
 | :------ | :--------- | :--------------------------------------------------------- | :------------------------------------------------------------------------------ |
-<<<<<<< HEAD
-| 0.3.4 | 2024-11-30 | [48752](https://github.com/airbytehq/airbyte/pull/48752) | Remove schema redundancy, update to latest builder version, add stream hash |
-=======
+| 0.3.14 | 2025-04-01 | [48752](https://github.com/airbytehq/airbyte/pull/48752) | Remove schema redundancy, update to latest builder version, add stream hash |
 | 0.3.13 | 2025-02-15 | [53979](https://github.com/airbytehq/airbyte/pull/53979) | Update dependencies |
 | 0.3.12 | 2025-02-08 | [53469](https://github.com/airbytehq/airbyte/pull/53469) | Update dependencies |
 | 0.3.11 | 2025-02-01 | [52968](https://github.com/airbytehq/airbyte/pull/52968) | Update dependencies |
@@ -61,7 +59,6 @@
 | 0.3.6 | 2024-12-21 | [50301](https://github.com/airbytehq/airbyte/pull/50301) | Update dependencies |
 | 0.3.5 | 2024-12-14 | [49678](https://github.com/airbytehq/airbyte/pull/49678) | Update dependencies |
 | 0.3.4 | 2024-12-12 | [48251](https://github.com/airbytehq/airbyte/pull/48251) | Update dependencies |
->>>>>>> 9cebf34a
 | 0.3.3 | 2024-10-29 | [47805](https://github.com/airbytehq/airbyte/pull/47805) | Update dependencies |
 | 0.3.2 | 2024-10-28 | [47452](https://github.com/airbytehq/airbyte/pull/47452) | Update dependencies |
 | 0.3.1 | 2024-08-16 | [44196](https://github.com/airbytehq/airbyte/pull/44196) | Bump source-declarative-manifest version |
