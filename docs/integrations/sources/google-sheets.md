--- conflicted
+++ resolved
@@ -132,12 +132,9 @@
 
 | Version | Date       | Pull Request                                             | Subject                                                                           |
 |---------|------------|----------------------------------------------------------|-----------------------------------------------------------------------------------|
-<<<<<<< HEAD
-| 0.3.8   | 2023-09-15 | [30487](https://github.com/airbytehq/airbyte/pull/30487) | Fix bug causing rows to be skipped when batch size increased due to rate limits
-=======
+| 0.3.10  | 2023-09-27 | [30487](https://github.com/airbytehq/airbyte/pull/30487) | Fix bug causing rows to be skipped when batch size increased due to rate limits.  |
 | 0.3.9   | 2023-09-25 | [30749](https://github.com/airbytehq/airbyte/pull/30749) | Performance testing - include socat binary in docker image                        |
 | 0.3.8   | 2023-09-25 | [30747](https://github.com/airbytehq/airbyte/pull/30747) | Performance testing - include socat binary in docker image                        |
->>>>>>> 5648cbe7
 | 0.3.7   | 2023-08-25 | [29826](https://github.com/airbytehq/airbyte/pull/29826) | Remove row batch size from spec, add auto increase this value when rate limits    |
 | 0.3.6   | 2023-08-16 | [29491](https://github.com/airbytehq/airbyte/pull/29491) | Update to latest CDK                                                              |
 | 0.3.5   | 2023-08-16 | [29427](https://github.com/airbytehq/airbyte/pull/29427) | Add stop reading in case of 429 error                                             |
