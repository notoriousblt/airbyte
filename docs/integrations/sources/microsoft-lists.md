# Microsoft Lists
Microsoft Lists connector enables seamless data integration and synchronization between Microsoft Lists and other destination. The connector leverages Microsoft Graph API to retrieve list items efficiently, ensuring smooth workflows and real-time data accessibility

## Authentication

  ### 1. Register a New Application(If you don't have already)
  Go to the [Azure Portal](https://portal.azure.com)
  Navigate to Azure Active Directory > App registrations > New registration.
  Provide the following details:
  Name: Enter a name for your app (e.g., Airbyte Lists Connector).
  Supported account types: Choose the option that suits your needs (e.g., Single tenant or Multitenant).
  Redirect URI: Leave it blank for now or provide one if needed.
  Click Register.

  ### 2. Configure API Permissions
  In the App Overview page, go to API Permissions > Add a permission.
  Select Microsoft Graph.
  Choose  Application Permissions:
  `Sites.Read.All`,
 ` Sites.ReadWrite.All`
  After adding the permissions, click Grant admin consent to allow these permissions.

  ### 3. Create Client Secret
  In your registered app, go to Certificates & secrets > New client secret.
  Add a description and select an expiration period.
  Click Add and copy the client secret value (you won’t be able to see it again).

  ### 4. Obtain Client ID and Tenant ID
  Go to the Overview tab in your registered app.
  Copy the Application (client) ID and Directory (tenant) ID – you’ll need these for authentication.

  ### 5. Set Redirect URI 
  Go to Authentication > Add a platform.
  Select Web and enter your redirect URI (e.g., http://localhost:3000).
  Enable Access tokens and ID tokens if using OAuth2 for authentication.

## Configuration

| Input | Type | Description | Default Value |
|-------|------|-------------|---------------|
| `site_id` | `string` | Site Id.  |  |
| `client_id` | `string` | Client ID.  |  |
| `client_secret` | `string` | Client secret.  |  |
| `application_id_uri` | `string` | Application Id URI.  |  |
| `tenant_id` | `string` | Tenant Id.  |  |
| `domain` | `string` | Domain.  |  |

## Streams
| Stream Name | Primary Key | Pagination | Supports Full Sync | Supports Incremental |
|-------------|-------------|------------|---------------------|----------------------|
| lists | id | DefaultPaginator | ✅ |  ❌  |
| listcontenttypes | id | DefaultPaginator | ✅ |  ❌  |
| listitems |  | DefaultPaginator | ✅ |  ❌  |
| items |  | DefaultPaginator | ✅ |  ❌  |
| columnvalues | id | DefaultPaginator | ✅ |  ❌  |

## Changelog

<details>
  <summary>Expand to review</summary>

| Version          | Date              | Pull Request | Subject        |
|------------------|-------------------|--------------|----------------|
<<<<<<< HEAD
| 0.0.34 | 2025-07-18 | [63371](https://github.com/airbytehq/airbyte/pull/63371) | Update connector icon |
=======
| 0.0.34 | 2025-07-19 | [63444](https://github.com/airbytehq/airbyte/pull/63444) | Update dependencies |
>>>>>>> 97f55136
| 0.0.33 | 2025-07-12 | [63217](https://github.com/airbytehq/airbyte/pull/63217) | Update dependencies |
| 0.0.32 | 2025-07-05 | [62657](https://github.com/airbytehq/airbyte/pull/62657) | Update dependencies |
| 0.0.31 | 2025-06-28 | [62382](https://github.com/airbytehq/airbyte/pull/62382) | Update dependencies |
| 0.0.30 | 2025-06-21 | [61930](https://github.com/airbytehq/airbyte/pull/61930) | Update dependencies |
| 0.0.29 | 2025-06-14 | [61065](https://github.com/airbytehq/airbyte/pull/61065) | Update dependencies |
| 0.0.28 | 2025-05-24 | [60444](https://github.com/airbytehq/airbyte/pull/60444) | Update dependencies |
| 0.0.27 | 2025-05-10 | [60125](https://github.com/airbytehq/airbyte/pull/60125) | Update dependencies |
| 0.0.26 | 2025-05-04 | [59520](https://github.com/airbytehq/airbyte/pull/59520) | Update dependencies |
| 0.0.25 | 2025-04-26 | [58756](https://github.com/airbytehq/airbyte/pull/58756) | Update dependencies |
| 0.0.24 | 2025-04-30 | [58575](https://github.com/airbytehq/airbyte/pull/58575) | Fix ListItems and ColumnValues streams |
| 0.0.23 | 2025-04-19 | [58521](https://github.com/airbytehq/airbyte/pull/58521) | Update dependencies |
| 0.0.22 | 2025-04-12 | [57861](https://github.com/airbytehq/airbyte/pull/57861) | Update dependencies |
| 0.0.21 | 2025-04-05 | [57042](https://github.com/airbytehq/airbyte/pull/57042) | Update dependencies |
| 0.0.20 | 2025-03-29 | [56713](https://github.com/airbytehq/airbyte/pull/56713) | Update dependencies |
| 0.0.19 | 2025-03-22 | [56074](https://github.com/airbytehq/airbyte/pull/56074) | Update dependencies |
| 0.0.18 | 2025-03-08 | [55445](https://github.com/airbytehq/airbyte/pull/55445) | Update dependencies |
| 0.0.17 | 2025-03-01 | [54817](https://github.com/airbytehq/airbyte/pull/54817) | Update dependencies |
| 0.0.16 | 2025-02-22 | [54329](https://github.com/airbytehq/airbyte/pull/54329) | Update dependencies |
| 0.0.15 | 2025-02-15 | [53848](https://github.com/airbytehq/airbyte/pull/53848) | Update dependencies |
| 0.0.14 | 2025-02-08 | [53285](https://github.com/airbytehq/airbyte/pull/53285) | Update dependencies |
| 0.0.13 | 2025-02-01 | [52753](https://github.com/airbytehq/airbyte/pull/52753) | Update dependencies |
| 0.0.12 | 2025-01-25 | [52249](https://github.com/airbytehq/airbyte/pull/52249) | Update dependencies |
| 0.0.11 | 2025-01-18 | [51824](https://github.com/airbytehq/airbyte/pull/51824) | Update dependencies |
| 0.0.10 | 2025-01-11 | [51148](https://github.com/airbytehq/airbyte/pull/51148) | Update dependencies |
| 0.0.9 | 2024-12-28 | [50613](https://github.com/airbytehq/airbyte/pull/50613) | Update dependencies |
| 0.0.8 | 2024-12-21 | [50117](https://github.com/airbytehq/airbyte/pull/50117) | Update dependencies |
| 0.0.7 | 2024-12-14 | [49598](https://github.com/airbytehq/airbyte/pull/49598) | Update dependencies |
| 0.0.6 | 2024-12-12 | [49229](https://github.com/airbytehq/airbyte/pull/49229) | Update dependencies |
| 0.0.5 | 2024-12-11 | [48952](https://github.com/airbytehq/airbyte/pull/48952) | Starting with this version, the Docker image is now rootless. Please note that this and future versions will not be compatible with Airbyte versions earlier than 0.64 |
| 0.0.4 | 2024-11-04 | [48202](https://github.com/airbytehq/airbyte/pull/48202) | Update dependencies |
| 0.0.3 | 2024-10-29 | [47925](https://github.com/airbytehq/airbyte/pull/47925) | Update dependencies |
| 0.0.2 | 2024-10-28 | [47544](https://github.com/airbytehq/airbyte/pull/47544) | Update dependencies |
| 0.0.1 | 2024-10-18 | | Initial release by [@bishalbera](https://github.com/bishalbera) via Connector Builder |

</details><|MERGE_RESOLUTION|>--- conflicted
+++ resolved
@@ -61,11 +61,8 @@
 
 | Version          | Date              | Pull Request | Subject        |
 |------------------|-------------------|--------------|----------------|
-<<<<<<< HEAD
-| 0.0.34 | 2025-07-18 | [63371](https://github.com/airbytehq/airbyte/pull/63371) | Update connector icon |
-=======
+| 0.0.35 | 2025-07-21 | [63371](https://github.com/airbytehq/airbyte/pull/63371) | Update connector icon |
 | 0.0.34 | 2025-07-19 | [63444](https://github.com/airbytehq/airbyte/pull/63444) | Update dependencies |
->>>>>>> 97f55136
 | 0.0.33 | 2025-07-12 | [63217](https://github.com/airbytehq/airbyte/pull/63217) | Update dependencies |
 | 0.0.32 | 2025-07-05 | [62657](https://github.com/airbytehq/airbyte/pull/62657) | Update dependencies |
 | 0.0.31 | 2025-06-28 | [62382](https://github.com/airbytehq/airbyte/pull/62382) | Update dependencies |
