# Snapchat Marketing

This page guides you through the process of setting up the [Snapchat Marketing](https://marketingapi.snapchat.com/docs/) source connector.

## Prerequisites

<!-- env:cloud -->

**For Airbyte Cloud:**

- An existing Snapchat Marketing business account
<!-- /env:cloud -->

<!-- env:oss -->

**For Airbyte Open Source:**

- Client ID
- Client Secret
- Refresh Token

<!-- /env:oss -->

## Setup guide

### Step 1: Set up Snapchat

1. [Set up a Snapchat Business account](https://businesshelp.snapchat.com/s/article/get-started?language=en_US)

<!-- env:oss -->

**For Airbyte Open Source:**

2. [Activate Access to the Snapchat Marketing API](https://businesshelp.snapchat.com/s/article/api-apply?language=en_US)
3. Add the OAuth2 app:
   - Adding the OAuth2 app requires the `redirect_url` parameter.
     - If you have the API endpoint that will handle next OAuth process, write it to this parameter.
     - If you do not have the API endpoint, simply use a valid URL.Refer to the discussion here for more information: [Snapchat Redirect URL - Clarity in documentation please](https://github.com/Snap-Kit/bitmoji-sample/issues/3)
   - Save the **Client ID** and **Client Secret**
4. Obtain a refresh token using OAuth2 authentication workflow.
   - Open the authorize link in a browser. It will look similar to this:
   ```
   https://accounts.snapchat.com/login/oauth2/authorize?response_type=code&client_id=CLIENT_ID&redirect_uri=REDIRECT_URI&scope=snapchat-marketing-api&state=wmKkg0TWgppW8PTBZ20sldUwerf-m
   ```
   - Login & Authorize via UI
   - Locate the `code` query parameter in the redirect
   - Exchange the `code` for an access token and refresh token.

   Your request will appear similar to the following:

   ```text
      curl -X POST \
      -d "code={one_time_use_code}" \
      -d "client_id={client_id}" \
      -d "client_secret={client_secret}"  \
      -d "grant_type=authorization_code"  \
      -d "redirect_uri=redirect_uri"
      https://accounts.snapchat.com/login/oauth2/access_token`
   ```

For more information on authenticating into the Snapchat API, read their documentation [here](https://marketingapi.snapchat.com/docs/#authentication)
   You will receive the API key and refresh token in the response. Use this refresh token for the connector.
   <!-- /env:oss -->

### Step 2: Set up the source connector in Airbyte

<!-- env:cloud -->

**For Airbyte Cloud:**

1. [Log into your Airbyte Cloud](https://cloud.airbyte.com/workspaces) account.
2. In the left navigation bar, click **Sources**. In the top-right corner, click **+ new source**.
3. On the source setup page, select **Snapchat Marketing** from the Source type dropdown and enter a name for this connector.
4. Click `Authenticate your account`.
5. In the authentication window, log in and authorize access to your Snapchat account
6. (Optional) Choose a Start Date. All data created on or after this date will be synced. If left blank, all records will be synced.

:::tip
The `Start Date` is required for the all streams that use `start_time` as a key (see Supported Streams section below).
:::
7. (Optional) Choose an End Date. All data created on or before this date will be synced. If left blank, all records will be synced.
8. (Optional) Choose the `Action Report Time`, which specifies how conversions are reported. The default is set to `conversion`, and can be modified to `impression`.
9. (Optional) Choose the 'Swip Up Attribution Window', which specifies the length of the attribution window for swipe up actions. The default is 28 days and can be adjusted.
10. (Optional) Choose the `View Attribution Window`, which specifies the length of the attribution window for views. The default is 28 days and can be adjusted.
11. Click 'Set up source'
<!-- /env:cloud -->

<!-- env:oss -->

**For Airbyte Open Source:**

1. Open the Airbyte UI.
2. In the left navigation bar, click **Sources**. In the top-right corner, click **+ new source**.
3. On the source setup page, select **Snapchat Marketing** from the Source type dropdown and enter a name for this connector.
4. Add the **Client ID**, **Client Secret**, and **Refresh Token** obtained from the setup.
5. (Optional) Choose a Start Date. All data created on or after this date will be synced. If left blank, all records will be synced.

:::tip
The `Start Date` is required for the all streams that use `start_time` as a key (see Supported Streams section below).
:::
6. (Optional) Choose an End Date. All data created on or before this date will be synced.
7. (Optional) Choose the `Action Report Time`, which specifies how conversions are reported. The default is set to `conversion`, and can be modified to `impression`.
8. (Optional) Choose the 'Swip Up Attribution Window', which specifies the length of the attribution window for swipe up actions. The default is 28 days and can be adjusted.
9. (Optional) Choose the `View Attribution Window`, which specifies the length of the attribution window for views. The default is 28 days and can be adjusted.
10. Click 'Set up source'
<!-- /env:oss -->

## Supported streams and sync modes

| Stream                  | Incremental | Key                                 |
|:------------------------|:------------|-------------------------------------|
| AdAccounts              | Yes         | "id"                                |
| Ads                     | Yes         | "id"                                |
| AdSquads                | Yes         | "id"                                |
| Campaigns               | Yes         | "id"                                |
| Creatives               | Yes         | "id"                                |
| Media                   | Yes         | "id"                                |
| Organizations           | Yes         | "id"                                |
| Segments                | Yes         | "id"                                |
| AdAccounts_Stats_Hourly   | Yes         | ["id", "granularity", "start_time"] |
| AdAccounts_Stats_Daily    | Yes         | ["id", "granularity", "start_time"] |
| AdAccounts_Stats_Lifetime | No          | ["id", "granularity"]               |
| Ads_Stats_Hourly          | Yes         | ["id", "granularity", "start_time"] |
| Ads_Stats_Daily           | Yes         | ["id", "granularity", "start_time"] |
| Ads_Stats_Lifetime        | No          | ["id", "granularity"]               |
| AdSquads_Stats_Hourly     | Yes         | ["id", "granularity", "start_time"] |
| AdSquads_Stats_Daily      | Yes         | ["id", "granularity", "start_time"] |
| AdSquads_Stats_Lifetime   | No          | ["id", "granularity"]               |
| Campaigns_Stats_Hourly    | Yes         | ["id", "granularity", "start_time"] |
| Campaigns_Stats_Daily     | Yes         | ["id", "granularity", "start_time"] |
| Campaigns_Stats_Lifetime  | No          | ["id", "granularity"]               |

## Performance considerations

The Snapchat Marketing API limits requests to 1,000 items per page.

Syncing data with an hourly granularity often generates large data volumes and can take longer times to sync. We recommend syncing at a day granularity.

## Changelog

<details>
  <summary>Expand to review</summary>

<<<<<<< HEAD
| Version    | Date       | Pull Request                                             | Subject                                                                        |
|:-----------|:-----------|:---------------------------------------------------------|:-------------------------------------------------------------------------------|
| 1.5.15     | 2025-08-07 | [63276](https://github.com/airbytehq/airbyte/pull/63276) | Fix start time for stats streams |
| 1.5.14     | 2025-07-26 | [63088](https://github.com/airbytehq/airbyte/pull/63088) | Update dependencies |
| 1.5.13     | 2025-07-02 | [62488](https://github.com/airbytehq/airbyte/pull/62488) | Fix end datetime to include today |
| 1.5.12     | 2025-06-28 | [60513](https://github.com/airbytehq/airbyte/pull/60513) | Update dependencies |
| 1.5.11     | 2025-05-10 | [60113](https://github.com/airbytehq/airbyte/pull/60113) | Update dependencies |
| 1.5.10     | 2025-05-04 | [59625](https://github.com/airbytehq/airbyte/pull/59625) | Update dependencies |
| 1.5.9      | 2025-04-27 | [58395](https://github.com/airbytehq/airbyte/pull/58395) | Update dependencies |
| 1.5.8      | 2025-04-12 | [57957](https://github.com/airbytehq/airbyte/pull/57957) | Update dependencies |
| 1.5.7      | 2025-04-05 | [57412](https://github.com/airbytehq/airbyte/pull/57412) | Update dependencies |
| 1.5.6      | 2025-03-29 | [56907](https://github.com/airbytehq/airbyte/pull/56907) | Update dependencies |
| 1.5.5      | 2025-03-22 | [56300](https://github.com/airbytehq/airbyte/pull/56300) | Update dependencies |
| 1.5.4      | 2025-03-08 | [55595](https://github.com/airbytehq/airbyte/pull/55595) | Update dependencies |
| 1.5.3      | 2025-03-01 | [54546](https://github.com/airbytehq/airbyte/pull/54546) | Update dependencies |
| 1.5.2      | 2025-02-15 | [54091](https://github.com/airbytehq/airbyte/pull/54091) | Update dependencies |
| 1.5.1      | 2025-02-08 | [53569](https://github.com/airbytehq/airbyte/pull/53569) | Update dependencies |
| 1.5.0      | 2024-11-26 | [44170](https://github.com/airbytehq/airbyte/pull/44170) | Added Optional filters - Organization & Ad Account IDs |
| 1.4.2      | 2025-02-01 | [53083](https://github.com/airbytehq/airbyte/pull/53083) | Update dependencies |
| 1.4.1      | 2025-01-25 | [52403](https://github.com/airbytehq/airbyte/pull/52403) | Update dependencies |
| 1.4.0      | 2025-01-23 | [52110](https://github.com/airbytehq/airbyte/pull/52110) | Make incremental per-partition streams concurrent |
| 1.3.7      | 2025-01-18 | [51999](https://github.com/airbytehq/airbyte/pull/51999) | Update dependencies |
| 1.3.6      | 2025-01-11 | [51431](https://github.com/airbytehq/airbyte/pull/51431) | Update dependencies |
| 1.3.5      | 2024-12-28 | [50796](https://github.com/airbytehq/airbyte/pull/50796) | Update dependencies |
| 1.3.4      | 2024-12-21 | [50308](https://github.com/airbytehq/airbyte/pull/50308) | Update dependencies |
| 1.3.3      | 2024-12-14 | [49414](https://github.com/airbytehq/airbyte/pull/49414) | Update dependencies |
| 1.3.2      | 2024-11-05 | [48375](https://github.com/airbytehq/airbyte/pull/48375) | Re-implement advanced_auth in connector spec |
| 1.3.1      | 2024-10-29 | [47837](https://github.com/airbytehq/airbyte/pull/47837) | Update dependencies |
| 1.3.0      | 2024-10-15 | [46927](https://github.com/airbytehq/airbyte/pull/46927) | Promoting release candidate 1.3.0-rc.1 to a main version. |
| 1.3.0-rc.1 | 2024-10-08 | [46570](https://github.com/airbytehq/airbyte/pull/46570) | Migrate to Manifest-only |
| 1.2.12     | 2024-10-12 | [46800](https://github.com/airbytehq/airbyte/pull/46800) | Update dependencies |
| 1.2.11     | 2024-10-05 | [46419](https://github.com/airbytehq/airbyte/pull/46419) | Update dependencies |
| 1.2.10     | 2024-09-28 | [46106](https://github.com/airbytehq/airbyte/pull/46106) | Update dependencies |
| 1.2.9      | 2024-09-21 | [45780](https://github.com/airbytehq/airbyte/pull/45780) | Update dependencies |
| 1.2.8      | 2024-09-14 | [45477](https://github.com/airbytehq/airbyte/pull/45477) | Update dependencies |
| 1.2.7      | 2024-09-07 | [45278](https://github.com/airbytehq/airbyte/pull/45278) | Update dependencies |
| 1.2.6      | 2024-08-31 | [44998](https://github.com/airbytehq/airbyte/pull/44998) | Update dependencies |
| 1.2.5      | 2024-08-24 | [44735](https://github.com/airbytehq/airbyte/pull/44735) | Update dependencies |
| 1.2.4      | 2024-08-17 | [43859](https://github.com/airbytehq/airbyte/pull/43859) | Update dependencies |
| 1.2.3      | 2024-08-12 | [43826](https://github.com/airbytehq/airbyte/pull/43826) | Fixed the bug with the missing `spend` field to supported `*_stats_*` streams |
| 1.2.2      | 2024-08-10 | [43539](https://github.com/airbytehq/airbyte/pull/43539) | Update dependencies |
| 1.2.1      | 2024-08-03 | [43174](https://github.com/airbytehq/airbyte/pull/43174) | Update dependencies |
| 1.2.0      | 2024-07-31 | [42010](https://github.com/airbytehq/airbyte/pull/42010) | Migrate to CDK v4.1.0 |
| 1.1.2      | 2024-07-27 | [42680](https://github.com/airbytehq/airbyte/pull/42680) | Update dependencies |
| 1.1.1      | 2024-07-20 | [42366](https://github.com/airbytehq/airbyte/pull/42366) | Update dependencies |
| 1.1.0      | 2024-07-16 | [42009](https://github.com/airbytehq/airbyte/pull/42009) | Migrate to CDK v2.4.0 |
| 1.0.3      | 2024-07-13 | [41855](https://github.com/airbytehq/airbyte/pull/41855) | Update dependencies |
| 1.0.2      | 2024-07-10 | [41547](https://github.com/airbytehq/airbyte/pull/41547) | Update dependencies |
| 1.0.1      | 2024-07-09 | [40132](https://github.com/airbytehq/airbyte/pull/40132) | Update dependencies |
| 1.0.0      | 2024-06-20 | [39507](https://github.com/airbytehq/airbyte/pull/39507) | Migrate to low-code CDK and add incremental functionality to `organizations` |
| 0.6.2      | 2024-05-22 | [38574](https://github.com/airbytehq/airbyte/pull/38574) | Update authenticator package |
| 0.6.1      | 2024-04-24 | [36662](https://github.com/airbytehq/airbyte/pull/36662) | Schema descriptions |
| 0.6.0      | 2024-04-10 | [30586](https://github.com/airbytehq/airbyte/pull/30586) | Add `attribution_windows`,`action_report_time` as optional configurable params |
| 0.5.0      | 2024-03-19 | [36267](https://github.com/airbytehq/airbyte/pull/36267) | Pin airbyte-cdk version to `^0` |
| 0.4.0      | 2024-02-27 | [35660](https://github.com/airbytehq/airbyte/pull/35660) | Add new fields to streams `ads`, `adsquads`, `creatives`, and `media` |
| 0.3.2      | 2024-02-12 | [35171](https://github.com/airbytehq/airbyte/pull/35171) | Manage dependencies with Poetry. |
| 0.3.0      | 2023-05-22 | [26358](https://github.com/airbytehq/airbyte/pull/26358) | Remove deprecated authSpecification in favour of advancedAuth |
| 0.2.0      | 2023-05-10 | [25948](https://github.com/airbytehq/airbyte/pull/25948) | Introduce new field in the `Campaigns` stream schema |
| 0.1.16     | 2023-04-20 | [20897](https://github.com/airbytehq/airbyte/pull/20897) | Add missing fields to Basic Stats schema |
| 0.1.15     | 2023-03-02 | [22869](https://github.com/airbytehq/airbyte/pull/22869) | Specified date formatting in specification |
| 0.1.14     | 2023-02-10 | [22808](https://github.com/airbytehq/airbyte/pull/22808) | Enable default `AvailabilityStrategy` |
| 0.1.13     | 2023-01-27 | [22023](https://github.com/airbytehq/airbyte/pull/22023) | Set `AvailabilityStrategy` for streams explicitly to `None` |
| 0.1.12     | 2023-01-11 | [21267](https://github.com/airbytehq/airbyte/pull/21267) | Fix parse empty error response |
| 0.1.11     | 2022-12-23 | [20865](https://github.com/airbytehq/airbyte/pull/20865) | Handle 403 permission error |
| 0.1.10     | 2022-12-15 | [20537](https://github.com/airbytehq/airbyte/pull/20537) | Run on CDK 0.15.0 |
| 0.1.9      | 2022-12-14 | [20498](https://github.com/airbytehq/airbyte/pull/20498) | Fix output state when no records are read |
| 0.1.8      | 2022-10-05 | [17596](https://github.com/airbytehq/airbyte/pull/17596) | Retry 429 and 5xx errors when refreshing access token |
| 0.1.6      | 2022-07-21 | [14924](https://github.com/airbytehq/airbyte/pull/14924) | Remove `additionalProperties` field from specs |
| 0.1.5      | 2022-07-13 | [14577](https://github.com/airbytehq/airbyte/pull/14577) | Added stats streams hourly, daily, lifetime |
| 0.1.4      | 2021-12-07 | [8429](https://github.com/airbytehq/airbyte/pull/8429) | Update titles and descriptions |
| 0.1.3      | 2021-11-10 | [7811](https://github.com/airbytehq/airbyte/pull/7811) | Add oauth2.0, fix stream_state |
| 0.1.2      | 2021-11-08 | [7499](https://github.com/airbytehq/airbyte/pull/7499) | Remove base-python dependencies |
| 0.1.1      | 2021-07-29 | [5072](https://github.com/airbytehq/airbyte/pull/5072) | Fix bug with incorrect stream_state value |
| 0.1.0      | 2021-07-26 | [4843](https://github.com/airbytehq/airbyte/pull/4843) | Initial release supporting the Snapchat Marketing API |
=======
| Version | Date       | Pull Request                                             | Subject                                                                        |
|:--------|:-----------|:---------------------------------------------------------|:-------------------------------------------------------------------------------|
| 1.5.15 | 2025-08-09 | [64480](https://github.com/airbytehq/airbyte/pull/64480) | Update dependencies |
| 1.5.14 | 2025-07-26 | [63088](https://github.com/airbytehq/airbyte/pull/63088) | Update dependencies |
| 1.5.13 | 2025-07-02 | [62488](https://github.com/airbytehq/airbyte/pull/62488) | Fix end datetime to include today |
| 1.5.12 | 2025-06-28 | [60513](https://github.com/airbytehq/airbyte/pull/60513) | Update dependencies |
| 1.5.11 | 2025-05-10 | [60113](https://github.com/airbytehq/airbyte/pull/60113) | Update dependencies |
| 1.5.10 | 2025-05-04 | [59625](https://github.com/airbytehq/airbyte/pull/59625) | Update dependencies |
| 1.5.9 | 2025-04-27 | [58395](https://github.com/airbytehq/airbyte/pull/58395) | Update dependencies |
| 1.5.8 | 2025-04-12 | [57957](https://github.com/airbytehq/airbyte/pull/57957) | Update dependencies |
| 1.5.7 | 2025-04-05 | [57412](https://github.com/airbytehq/airbyte/pull/57412) | Update dependencies |
| 1.5.6 | 2025-03-29 | [56907](https://github.com/airbytehq/airbyte/pull/56907) | Update dependencies |
| 1.5.5 | 2025-03-22 | [56300](https://github.com/airbytehq/airbyte/pull/56300) | Update dependencies |
| 1.5.4 | 2025-03-08 | [55595](https://github.com/airbytehq/airbyte/pull/55595) | Update dependencies |
| 1.5.3 | 2025-03-01 | [54546](https://github.com/airbytehq/airbyte/pull/54546) | Update dependencies |
| 1.5.2 | 2025-02-15 | [54091](https://github.com/airbytehq/airbyte/pull/54091) | Update dependencies |
| 1.5.1 | 2025-02-08 | [53569](https://github.com/airbytehq/airbyte/pull/53569) | Update dependencies |
| 1.5.0 | 2024-11-26 | [44170](https://github.com/airbytehq/airbyte/pull/44170) | Added Optional filters - Organization & Ad Account IDs |
| 1.4.2 | 2025-02-01 | [53083](https://github.com/airbytehq/airbyte/pull/53083) | Update dependencies |
| 1.4.1 | 2025-01-25 | [52403](https://github.com/airbytehq/airbyte/pull/52403) | Update dependencies |
| 1.4.0 | 2025-01-23 | [52110](https://github.com/airbytehq/airbyte/pull/52110) | Make incremental per-partition streams concurrent |
| 1.3.7 | 2025-01-18 | [51999](https://github.com/airbytehq/airbyte/pull/51999) | Update dependencies |
| 1.3.6 | 2025-01-11 | [51431](https://github.com/airbytehq/airbyte/pull/51431) | Update dependencies |
| 1.3.5 | 2024-12-28 | [50796](https://github.com/airbytehq/airbyte/pull/50796) | Update dependencies |
| 1.3.4 | 2024-12-21 | [50308](https://github.com/airbytehq/airbyte/pull/50308) | Update dependencies |
| 1.3.3 | 2024-12-14 | [49414](https://github.com/airbytehq/airbyte/pull/49414) | Update dependencies |
| 1.3.2 | 2024-11-05 | [48375](https://github.com/airbytehq/airbyte/pull/48375) | Re-implement advanced_auth in connector spec |
| 1.3.1 | 2024-10-29 | [47837](https://github.com/airbytehq/airbyte/pull/47837) | Update dependencies |
| 1.3.0 | 2024-10-15 | [46927](https://github.com/airbytehq/airbyte/pull/46927) | Promoting release candidate 1.3.0-rc.1 to a main version. |
| 1.3.0-rc.1  | 2024-10-08 | [46570](https://github.com/airbytehq/airbyte/pull/46570) | Migrate to Manifest-only |
| 1.2.12 | 2024-10-12 | [46800](https://github.com/airbytehq/airbyte/pull/46800) | Update dependencies |
| 1.2.11 | 2024-10-05 | [46419](https://github.com/airbytehq/airbyte/pull/46419) | Update dependencies |
| 1.2.10 | 2024-09-28 | [46106](https://github.com/airbytehq/airbyte/pull/46106) | Update dependencies |
| 1.2.9 | 2024-09-21 | [45780](https://github.com/airbytehq/airbyte/pull/45780) | Update dependencies |
| 1.2.8 | 2024-09-14 | [45477](https://github.com/airbytehq/airbyte/pull/45477) | Update dependencies |
| 1.2.7 | 2024-09-07 | [45278](https://github.com/airbytehq/airbyte/pull/45278) | Update dependencies |
| 1.2.6 | 2024-08-31 | [44998](https://github.com/airbytehq/airbyte/pull/44998) | Update dependencies |
| 1.2.5 | 2024-08-24 | [44735](https://github.com/airbytehq/airbyte/pull/44735) | Update dependencies |
| 1.2.4 | 2024-08-17 | [43859](https://github.com/airbytehq/airbyte/pull/43859) | Update dependencies |
| 1.2.3 | 2024-08-12 | [43826](https://github.com/airbytehq/airbyte/pull/43826) | Fixed the bug with the missing `spend` field to supported `*_stats_*` streams |
| 1.2.2 | 2024-08-10 | [43539](https://github.com/airbytehq/airbyte/pull/43539) | Update dependencies |
| 1.2.1 | 2024-08-03 | [43174](https://github.com/airbytehq/airbyte/pull/43174) | Update dependencies |
| 1.2.0 | 2024-07-31 | [42010](https://github.com/airbytehq/airbyte/pull/42010) | Migrate to CDK v4.1.0 |
| 1.1.2 | 2024-07-27 | [42680](https://github.com/airbytehq/airbyte/pull/42680) | Update dependencies |
| 1.1.1 | 2024-07-20 | [42366](https://github.com/airbytehq/airbyte/pull/42366) | Update dependencies |
| 1.1.0 | 2024-07-16 | [42009](https://github.com/airbytehq/airbyte/pull/42009) | Migrate to CDK v2.4.0 |
| 1.0.3 | 2024-07-13 | [41855](https://github.com/airbytehq/airbyte/pull/41855) | Update dependencies |
| 1.0.2 | 2024-07-10 | [41547](https://github.com/airbytehq/airbyte/pull/41547) | Update dependencies |
| 1.0.1 | 2024-07-09 | [40132](https://github.com/airbytehq/airbyte/pull/40132) | Update dependencies |
| 1.0.0 | 2024-06-20 | [39507](https://github.com/airbytehq/airbyte/pull/39507) | Migrate to low-code CDK and add incremental functionality to `organizations` |
| 0.6.2 | 2024-05-22 | [38574](https://github.com/airbytehq/airbyte/pull/38574) | Update authenticator package |
| 0.6.1 | 2024-04-24 | [36662](https://github.com/airbytehq/airbyte/pull/36662) | Schema descriptions |
| 0.6.0 | 2024-04-10 | [30586](https://github.com/airbytehq/airbyte/pull/30586) | Add `attribution_windows`,`action_report_time` as optional configurable params |
| 0.5.0 | 2024-03-19 | [36267](https://github.com/airbytehq/airbyte/pull/36267) | Pin airbyte-cdk version to `^0` |
| 0.4.0 | 2024-02-27 | [35660](https://github.com/airbytehq/airbyte/pull/35660) | Add new fields to streams `ads`, `adsquads`, `creatives`, and `media` |
| 0.3.2 | 2024-02-12 | [35171](https://github.com/airbytehq/airbyte/pull/35171) | Manage dependencies with Poetry. |
| 0.3.0 | 2023-05-22 | [26358](https://github.com/airbytehq/airbyte/pull/26358) | Remove deprecated authSpecification in favour of advancedAuth |
| 0.2.0 | 2023-05-10 | [25948](https://github.com/airbytehq/airbyte/pull/25948) | Introduce new field in the `Campaigns` stream schema |
| 0.1.16 | 2023-04-20 | [20897](https://github.com/airbytehq/airbyte/pull/20897) | Add missing fields to Basic Stats schema |
| 0.1.15 | 2023-03-02 | [22869](https://github.com/airbytehq/airbyte/pull/22869) | Specified date formatting in specification |
| 0.1.14 | 2023-02-10 | [22808](https://github.com/airbytehq/airbyte/pull/22808) | Enable default `AvailabilityStrategy` |
| 0.1.13 | 2023-01-27 | [22023](https://github.com/airbytehq/airbyte/pull/22023) | Set `AvailabilityStrategy` for streams explicitly to `None` |
| 0.1.12 | 2023-01-11 | [21267](https://github.com/airbytehq/airbyte/pull/21267) | Fix parse empty error response |
| 0.1.11 | 2022-12-23 | [20865](https://github.com/airbytehq/airbyte/pull/20865) | Handle 403 permission error |
| 0.1.10 | 2022-12-15 | [20537](https://github.com/airbytehq/airbyte/pull/20537) | Run on CDK 0.15.0 |
| 0.1.9 | 2022-12-14 | [20498](https://github.com/airbytehq/airbyte/pull/20498) | Fix output state when no records are read |
| 0.1.8 | 2022-10-05 | [17596](https://github.com/airbytehq/airbyte/pull/17596) | Retry 429 and 5xx errors when refreshing access token |
| 0.1.6 | 2022-07-21 | [14924](https://github.com/airbytehq/airbyte/pull/14924) | Remove `additionalProperties` field from specs |
| 0.1.5 | 2022-07-13 | [14577](https://github.com/airbytehq/airbyte/pull/14577) | Added stats streams hourly, daily, lifetime |
| 0.1.4 | 2021-12-07 | [8429](https://github.com/airbytehq/airbyte/pull/8429) | Update titles and descriptions |
| 0.1.3 | 2021-11-10 | [7811](https://github.com/airbytehq/airbyte/pull/7811) | Add oauth2.0, fix stream_state |
| 0.1.2 | 2021-11-08 | [7499](https://github.com/airbytehq/airbyte/pull/7499) | Remove base-python dependencies |
| 0.1.1 | 2021-07-29 | [5072](https://github.com/airbytehq/airbyte/pull/5072) | Fix bug with incorrect stream_state value |
| 0.1.0 | 2021-07-26 | [4843](https://github.com/airbytehq/airbyte/pull/4843) | Initial release supporting the Snapchat Marketing API |
>>>>>>> f936150b

</details><|MERGE_RESOLUTION|>--- conflicted
+++ resolved
@@ -141,10 +141,10 @@
 <details>
   <summary>Expand to review</summary>
 
-<<<<<<< HEAD
 | Version    | Date       | Pull Request                                             | Subject                                                                        |
 |:-----------|:-----------|:---------------------------------------------------------|:-------------------------------------------------------------------------------|
-| 1.5.15     | 2025-08-07 | [63276](https://github.com/airbytehq/airbyte/pull/63276) | Fix start time for stats streams |
+| 1.5.16     | 2025-08-11 | [63276](https://github.com/airbytehq/airbyte/pull/63276) | Fix start time for stats streams |
+| 1.5.15     | 2025-08-09 | [64480](https://github.com/airbytehq/airbyte/pull/64480) | Update dependencies |
 | 1.5.14     | 2025-07-26 | [63088](https://github.com/airbytehq/airbyte/pull/63088) | Update dependencies |
 | 1.5.13     | 2025-07-02 | [62488](https://github.com/airbytehq/airbyte/pull/62488) | Fix end datetime to include today |
 | 1.5.12     | 2025-06-28 | [60513](https://github.com/airbytehq/airbyte/pull/60513) | Update dependencies |
@@ -216,81 +216,5 @@
 | 0.1.2      | 2021-11-08 | [7499](https://github.com/airbytehq/airbyte/pull/7499) | Remove base-python dependencies |
 | 0.1.1      | 2021-07-29 | [5072](https://github.com/airbytehq/airbyte/pull/5072) | Fix bug with incorrect stream_state value |
 | 0.1.0      | 2021-07-26 | [4843](https://github.com/airbytehq/airbyte/pull/4843) | Initial release supporting the Snapchat Marketing API |
-=======
-| Version | Date       | Pull Request                                             | Subject                                                                        |
-|:--------|:-----------|:---------------------------------------------------------|:-------------------------------------------------------------------------------|
-| 1.5.15 | 2025-08-09 | [64480](https://github.com/airbytehq/airbyte/pull/64480) | Update dependencies |
-| 1.5.14 | 2025-07-26 | [63088](https://github.com/airbytehq/airbyte/pull/63088) | Update dependencies |
-| 1.5.13 | 2025-07-02 | [62488](https://github.com/airbytehq/airbyte/pull/62488) | Fix end datetime to include today |
-| 1.5.12 | 2025-06-28 | [60513](https://github.com/airbytehq/airbyte/pull/60513) | Update dependencies |
-| 1.5.11 | 2025-05-10 | [60113](https://github.com/airbytehq/airbyte/pull/60113) | Update dependencies |
-| 1.5.10 | 2025-05-04 | [59625](https://github.com/airbytehq/airbyte/pull/59625) | Update dependencies |
-| 1.5.9 | 2025-04-27 | [58395](https://github.com/airbytehq/airbyte/pull/58395) | Update dependencies |
-| 1.5.8 | 2025-04-12 | [57957](https://github.com/airbytehq/airbyte/pull/57957) | Update dependencies |
-| 1.5.7 | 2025-04-05 | [57412](https://github.com/airbytehq/airbyte/pull/57412) | Update dependencies |
-| 1.5.6 | 2025-03-29 | [56907](https://github.com/airbytehq/airbyte/pull/56907) | Update dependencies |
-| 1.5.5 | 2025-03-22 | [56300](https://github.com/airbytehq/airbyte/pull/56300) | Update dependencies |
-| 1.5.4 | 2025-03-08 | [55595](https://github.com/airbytehq/airbyte/pull/55595) | Update dependencies |
-| 1.5.3 | 2025-03-01 | [54546](https://github.com/airbytehq/airbyte/pull/54546) | Update dependencies |
-| 1.5.2 | 2025-02-15 | [54091](https://github.com/airbytehq/airbyte/pull/54091) | Update dependencies |
-| 1.5.1 | 2025-02-08 | [53569](https://github.com/airbytehq/airbyte/pull/53569) | Update dependencies |
-| 1.5.0 | 2024-11-26 | [44170](https://github.com/airbytehq/airbyte/pull/44170) | Added Optional filters - Organization & Ad Account IDs |
-| 1.4.2 | 2025-02-01 | [53083](https://github.com/airbytehq/airbyte/pull/53083) | Update dependencies |
-| 1.4.1 | 2025-01-25 | [52403](https://github.com/airbytehq/airbyte/pull/52403) | Update dependencies |
-| 1.4.0 | 2025-01-23 | [52110](https://github.com/airbytehq/airbyte/pull/52110) | Make incremental per-partition streams concurrent |
-| 1.3.7 | 2025-01-18 | [51999](https://github.com/airbytehq/airbyte/pull/51999) | Update dependencies |
-| 1.3.6 | 2025-01-11 | [51431](https://github.com/airbytehq/airbyte/pull/51431) | Update dependencies |
-| 1.3.5 | 2024-12-28 | [50796](https://github.com/airbytehq/airbyte/pull/50796) | Update dependencies |
-| 1.3.4 | 2024-12-21 | [50308](https://github.com/airbytehq/airbyte/pull/50308) | Update dependencies |
-| 1.3.3 | 2024-12-14 | [49414](https://github.com/airbytehq/airbyte/pull/49414) | Update dependencies |
-| 1.3.2 | 2024-11-05 | [48375](https://github.com/airbytehq/airbyte/pull/48375) | Re-implement advanced_auth in connector spec |
-| 1.3.1 | 2024-10-29 | [47837](https://github.com/airbytehq/airbyte/pull/47837) | Update dependencies |
-| 1.3.0 | 2024-10-15 | [46927](https://github.com/airbytehq/airbyte/pull/46927) | Promoting release candidate 1.3.0-rc.1 to a main version. |
-| 1.3.0-rc.1  | 2024-10-08 | [46570](https://github.com/airbytehq/airbyte/pull/46570) | Migrate to Manifest-only |
-| 1.2.12 | 2024-10-12 | [46800](https://github.com/airbytehq/airbyte/pull/46800) | Update dependencies |
-| 1.2.11 | 2024-10-05 | [46419](https://github.com/airbytehq/airbyte/pull/46419) | Update dependencies |
-| 1.2.10 | 2024-09-28 | [46106](https://github.com/airbytehq/airbyte/pull/46106) | Update dependencies |
-| 1.2.9 | 2024-09-21 | [45780](https://github.com/airbytehq/airbyte/pull/45780) | Update dependencies |
-| 1.2.8 | 2024-09-14 | [45477](https://github.com/airbytehq/airbyte/pull/45477) | Update dependencies |
-| 1.2.7 | 2024-09-07 | [45278](https://github.com/airbytehq/airbyte/pull/45278) | Update dependencies |
-| 1.2.6 | 2024-08-31 | [44998](https://github.com/airbytehq/airbyte/pull/44998) | Update dependencies |
-| 1.2.5 | 2024-08-24 | [44735](https://github.com/airbytehq/airbyte/pull/44735) | Update dependencies |
-| 1.2.4 | 2024-08-17 | [43859](https://github.com/airbytehq/airbyte/pull/43859) | Update dependencies |
-| 1.2.3 | 2024-08-12 | [43826](https://github.com/airbytehq/airbyte/pull/43826) | Fixed the bug with the missing `spend` field to supported `*_stats_*` streams |
-| 1.2.2 | 2024-08-10 | [43539](https://github.com/airbytehq/airbyte/pull/43539) | Update dependencies |
-| 1.2.1 | 2024-08-03 | [43174](https://github.com/airbytehq/airbyte/pull/43174) | Update dependencies |
-| 1.2.0 | 2024-07-31 | [42010](https://github.com/airbytehq/airbyte/pull/42010) | Migrate to CDK v4.1.0 |
-| 1.1.2 | 2024-07-27 | [42680](https://github.com/airbytehq/airbyte/pull/42680) | Update dependencies |
-| 1.1.1 | 2024-07-20 | [42366](https://github.com/airbytehq/airbyte/pull/42366) | Update dependencies |
-| 1.1.0 | 2024-07-16 | [42009](https://github.com/airbytehq/airbyte/pull/42009) | Migrate to CDK v2.4.0 |
-| 1.0.3 | 2024-07-13 | [41855](https://github.com/airbytehq/airbyte/pull/41855) | Update dependencies |
-| 1.0.2 | 2024-07-10 | [41547](https://github.com/airbytehq/airbyte/pull/41547) | Update dependencies |
-| 1.0.1 | 2024-07-09 | [40132](https://github.com/airbytehq/airbyte/pull/40132) | Update dependencies |
-| 1.0.0 | 2024-06-20 | [39507](https://github.com/airbytehq/airbyte/pull/39507) | Migrate to low-code CDK and add incremental functionality to `organizations` |
-| 0.6.2 | 2024-05-22 | [38574](https://github.com/airbytehq/airbyte/pull/38574) | Update authenticator package |
-| 0.6.1 | 2024-04-24 | [36662](https://github.com/airbytehq/airbyte/pull/36662) | Schema descriptions |
-| 0.6.0 | 2024-04-10 | [30586](https://github.com/airbytehq/airbyte/pull/30586) | Add `attribution_windows`,`action_report_time` as optional configurable params |
-| 0.5.0 | 2024-03-19 | [36267](https://github.com/airbytehq/airbyte/pull/36267) | Pin airbyte-cdk version to `^0` |
-| 0.4.0 | 2024-02-27 | [35660](https://github.com/airbytehq/airbyte/pull/35660) | Add new fields to streams `ads`, `adsquads`, `creatives`, and `media` |
-| 0.3.2 | 2024-02-12 | [35171](https://github.com/airbytehq/airbyte/pull/35171) | Manage dependencies with Poetry. |
-| 0.3.0 | 2023-05-22 | [26358](https://github.com/airbytehq/airbyte/pull/26358) | Remove deprecated authSpecification in favour of advancedAuth |
-| 0.2.0 | 2023-05-10 | [25948](https://github.com/airbytehq/airbyte/pull/25948) | Introduce new field in the `Campaigns` stream schema |
-| 0.1.16 | 2023-04-20 | [20897](https://github.com/airbytehq/airbyte/pull/20897) | Add missing fields to Basic Stats schema |
-| 0.1.15 | 2023-03-02 | [22869](https://github.com/airbytehq/airbyte/pull/22869) | Specified date formatting in specification |
-| 0.1.14 | 2023-02-10 | [22808](https://github.com/airbytehq/airbyte/pull/22808) | Enable default `AvailabilityStrategy` |
-| 0.1.13 | 2023-01-27 | [22023](https://github.com/airbytehq/airbyte/pull/22023) | Set `AvailabilityStrategy` for streams explicitly to `None` |
-| 0.1.12 | 2023-01-11 | [21267](https://github.com/airbytehq/airbyte/pull/21267) | Fix parse empty error response |
-| 0.1.11 | 2022-12-23 | [20865](https://github.com/airbytehq/airbyte/pull/20865) | Handle 403 permission error |
-| 0.1.10 | 2022-12-15 | [20537](https://github.com/airbytehq/airbyte/pull/20537) | Run on CDK 0.15.0 |
-| 0.1.9 | 2022-12-14 | [20498](https://github.com/airbytehq/airbyte/pull/20498) | Fix output state when no records are read |
-| 0.1.8 | 2022-10-05 | [17596](https://github.com/airbytehq/airbyte/pull/17596) | Retry 429 and 5xx errors when refreshing access token |
-| 0.1.6 | 2022-07-21 | [14924](https://github.com/airbytehq/airbyte/pull/14924) | Remove `additionalProperties` field from specs |
-| 0.1.5 | 2022-07-13 | [14577](https://github.com/airbytehq/airbyte/pull/14577) | Added stats streams hourly, daily, lifetime |
-| 0.1.4 | 2021-12-07 | [8429](https://github.com/airbytehq/airbyte/pull/8429) | Update titles and descriptions |
-| 0.1.3 | 2021-11-10 | [7811](https://github.com/airbytehq/airbyte/pull/7811) | Add oauth2.0, fix stream_state |
-| 0.1.2 | 2021-11-08 | [7499](https://github.com/airbytehq/airbyte/pull/7499) | Remove base-python dependencies |
-| 0.1.1 | 2021-07-29 | [5072](https://github.com/airbytehq/airbyte/pull/5072) | Fix bug with incorrect stream_state value |
-| 0.1.0 | 2021-07-26 | [4843](https://github.com/airbytehq/airbyte/pull/4843) | Initial release supporting the Snapchat Marketing API |
->>>>>>> f936150b
 
 </details>