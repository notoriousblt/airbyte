--- conflicted
+++ resolved
@@ -51,10 +51,6 @@
 
 | Version | Date       | Pull Request                                         | Subject |
 |:--------|:-----------|:-----------------------------------------------------| :--- |
-<<<<<<< HEAD
-| 0.2.0   | 2023-10-19 | [31552](https://github.com/airbytehq/airbyte/pull/31552) | Migrated to Low Code |
-| 0.1.0   | 2022-09-14 | [16768](https://github.com/airbytehq/airbyte/pull/16768) | Initial Release |
-=======
-| 0.2.0   | 2023-10-24 | [16768](https://github.com/airbytehq/airbyte/pull/16768) | Fix schema |
-| 0.1.0   | 2022-09-14 | [16768](https://github.com/airbytehq/airbyte/pull/16768) | Initial Release |
->>>>>>> ac6f44cf
+| 0.3.0   | 2023-10-19 | [31552](https://github.com/airbytehq/airbyte/pull/31552) | Migrated to Low Code |
+| 0.2.0   | 2023-10-24 | [31777](https://github.com/airbytehq/airbyte/pull/31777) | Fix schema |
+| 0.1.0   | 2022-09-14 | [16768](https://github.com/airbytehq/airbyte/pull/16768) | Initial Release |