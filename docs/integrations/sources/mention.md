# Mention
Mention is a Social Listening and Media Monitoring Tool.
This connector allows you to extract data from various Mention APIs such as Accounts , Alerts , Mentions , Statistics and others
Docs: https://dev.mention.com/current/

## Configuration

| Input | Type | Description | Default Value |
|-------|------|-------------|---------------|
| `api_key` | `string` | API Key.  |  |
| `stats_interval` | `string` | Statistics Interval. Periodicity of statistics returned. it may be daily(P1D), weekly(P1W) or monthly(P1M). | P1D |
| `stats_start_date` | `string` | Statistics Start Date.  |  |
| `stats_end_date` | `string` | Statistics End Date.  |  |

## Streams
| Stream Name | Primary Key | Pagination | Supports Full Sync | Supports Incremental |
|-------------|-------------|------------|---------------------|----------------------|
| alert | id | DefaultPaginator | ✅ |  ❌  |
| mention | id | DefaultPaginator | ✅ |  ❌  |
| mention_children | id | DefaultPaginator | ✅ |  ❌  |
| account_me | id | No pagination | ✅ |  ❌  |
| account | id | No pagination | ✅ |  ❌  |
| alert_tag | id | No pagination | ✅ |  ❌  |
| alert_author |  | DefaultPaginator | ✅ |  ❌  |
| alert_tasks | id | DefaultPaginator | ✅ |  ❌  |
| statistics |  | No pagination | ✅ |  ✅  |
| mention_tasks | id | No pagination | ✅ |  ❌  |

## Changelog

<details>
  <summary>Expand to review</summary>

| Version          | Date              | Pull Request | Subject        |
|------------------|-------------------|--------------|----------------|
<<<<<<< HEAD
| 0.0.31 | 2025-07-18 | [63371](https://github.com/airbytehq/airbyte/pull/63371) | Update connector icon |
=======
| 0.0.31 | 2025-07-19 | [63389](https://github.com/airbytehq/airbyte/pull/63389) | Update dependencies |
>>>>>>> 97f55136
| 0.0.30 | 2025-07-12 | [63251](https://github.com/airbytehq/airbyte/pull/63251) | Update dependencies |
| 0.0.29 | 2025-07-05 | [62662](https://github.com/airbytehq/airbyte/pull/62662) | Update dependencies |
| 0.0.28 | 2025-06-28 | [62328](https://github.com/airbytehq/airbyte/pull/62328) | Update dependencies |
| 0.0.27 | 2025-06-21 | [61894](https://github.com/airbytehq/airbyte/pull/61894) | Update dependencies |
| 0.0.26 | 2025-06-14 | [61123](https://github.com/airbytehq/airbyte/pull/61123) | Update dependencies |
| 0.0.25 | 2025-05-24 | [60594](https://github.com/airbytehq/airbyte/pull/60594) | Update dependencies |
| 0.0.24 | 2025-05-10 | [59844](https://github.com/airbytehq/airbyte/pull/59844) | Update dependencies |
| 0.0.23 | 2025-05-03 | [59249](https://github.com/airbytehq/airbyte/pull/59249) | Update dependencies |
| 0.0.22 | 2025-04-26 | [58806](https://github.com/airbytehq/airbyte/pull/58806) | Update dependencies |
| 0.0.21 | 2025-04-19 | [58161](https://github.com/airbytehq/airbyte/pull/58161) | Update dependencies |
| 0.0.20 | 2025-04-12 | [57682](https://github.com/airbytehq/airbyte/pull/57682) | Update dependencies |
| 0.0.19 | 2025-04-05 | [57053](https://github.com/airbytehq/airbyte/pull/57053) | Update dependencies |
| 0.0.18 | 2025-03-29 | [56033](https://github.com/airbytehq/airbyte/pull/56033) | Update dependencies |
| 0.0.17 | 2025-03-08 | [55461](https://github.com/airbytehq/airbyte/pull/55461) | Update dependencies |
| 0.0.16 | 2025-03-01 | [54830](https://github.com/airbytehq/airbyte/pull/54830) | Update dependencies |
| 0.0.15 | 2025-02-22 | [54334](https://github.com/airbytehq/airbyte/pull/54334) | Update dependencies |
| 0.0.14 | 2025-02-15 | [53826](https://github.com/airbytehq/airbyte/pull/53826) | Update dependencies |
| 0.0.13 | 2025-02-08 | [53290](https://github.com/airbytehq/airbyte/pull/53290) | Update dependencies |
| 0.0.12 | 2025-02-01 | [52758](https://github.com/airbytehq/airbyte/pull/52758) | Update dependencies |
| 0.0.11 | 2025-01-25 | [52241](https://github.com/airbytehq/airbyte/pull/52241) | Update dependencies |
| 0.0.10 | 2025-01-18 | [51795](https://github.com/airbytehq/airbyte/pull/51795) | Update dependencies |
| 0.0.9 | 2025-01-11 | [51180](https://github.com/airbytehq/airbyte/pull/51180) | Update dependencies |
| 0.0.8 | 2024-12-28 | [50607](https://github.com/airbytehq/airbyte/pull/50607) | Update dependencies |
| 0.0.7 | 2024-12-21 | [50107](https://github.com/airbytehq/airbyte/pull/50107) | Update dependencies |
| 0.0.6 | 2024-12-14 | [49601](https://github.com/airbytehq/airbyte/pull/49601) | Update dependencies |
| 0.0.5 | 2024-12-12 | [48998](https://github.com/airbytehq/airbyte/pull/48998) | Update dependencies |
| 0.0.4 | 2024-11-04 | [48258](https://github.com/airbytehq/airbyte/pull/48258) | Update dependencies |
| 0.0.3 | 2024-10-29 | [47841](https://github.com/airbytehq/airbyte/pull/47841) | Update dependencies |
| 0.0.2 | 2024-10-28 | [47538](https://github.com/airbytehq/airbyte/pull/47538) | Update dependencies |
| 0.0.1 | 2024-10-23 | | Initial release by [@ombhardwajj](https://github.com/ombhardwajj) via Connector Builder |

</details><|MERGE_RESOLUTION|>--- conflicted
+++ resolved
@@ -33,11 +33,8 @@
 
 | Version          | Date              | Pull Request | Subject        |
 |------------------|-------------------|--------------|----------------|
-<<<<<<< HEAD
-| 0.0.31 | 2025-07-18 | [63371](https://github.com/airbytehq/airbyte/pull/63371) | Update connector icon |
-=======
+| 0.0.32 | 2025-07-21 | [63371](https://github.com/airbytehq/airbyte/pull/63371) | Update connector icon |
 | 0.0.31 | 2025-07-19 | [63389](https://github.com/airbytehq/airbyte/pull/63389) | Update dependencies |
->>>>>>> 97f55136
 | 0.0.30 | 2025-07-12 | [63251](https://github.com/airbytehq/airbyte/pull/63251) | Update dependencies |
 | 0.0.29 | 2025-07-05 | [62662](https://github.com/airbytehq/airbyte/pull/62662) | Update dependencies |
 | 0.0.28 | 2025-06-28 | [62328](https://github.com/airbytehq/airbyte/pull/62328) | Update dependencies |
