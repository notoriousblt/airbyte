# PostHog

This page contains the setup guide and reference information for the PostHog source connector.

## Prerequisites

- api_key - obtain Private API Key for your account following these [steps](https://posthog.com/docs/api/overview#how-to-obtain-a-personal-api-key)
- base_url - 'https://app.posthog.com' by default, but it can be different if self-hosted posthog instances is used

## Setup guide

### Step 1: Set up PostHog

- PostHog Account

## Step 2: Set up the PostHog connector in Airbyte

### For Airbyte Cloud:

1. [Log into your Airbyte Cloud](https://cloud.airbyte.com/workspaces) account.
2. In the left navigation bar, click **Sources**. In the top-right corner, click **+new source**.
3. On the Set up the source page, enter the name for the PostHog connector and select **PostHog** from the Source type dropdown.
4. Enter your `apikey`.
5. Enter your `start_date`.
6. Change default `base_url` if self-hosted posthog instances is used
7. Click **Set up source**.

### For Airbyte OSS:

1. Navigate to the Airbyte Open Source dashboard.
2. Set the name for your source.
3. Enter your `api_key`.
4. Enter your `start_date`.
5. Change default `base_url` if self-hosted posthog instances is used
6. Click **Set up source**.

## Supported streams and sync modes

- [Projects](https://posthog.com/docs/api/projects)
- [Annotations](https://posthog.com/docs/api/annotations)
- [Cohorts](https://posthog.com/docs/api/cohorts)
- [Events](https://posthog.com/docs/api/events) \(Incremental\)
- [FeatureFlags](https://posthog.com/docs/api/feature-flags)
- [Insights](https://posthog.com/docs/api/insights)
- [Persons](https://posthog.com/docs/api/people)

### Rate limiting

Private `GET`, `POST`, `PATCH`, `DELETE` endpoints are rate limited. Public POST-only endpoints are **not** rate limited. A rule of thumb for whether rate limits apply is if the personal API key is used for authentication.

There are separate limits for different kinds of resources.

- For all analytics endpoints (such as calculating insights, retrieving persons, or retrieving session recordings), the rate limits are `240/minute` and `1200/hour`.

- The [HogQL query](https://posthog.com/docs/hogql#api-access) endpoint (`/api/project/:id/query`) has a rate limit of `120/hour`.

- For the rest of the create, read, update, and delete endpoints, the rate limits are `480/minute` and `4800/hour`.

- For Public POST-only endpoints like event capture (`/capture`) and feature flag evaluation (`/decide`), there are no rate limits.

These limits apply to **the entire team** (i.e. all users within your PostHog organization). For example, if a script requesting feature flag metadata hits the rate limit, and another user, using a different personal API key, makes a single request to the persons API, this gets rate limited as well.

For large or regular exports of events, use [batch exports](https://posthog.com/docs/cdp).

Want to use the PostHog API beyond these limits? Email Posthog at `customers@posthog.com`.

## Changelog

<details>
  <summary>Expand to review</summary>

| Version | Date       | Pull Request                                             | Subject                                                                                                                 |
| :------ | :--------- | :------------------------------------------------------- | :---------------------------------------------------------------------------------------------------------------------- |
<<<<<<< HEAD
| 1.2.0 | 2024-10-19 | [47020](https://github.com/airbytehq/airbyte/pull/47020) | Migrate to manifest-only format |
=======
| 1.1.25 | 2025-02-01 | [53032](https://github.com/airbytehq/airbyte/pull/53032) | Update dependencies |
| 1.1.24 | 2025-01-25 | [52536](https://github.com/airbytehq/airbyte/pull/52536) | Update dependencies |
| 1.1.23 | 2025-01-18 | [51856](https://github.com/airbytehq/airbyte/pull/51856) | Update dependencies |
| 1.1.22 | 2025-01-11 | [51313](https://github.com/airbytehq/airbyte/pull/51313) | Update dependencies |
| 1.1.21 | 2024-12-28 | [50685](https://github.com/airbytehq/airbyte/pull/50685) | Update dependencies |
| 1.1.20 | 2024-12-21 | [50280](https://github.com/airbytehq/airbyte/pull/50280) | Update dependencies |
| 1.1.19 | 2024-12-14 | [49716](https://github.com/airbytehq/airbyte/pull/49716) | Update dependencies |
| 1.1.18 | 2024-12-12 | [49066](https://github.com/airbytehq/airbyte/pull/49066) | Starting with this version, the Docker image is now rootless. Please note that this and future versions will not be compatible with Airbyte versions earlier than 0.64 |
| 1.1.17 | 2024-10-29 | [47724](https://github.com/airbytehq/airbyte/pull/47724) | Update dependencies |
| 1.1.16 | 2024-10-28 | [47033](https://github.com/airbytehq/airbyte/pull/47033) | Update dependencies |
>>>>>>> 596066e5
| 1.1.15 | 2024-10-12 | [46769](https://github.com/airbytehq/airbyte/pull/46769) | Update dependencies |
| 1.1.14 | 2024-10-05 | [46421](https://github.com/airbytehq/airbyte/pull/46421) | Update dependencies |
| 1.1.13 | 2024-09-28 | [46108](https://github.com/airbytehq/airbyte/pull/46108) | Update dependencies |
| 1.1.12 | 2024-09-21 | [45796](https://github.com/airbytehq/airbyte/pull/45796) | Update dependencies |
| 1.1.11 | 2024-09-14 | [45570](https://github.com/airbytehq/airbyte/pull/45570) | Update dependencies |
| 1.1.10 | 2024-09-07 | [45241](https://github.com/airbytehq/airbyte/pull/45241) | Update dependencies |
| 1.1.9 | 2024-08-31 | [44996](https://github.com/airbytehq/airbyte/pull/44996) | Update dependencies |
| 1.1.8 | 2024-08-24 | [44658](https://github.com/airbytehq/airbyte/pull/44658) | Update dependencies |
| 1.1.7 | 2024-08-17 | [44350](https://github.com/airbytehq/airbyte/pull/44350) | Update dependencies |
| 1.1.6 | 2024-08-13 | [44016](https://github.com/airbytehq/airbyte/pull/44016) | Fix `events` stream pagniator to workaround PostHog API issue [#13508](https://github.com/PostHog/posthog/issues/13508) |
| 1.1.5 | 2024-08-10 | [43488](https://github.com/airbytehq/airbyte/pull/43488) | Update dependencies |
| 1.1.4 | 2024-08-03 | [43232](https://github.com/airbytehq/airbyte/pull/43232) | Update dependencies |
| 1.1.3 | 2024-07-27 | [42769](https://github.com/airbytehq/airbyte/pull/42769) | Update dependencies |
| 1.1.2 | 2024-07-20 | [42151](https://github.com/airbytehq/airbyte/pull/42151) | Update dependencies |
| 1.1.1 | 2024-07-13 | [41823](https://github.com/airbytehq/airbyte/pull/41823) | Update dependencies |
| 1.1.0 | 2024-06-20 | [39763](https://github.com/airbytehq/airbyte/pull/39763) | Add `properties` and `uuid` attributes to persons stream |
| 1.0.0 | 2023-12-04 | [28593](https://github.com/airbytehq/airbyte/pull/28593) | Fix events.event type |
| 0.1.15 | 2023-10-28 | [31265](https://github.com/airbytehq/airbyte/pull/31265) | Fix Events stream datetime format |
| 0.1.14 | 2023-08-29 | [29947](https://github.com/airbytehq/airbyte/pull/29947) | Add optional field to spec: `events_time_step` |
| 0.1.13 | 2023-07-19 | [28461](https://github.com/airbytehq/airbyte/pull/28461) | Fixed EventsSimpleRetriever declaration |
| 0.1.12 | 2023-06-28 | [27764](https://github.com/airbytehq/airbyte/pull/27764) | Update following state breaking changes |
| 0.1.11 | 2023-06-09 | [27135](https://github.com/airbytehq/airbyte/pull/27135) | Fix custom EventsSimpleRetriever |
| 0.1.10 | 2023-04-15 | [24084](https://github.com/airbytehq/airbyte/pull/24084) | Increase `events` streams batch size |
| 0.1.9 | 2023-02-13 | [22906](https://github.com/airbytehq/airbyte/pull/22906) | Specified date formatting in specification |
| 0.1.8 | 2022-11-11 | [18993](https://github.com/airbytehq/airbyte/pull/18993) | connector migrated to low-code, added projects,insights streams, added project based slicing for all other streams |
| 0.1.7 | 2022-07-26 | [14585](https://github.com/airbytehq/airbyte/pull/14585) | Add missing 'properties' field to event attributes |
| 0.1.6 | 2022-01-20 | [8617](https://github.com/airbytehq/airbyte/pull/8617) | Update connector fields title/description |
| 0.1.5 | 2021-12-24 | [9082](https://github.com/airbytehq/airbyte/pull/9082) | Remove obsolete session_events and insights streams |
| 0.1.4 | 2021-09-14 | [6058](https://github.com/airbytehq/airbyte/pull/6058) | Support self-hosted posthog instances |
| 0.1.3 | 2021-07-20 | [4001](https://github.com/airbytehq/airbyte/pull/4001) | Incremental streams read only relevant pages |
| 0.1.2 | 2021-07-15 | [4692](https://github.com/airbytehq/airbyte/pull/4692) | Use account information for checking the connection |
| 0.1.1 | 2021-07-05 | [4539](https://github.com/airbytehq/airbyte/pull/4539) | Add `AIRBYTE_ENTRYPOINT` env variable for kubernetes support |
| 0.1.0 | 2021-06-08 | [3768](https://github.com/airbytehq/airbyte/pull/3768) | Initial Release |

</details><|MERGE_RESOLUTION|>--- conflicted
+++ resolved
@@ -71,9 +71,7 @@
 
 | Version | Date       | Pull Request                                             | Subject                                                                                                                 |
 | :------ | :--------- | :------------------------------------------------------- | :---------------------------------------------------------------------------------------------------------------------- |
-<<<<<<< HEAD
-| 1.2.0 | 2024-10-19 | [47020](https://github.com/airbytehq/airbyte/pull/47020) | Migrate to manifest-only format |
-=======
+| 1.2.0 | 2025-02-22 | [47020](https://github.com/airbytehq/airbyte/pull/47020) | Migrate to manifest-only format |
 | 1.1.25 | 2025-02-01 | [53032](https://github.com/airbytehq/airbyte/pull/53032) | Update dependencies |
 | 1.1.24 | 2025-01-25 | [52536](https://github.com/airbytehq/airbyte/pull/52536) | Update dependencies |
 | 1.1.23 | 2025-01-18 | [51856](https://github.com/airbytehq/airbyte/pull/51856) | Update dependencies |
@@ -84,7 +82,6 @@
 | 1.1.18 | 2024-12-12 | [49066](https://github.com/airbytehq/airbyte/pull/49066) | Starting with this version, the Docker image is now rootless. Please note that this and future versions will not be compatible with Airbyte versions earlier than 0.64 |
 | 1.1.17 | 2024-10-29 | [47724](https://github.com/airbytehq/airbyte/pull/47724) | Update dependencies |
 | 1.1.16 | 2024-10-28 | [47033](https://github.com/airbytehq/airbyte/pull/47033) | Update dependencies |
->>>>>>> 596066e5
 | 1.1.15 | 2024-10-12 | [46769](https://github.com/airbytehq/airbyte/pull/46769) | Update dependencies |
 | 1.1.14 | 2024-10-05 | [46421](https://github.com/airbytehq/airbyte/pull/46421) | Update dependencies |
 | 1.1.13 | 2024-09-28 | [46108](https://github.com/airbytehq/airbyte/pull/46108) | Update dependencies |
