# Google Ads

<HideInUI>

This page contains the setup guide and reference information for the [Google Ads](https://developers.google.com) source connector.

</HideInUI>

## Prerequisites

- A [Google Ads Account](https://support.google.com/google-ads/answer/6366720) [linked](https://support.google.com/google-ads/answer/7459601) to a Google Ads Manager account
<!-- env:oss -->
- (For Airbyte Open Source):
  - A Developer Token
  - OAuth credentials to authenticate your Google account
  <!-- /env:oss -->

## Setup guide

### Set up Google Ads

<!-- env:oss -->

#### Step 1: (For Airbyte Open Source) Apply for a developer token

To set up the Google Ads source connector with Airbyte Open Source, you will need to obtain a developer token. This token allows you to access your data from the Google Ads API. Please note that Google is selective about which software and use cases are issued this token. The Airbyte team has worked with the Google Ads team to allowlist Airbyte and ensure you can get a developer token (see [issue 1981](https://github.com/airbytehq/airbyte/issues/1981) for more information on this topic).

1. To proceed with obtaining a developer token, you will first need to create a [Google Ads Manager account](https://ads.google.com/home/tools/manager-accounts/). Standard Google Ads accounts cannot generate a developer token.

2. To apply for the developer token, please follow [Google's instructions](https://developers.google.com/google-ads/api/docs/first-call/dev-token).

3. When you apply for the token, make sure to include the following:
   - Why you need the token (example: Want to run some internal analytics)
   - That you will be using the Airbyte Open Source project
   - That you have full access to the code base (because we're open source)
   - That you have full access to the server running the code (because you're self-hosting Airbyte)

:::note
You will _not_ be able to access your data via the Google Ads API until this token is approved. You cannot use a test developer token; it has to be at least a basic developer token. The approval process typically takes around 24 hours.
:::

#### Step 2: (For Airbyte Open Source) Obtain your OAuth credentials

If you are using Airbyte Open Source, you will need to obtain the following OAuth credentials to authenticate your Google Ads account:

- Client ID
- Client Secret
- Refresh Token

Please refer to [Google's documentation](https://developers.google.com/identity/protocols/oauth2) for detailed instructions on how to obtain these credentials.

A single access token can grant varying degrees of access to multiple APIs. A variable parameter called scope controls the set of resources and operations that an access token permits. During the access token request, your app sends one or more values in the scope parameter.

The scope for the Google Ads API is: https://www.googleapis.com/auth/adwords

Each Google Ads API developer token is assigned an access level and "permissible use". The access level determines whether you can affect production accounts and the number of operations and requests that you can execute daily. Permissible use determines the specific Google Ads API features that the developer token is allowed to use. Read more about it and apply for higher access [here](https://developers.google.com/google-ads/api/docs/access-levels#access_levels_2).

### Step 3: Set up the Google Ads connector in Airbyte

<!-- /env:oss -->

<!-- env:cloud -->

#### For Airbyte Cloud:

1. [Log into your Airbyte Cloud](https://cloud.airbyte.com/workspaces) account.
2. Click Sources and then click + New source.
3. On the Set up the source page, select Google Ads from the Source type dropdown.
4. Enter a name for the Google Ads connector.
5. Click **Sign in with Google** to authenticate your Google Ads account. In the pop-up, select the appropriate Google account and click **Continue** to proceed.
<FieldAnchor field="customer_id">
6. (Optional) Enter a comma-separated list of the **Customer ID(s)** for your account. These IDs are 10-digit numbers that uniquely identify your account. To find your Customer ID, please follow [Google's instructions](https://support.google.com/google-ads/answer/1704344). Leaving this field blank will replicate data from all connected accounts.

:::note
If you are accessing your account through a Google Ads Manager account, you must enter the [**Customer ID**](https://developers.google.com/google-ads/api/docs/concepts/call-structure#cid) of the Manager account.
:::
</FieldAnchor>

<FieldAnchor field="customer_status_filter">
7. (Optional) Enter customer statuses to filter customers. Leaving this field blank will replicate data from all accounts. Check [Google Ads documentation](https://developers.google.com/google-ads/api/reference/rpc/v18/CustomerStatusEnum.CustomerStatus) for more info.
</FieldAnchor>

<FieldAnchor field="start_date">
8. (Optional) Enter a **Start Date** using the provided datepicker, or by programmatically entering the date in YYYY-MM-DD format. The data added on and after this date will be replicated. (Default start date is 2 years ago)
</FieldAnchor>

9. (Optional) You can use the **Custom GAQL Queries** field to enter a custom query using Google Ads Query Language. Click **Add** and enter your query, as well as the desired name of the table for this data in the destination. Multiple queries can be provided. For more information on formulating these queries, refer to our [guide below](#custom-query-understanding-google-ads-query-language).

<FieldAnchor field="conversion_window_days">
10. (Optional) Enter a **Conversion Window**. This is the number of days after an ad interaction during which a conversion is recorded in Google Ads. For more information on this topic, refer to the [Google Ads Help Center](https://support.google.com/google-ads/answer/3123169?hl=en). This field defaults to 14 days.
</FieldAnchor>

<FieldAnchor field="end_date">
11. (Optional) Enter an **End Date** in YYYY-MM-DD format. Any data added after this date will not be replicated. Leaving this field blank will replicate all data from the start date onward.
</FieldAnchor>

12. Click **Set up source** and wait for the tests to complete.
<!-- /env:cloud -->

<!-- env:oss -->

#### For Airbyte Open Source:

1. Navigate to the Airbyte Open Source dashboard.
2. In the left navigation bar, click **Sources**. In the top-right corner, click **+ New source**.
3. Find and select **Google Ads** from the list of available sources.
4. Enter a **Source name** of your choosing.
5. Enter the **Developer Token** you obtained from Google.
6. To authenticate your Google account, enter your Google application's **Client ID**, **Client Secret**, **Refresh Token**, and optionally, the **Access Token**.
7. (Optional) Enter a comma-separated list of the **Customer ID(s)** for your account. These IDs are 10-digit numbers that uniquely identify your account. To find your Customer ID, please follow [Google's instructions](https://support.google.com/google-ads/answer/1704344). Leaving this field blank will replicate data from all connected accounts.
8. (Optional) Enter customer statuses to filter customers. Leaving this field blank will replicate data from all accounts. Check [Google Ads documentation](https://developers.google.com/google-ads/api/reference/rpc/v18/CustomerStatusEnum.CustomerStatus) for more info.
9. (Optional) Enter a **Start Date** using the provided datepicker, or by programmatically entering the date in YYYY-MM-DD format. The data added on and after this date will be replicated. (Default start date is 2 years ago)
10. (Optional) You can use the **Custom GAQL Queries** field to enter a custom query using Google Ads Query Language. Click **Add** and enter your query, as well as the desired name of the table for this data in the destination. Multiple queries can be provided. For more information on formulating these queries, refer to our [guide below](#custom-query-understanding-google-ads-query-language).
11. (Required for Manager accounts) If accessing your account through a Google Ads Manager account, you must enter the [**Customer ID**](https://developers.google.com/google-ads/api/docs/concepts/call-structure#cid) of the Manager account.
12. (Optional) Enter a **Conversion Window**. This is the number of days after an ad interaction during which a conversion is recorded in Google Ads. For more information on this topic, see the section on [Conversion Windows](#note-on-conversion-windows) below, or refer to the [Google Ads Help Center](https://support.google.com/google-ads/answer/3123169?hl=en). This field defaults to 14 days.
13. (Optional) Enter an **End Date** in YYYY-MM-DD format. Any data added after this date will not be replicated. Leaving this field blank will replicate all data from the start date onward.
14. Click **Set up source** and wait for the tests to complete.

<!-- /env:oss -->
<HideInUI>

## Supported sync modes

The Google Ads source connector supports the following [sync modes](https://docs.airbyte.com/cloud/core-concepts/#connection-sync-modes):

- [Full Refresh - Overwrite](https://docs.airbyte.com/understanding-airbyte/connections/full-refresh-overwrite/)
- [Full Refresh - Append](https://docs.airbyte.com/understanding-airbyte/connections/full-refresh-append)
- [Incremental Sync - Append](https://docs.airbyte.com/understanding-airbyte/connections/incremental-append)
- [Incremental Sync - Append + Deduped](https://docs.airbyte.com/understanding-airbyte/connections/incremental-append-deduped)

**Incremental Events Streams:**

List of streams:

- [ad_group_criterions](https://developers.google.com/google-ads/api/fields/v18/ad_group_criterion)
- [ad_listing_group_criterions](https://developers.google.com/google-ads/api/fields/v18/ad_group_criterion)
- [campaign_criterion](https://developers.google.com/google-ads/api/fields/v18/campaign_criterion)

These streams support incremental updates, including deletions, leveraging the Change Status stream. However, they only capture updates from the most recent three months.

The initial sync operates as a full refresh. Subsequent syncs begin by reading updates from the Change Status stream, followed by syncing records based on their IDs.

:::warning
It's important to note that the Google Ads API resource ChangeStatus has a limit of 10,000 records per request. That's why you cannot sync stream with more than 10,000 updates in a single microsecond. In such cases, it's recommended to use a full refresh sync to ensure all updates are captured.
:::

## Supported Streams

The Google Ads source connector can sync the following tables. It can also sync custom queries using GAQL.

### Main Tables

- [customer](https://developers.google.com/google-ads/api/fields/v18/customer)

Highlights the setup and configurations of a Google Ads account. It encompasses features like call reporting and conversion tracking, giving a clear picture of the account's operational settings and features.

- [customer_label](https://developers.google.com/google-ads/api/fields/v18/customer_label)
- [campaign_criterion](https://developers.google.com/google-ads/api/fields/v18/campaign_criterion)

Targeting option for a campaign, such as a keyword, placement, or audience.

- [campaign_bidding_strategy](https://developers.google.com/google-ads/api/fields/v18/campaign)

Represents the bidding strategy at the campaign level.

- [campaign_label](https://developers.google.com/google-ads/api/fields/v18/campaign_label)
- [label](https://developers.google.com/google-ads/api/fields/v18/label)

Represents labels that can be attached to different entities such as campaigns or ads.

- [ad_group_ad](https://developers.google.com/google-ads/api/fields/v18/ad_group_ad)

Different attributes of ads from ad groups segmented by date.

- [ad_group_ad_label](https://developers.google.com/google-ads/api/fields/v18/ad_group_ad_label)
- [ad_group](https://developers.google.com/google-ads/api/fields/v18/ad_group)

Represents an ad group within a campaign. Ad groups contain one or more ads which target a shared set of keywords.

- [ad_group_label](https://developers.google.com/google-ads/api/fields/v18/ad_group_label)
- [ad_group_bidding_strategy](https://developers.google.com/google-ads/api/fields/v18/ad_group)

Represents the bidding strategy at the ad group level.

- [ad_group_criterion](https://developers.google.com/google-ads/api/fields/v18/ad_group_criterion)

Represents criteria in an ad group, such as keywords or placements.

- [ad_listing_group_criterion](https://developers.google.com/google-ads/api/fields/v18/ad_group_criterion)

Represents criteria for listing group ads.

- [ad_group_criterion_label](https://developers.google.com/google-ads/api/fields/v18/ad_group_criterion_label)
- [audience](https://developers.google.com/google-ads/api/fields/v18/audience)

Represents user lists that are defined by the advertiser to target specific users.

- [user_interest](https://developers.google.com/google-ads/api/fields/v18/user_interest)

A particular interest-based vertical to be targeted.

- [click_view](https://developers.google.com/google-ads/api/reference/rpc/v18/ClickView)

A click view with metrics aggregated at each click level, including both valid and invalid clicks.

Note that `ad_group`, `ad_group_ad`, and `campaign` contain a `labels` field, which should be joined against their respective `*_label` streams if you want to view the actual labels. For example, the `ad_group` stream contains an `ad_group.labels` field, which you would join against the `ad_group_label` stream's `label.resource_name` field.

### Report Tables

- [account_performance_report](https://developers.google.com/google-ads/api/fields/v18/overview)

Provides in-depth metrics related to ads interactions, including viewability, click-through rates, and conversions. Segments data by various factors, offering a granular look into how ads perform across different contexts.

- [campaign](https://developers.google.com/google-ads/api/fields/v18/campaign)

Represents a campaign in Google Ads.

- [campaign_budget](https://developers.google.com/google-ads/api/fields/v18/campaign_budget)

Represents the budget settings of a campaign.

- [geographic_view](https://developers.google.com/google-ads/api/fields/v18/geographic_view)

Geographic View includes all metrics aggregated at the country level. It reports metrics at either actual physical location of the user or an area of interest.

- [user_location_view](https://developers.google.com/google-ads/api/fields/v18/user_location_view)

User Location View includes all metrics aggregated at the country level. It reports metrics at the actual physical location of the user by targeted or not targeted location.

- [display_keyword_view](https://developers.google.com/google-ads/api/fields/v18/display_keyword_view)

Metrics for display keywords, which are keywords that are targeted in display campaigns.

- [topic_view](https://developers.google.com/google-ads/api/fields/v18/topic_view)

Reporting view that shows metrics aggregated by topic, which are broad categories of interests that users have.

- [shopping_performance_view](https://developers.google.com/google-ads/api/fields/v18/shopping_performance_view)

Provides Shopping campaign statistics aggregated at several product dimension levels. Product dimension values from Merchant Center such as brand, category, custom attributes, product condition and product type will reflect the state of each dimension as of the date and time when the corresponding event was recorded.

- [keyword_view](https://developers.google.com/google-ads/api/fields/v18/keyword_view)

Provides metrics related to the performance of keywords in the campaign.

- [ad_group_ad_legacy](https://developers.google.com/google-ads/api/fields/v18/ad_group_ad)

Metrics and attributes of legacy ads from ad groups.

:::note
Due to Google Ads API constraints, the `click_view` stream retrieves data one day at a time and can only retrieve data newer than 90 days ago. Also, [metrics](https://developers.google.com/google-ads/api/fields/v18/metrics) cannot be requested for a Google Ads Manager account. Report streams are only available when pulling data from a non-manager account.
:::

:::warning
Google Ads doesn't support `PERFORMANCE_MAX` campaigns on `ad_group` or `ad` stream level, only on `campaign` level.
If you have this type of campaign Google will remove them from the results for the `ads` reports.
More [info](https://github.com/airbytehq/airbyte/issues/11062) and [Google Discussions](https://groups.google.com/g/adwords-api/c/_mxbgNckaLQ).
:::

For incremental streams, data is synced up to the previous day using your Google Ads account time zone since Google Ads can filter data only by [date](https://developers.google.com/google-ads/api/fields/v18/ad_group_ad#segments.date) without time. Also, some reports cannot load data real-time due to Google Ads [limitations](https://support.google.com/google-ads/answer/2544985?hl=en).

### Primary Key Selection Method

Primary keys are chosen to uniquely identify records within streams. In this selection, we considered the scope of ID uniqueness as detailed in [the Google Ads API structure documentation](https://developers.google.com/google-ads/api/docs/concepts/api-structure#object_ids). This approach guarantees that each record remains unique across various scopes and contexts. Moreover, in the Google Ads API, segmentation is crucial for dissecting performance data. As pointed out in [the Google Ads support documentation](https://developers.google.com/google-ads/api/docs/reporting/segmentation), segments offer a granular insight into data based on specific criteria, like device type or click interactions.

</HideInUI>

<FieldAnchor field="custom_queries_array">
## Custom Query: Understanding Google Ads Query Language

Additional streams for Google Ads can be dynamically created using custom queries.

The Google Ads Query Language queries the Google Ads API. Review the [Google Ads Query Language](https://developers.google.com/google-ads/api/docs/query/overview) and the [query builder](https://developers.google.com/google-ads/api/fields/v18/query_validator) to validate your query. You can then add these as custom queries when configuring the Google Ads source.

Example GAQL Custom Query:

```
SELECT
    campaign.name,
    metrics.conversions,
    metrics.conversions_by_conversion_date
FROM ad_group
```

Note that `segments.date` is automatically added to the `WHERE` clause if it is included in the `SELECT` clause. Custom reports including `segments.date` in the `SELECT` clause will be synced by day.

Each custom query in the input configuration must work for all the customer account IDs. Otherwise, the customer ID will be skipped for every query that fails the validation test. For example, if your query contains metrics fields in the select clause, it will not be executed against manager accounts.

Follow Google's guidance on [Selectability between segments and metrics](https://developers.google.com/google-ads/api/docs/reporting/segmentation#selectability_between_segments_and_metrics) when editing custom queries or default stream schemas (which will also be turned into GAQL queries by the connector). Fields like `segments.keyword.info.text`, `segments.keyword.info.match_type`, `segments.keyword.ad_group_criterion` in the `SELECT` clause tell the query to only get the rows of data that have keywords and remove any row that is not associated with a keyword. This is often unobvious and undesired behavior and can lead to missing data records. If you need this field in the stream, add a new stream instead of editing the existing ones.

:::info
For an existing Google Ads source, when you are updating or removing Custom GAQL Queries, you should also subsequently refresh your source schema to pull in any changes.
:::
</FieldAnchor>

<HideInUI>
## Difference between manager and client accounts

A manager account isn't an "upgrade" of your Google Ads account. Instead, it's an entirely new Google Ads account you create. Think of a manager account as an umbrella Google Ads account with several individual Google Ads accounts linked to it. You can link new and existing Google Ads accounts, as well as other manager accounts.

You can then monitor ad performance, update campaigns, and manage other account tasks for those client accounts. Your manager account can also be given ownership of a client account. This allows you to manage user access for the client account.

[Link](https://support.google.com/google-ads/answer/6139186?hl=en#) for more details on how it works and how you can create it.

**Manager Accounts (MCC)** primarily focus on account management and oversight. They can access and manage multiple client accounts, view shared resources, and handle invitations to link with client accounts.

**Client Accounts** are more operationally focused. They deal with campaign management, bidding, keywords, targeting, extensions, metrics, reporting, billing, and other ad-specific functionalities.

While both types of accounts can access a wide range of resources in the API, the difference lies in their scope and purpose. Manager accounts have a broader oversight, while client accounts delve into the specifics of advertising operations.

For detailed information, refer to the [official documentation.](https://developers.google.com/google-ads/api/fields/v18/overview)

## Note on Conversion Windows

In digital advertising, a 'conversion' typically refers to a user undertaking a desired action after viewing or interacting with an ad. This could be anything from clicking through to the advertiser's website, signing up for a newsletter, making a purchase, and so on. The conversion window is the period of time after a user sees or clicks on an ad during which their actions can still be credited to that ad.

For example, imagine an online shoe store runs an ad and sets a conversion window of 30 days. If you click on that ad today, any purchases you make on the shoe store's site within the next 30 days will be considered conversions resulting from that ad.
The length of the conversion window can vary depending on the goals of the advertiser and the nature of the product or service. Some businesses might set a shorter conversion window if they're promoting a limited-time offer, while others might set a longer window if they're advertising a product that consumers typically take a while to think about before buying.

In essence, the conversion window is a tool for measuring the effectiveness of an advertising campaign. By tracking the actions users take after viewing or interacting with an ad, businesses can gain insight into how well their ads are working and adjust their strategies accordingly.

In the case of configuring the Google Ads source connector, each time a sync is run the connector will retrieve all conversions that were active within the specified conversion window. For example, if you set a conversion window of 30 days, each time a sync is run, the connector will pull all conversions that were active within the past 30 days. Due to this mechanism, it may seem like the same campaigns, ad groups, or ads have different conversion numbers. However, in reality, each data record accurately reflects the number of conversions for that particular resource at the time of extracting the data from the Google Ads API.

## Performance considerations

This source is constrained by the [Google Ads API limits](https://developers.google.com/google-ads/api/docs/best-practices/quotas)

Due to a limitation in the Google Ads API which does not allow getting performance data at a granularity level smaller than a day, the Google Ads connector usually pulls data up until the previous day. For example, if the sync runs on Wednesday at 5 PM, then data up until Tuesday midnight is pulled. Data for Wednesday is exported only if a sync runs after Wednesday (for example, 12:01 AM on Thursday) and so on. This avoids syncing partial performance data, only to have to resync it again once the full day's data has been recorded by Google. For example, without this functionality, a sync which runs on Wednesday at 5 PM would get ads performance data for Wednesday between 12:01 AM - 5 PM on Wednesday, then it would need to run again at the end of the day to get all of Wednesday's data.
</HideInUI>

## Changelog

<details>
  <summary>Expand to review</summary>

| Version     | Date       | Pull Request                                             | Subject                                                                                                                                                                |
|:------------|:-----------|:---------------------------------------------------------|:-----------------------------------------------------------------------------------------------------------------------------------------------------------------------|
<<<<<<< HEAD
| 3.13.0-rc.2 | 2025-07-17 | [XXXXX](https://github.com/airbytehq/airbyte/pull/XXXXX) | Migrate `custom_queries` streams to low-code                                                                                                                               |
| 3.13.0-rc.1| 2025-07-16 | [62510](https://github.com/airbytehq/airbyte/pull/62510) | Migrate additional streams to low-code pt2                                                                                                                             |
=======
| 3.13.0-rc.1| 2025-07-16 | [62510](https://github.com/airbytehq/airbyte/pull/62510) | Migrate `click_view`, `campaign_bidding_strategy`, and `ad_group_bidding_strategy` streams to low-code                                                                                                                             |
>>>>>>> f6b1b3d7
| 3.12.0 | 2025-07-16 | [63335](https://github.com/airbytehq/airbyte/pull/63335) | Promoting release candidate 3.12.0-rc.2 to a main version. |
| 3.12.0-rc.2 | 2025-07-15 | [63323](https://github.com/airbytehq/airbyte/pull/63323) | Fixes erroneous transformation override                                                                                                                               |
| 3.12.0-rc.1 | 2025-07-15 | [62510](https://github.com/airbytehq/airbyte/pull/62510) | Migrate additional streams to low-code: See PR for more details                                                                                                                               |
| 3.11.0 | 2025-07-15 | [63302](https://github.com/airbytehq/airbyte/pull/63302) | Promoting release candidate 3.11.0-rc.1 to a main version. |
| 3.11.0-rc.1 | 2025-07-14 | [62846](https://github.com/airbytehq/airbyte/pull/62846) | Migrate views streams to Low Code                                                                                                                                      |
| 3.10.0      | 2025-07-14 | [63282](https://github.com/airbytehq/airbyte/pull/63282) | Promoting release candidate 3.10.0-rc.1 to a m`ain version.                                                                                                             |
| 3.10.0-rc.1 | 2025-07-10 | [62066](https://github.com/airbytehq/airbyte/pull/62066) | Migrate AdGroup stream to Low Code                                                                                                                                     |
| 3.9.0       | 2025-07-10 | [62900](https://github.com/airbytehq/airbyte/pull/62900) | Promoting release candidate 3.9.0-rc.6 to a main version.                                                                                                              |
| 3.9.0-rc.6  | 2025-07-08 | [62857](https://github.com/airbytehq/airbyte/pull/62857) | Add per partition state migration                                                                                                                                      |
| 3.9.0-rc.5  | 2025-07-04 | [62518](https://github.com/airbytehq/airbyte/pull/62518) | Fix state migration for new empty states                                                                                                                               |
| 3.9.0-rc.4  | 2025-07-03 | [62513](https://github.com/airbytehq/airbyte/pull/62513) | Update rollout flag in metadata                                                                                                                                        |
| 3.9.0-rc.3  | 2025-07-03 | [62494](https://github.com/airbytehq/airbyte/pull/62494) | Handle ServiceUnavailableErrors and retry on account check                                                                                                             |
| 3.9.0-rc.2  | 2025-07-03 | [62505](https://github.com/airbytehq/airbyte/pull/62505) | Fix state migration for empty states                                                                                                                                   |
| 3.9.0-rc.1  | 2025-06-18 | [61674](https://github.com/airbytehq/airbyte/pull/61674) | Migrate Campaign stream to Low Code                                                                                                                                    |
| 3.8.2       | 2025-05-31 | [51664](https://github.com/airbytehq/airbyte/pull/51664) | Update dependencies                                                                                                                                                    |
| 3.8.1       | 2025-05-30 | [61002](https://github.com/airbytehq/airbyte/pull/61002) | Fix error during connection check for custom queries.                                                                                                                  |
| 3.8.0       | 2025-05-30 | [61000](https://github.com/airbytehq/airbyte/pull/61000) | Promoting release candidate 3.8.0-rc.1 to a main version.                                                                                                              |
| 3.8.0-rc.1  | 2025-05-28 | [60949](https://github.com/airbytehq/airbyte/pull/60949) | Update API version to v18                                                                                                                                              |
| 3.7.10      | 2025-01-11 | [47090](https://github.com/airbytehq/airbyte/pull/47090) | Starting with this version, the Docker image is now rootless. Please note that this and future versions will not be compatible with Airbyte versions earlier than 0.64 |
| 3.7.9       | 2024-10-14 | [46893](https://github.com/airbytehq/airbyte/pull/46893) | Update getting customers logic                                                                                                                                         |
| 3.7.8       | 2024-10-12 | [46120](https://github.com/airbytehq/airbyte/pull/46120) | Update dependencies                                                                                                                                                    |
| 3.7.7       | 2024-10-07 | [45852](https://github.com/airbytehq/airbyte/pull/45852) | Change to the objects serialization in lists to JSON                                                                                                                   |
| 3.7.6       | 2024-09-21 | [46543](https://github.com/airbytehq/airbyte/pull/46543) | Raise exception on missing stream                                                                                                                                      |
| 3.7.5       | 2024-09-21 | [45801](https://github.com/airbytehq/airbyte/pull/45801) | Update dependencies                                                                                                                                                    |
| 3.7.4       | 2024-09-20 | [44600](https://github.com/airbytehq/airbyte/pull/44600) | Update API documentation URLs                                                                                                                                          |
| 3.7.3       | 2024-09-14 | [45497](https://github.com/airbytehq/airbyte/pull/45497) | Update dependencies                                                                                                                                                    |
| 3.7.2       | 2024-09-07 | [45263](https://github.com/airbytehq/airbyte/pull/45263) | Update dependencies                                                                                                                                                    |
| 3.7.1       | 2024-08-31 | [44326](https://github.com/airbytehq/airbyte/pull/44326) | Update dependencies                                                                                                                                                    |
| `3.7.0  `   | 2024-08-15 | [44095](https://github.com/airbytehq/airbyte/pull/44095) | Migrate to google-ads v17                                                                                                                                              |
| `3.6.5  `   | 2024-08-12 | [43882](https://github.com/airbytehq/airbyte/pull/43882) | Update dependencies                                                                                                                                                    |
| `3.6.4`     | 2024-08-10 | [43628](https://github.com/airbytehq/airbyte/pull/43628) | Update dependencies                                                                                                                                                    |
| `3.6.3`     | 2024-08-03 | [43138](https://github.com/airbytehq/airbyte/pull/43138) | Update dependencies                                                                                                                                                    |
| `3.6.2`     | 2024-08-02 | [42971](https://github.com/airbytehq/airbyte/pull/42971) | Fix attribute error on check connection                                                                                                                                |
| `3.6.1`     | 2024-08-02 | [42960](https://github.com/airbytehq/airbyte/pull/42960) | Update error message for Interval Server Error                                                                                                                         |
| `3.6.0`     | 2024-07-31 | [42544](https://github.com/airbytehq/airbyte/pull/42544) | Migrate to CDK v4.0.2                                                                                                                                                  |
| `3.5.10`    | 2024-07-27 | [42714](https://github.com/airbytehq/airbyte/pull/42714) | Update dependencies                                                                                                                                                    |
| `3.5.9`     | 2024-07-20 | [42339](https://github.com/airbytehq/airbyte/pull/42339) | Update dependencies                                                                                                                                                    |
| `3.5.8`     | 2024-07-13 | [41911](https://github.com/airbytehq/airbyte/pull/41911) | Update dependencies                                                                                                                                                    |
| `3.5.7`     | 2024-07-10 | [41528](https://github.com/airbytehq/airbyte/pull/41528) | Update dependencies                                                                                                                                                    |
| `3.5.6`     | 2024-07-09 | [41323](https://github.com/airbytehq/airbyte/pull/41323) | Update dependencies                                                                                                                                                    |
| `3.5.5`     | 2024-07-06 | [40933](https://github.com/airbytehq/airbyte/pull/40933) | Update dependencies                                                                                                                                                    |
| `3.5.4`     | 2024-06-25 | [40326](https://github.com/airbytehq/airbyte/pull/40326) | Update dependencies                                                                                                                                                    |
| `3.5.3`     | 2024-06-22 | [40158](https://github.com/airbytehq/airbyte/pull/40158) | Update dependencies                                                                                                                                                    |
| `3.5.2`     | 2024-06-06 | [39277](https://github.com/airbytehq/airbyte/pull/39277) | [autopull] Upgrade base image to v1.2.2                                                                                                                                |
| `3.5.1`     | 2024-06-13 | [39425](https://github.com/airbytehq/airbyte/pull/39425) | Fix integration tests; update acceptance tests                                                                                                                         |
| `3.5.0`     | 2024-05-22 | [37840](https://github.com/airbytehq/airbyte/pull/37840) | Fix custom GAQL queries default value                                                                                                                                  |
| `3.4.3`     | 2024-05-20 | [38270](https://github.com/airbytehq/airbyte/pull/38270) | Replace AirbyteLogger with logging.Logger                                                                                                                              |
| `3.4.2`     | 2024-04-24 | [36638](https://github.com/airbytehq/airbyte/pull/36638) | Schema descriptions and CDK 0.80.0                                                                                                                                     |
| `3.4.1`     | 2024-04-08 | [36891](https://github.com/airbytehq/airbyte/pull/36891) | Optimize `check` method                                                                                                                                                |
| `3.4.0`     | 2024-03-19 | [36267](https://github.com/airbytehq/airbyte/pull/36267) | Pin airbyte-cdk version to `^0`                                                                                                                                        |
| `3.3.7`     | 2024-03-15 | [36208](https://github.com/airbytehq/airbyte/pull/36208) | Added error message when there is the `unrecognized field` inside of the `custom query`                                                                                |
| `3.3.6`     | 2024-03-01 | [35664](https://github.com/airbytehq/airbyte/pull/35664) | Fix error for new customers for incremental events streams                                                                                                             |
| `3.3.5`     | 2024-02-28 | [35709](https://github.com/airbytehq/airbyte/pull/35709) | Handle 2-Step Verification exception as config error                                                                                                                   |
| `3.3.4`     | 2024-02-21 | [35493](https://github.com/airbytehq/airbyte/pull/35493) | Rolling back the patch 3.3.3 made for `user_interest` steam                                                                                                            |
| `3.3.3`     | 2024-02-14 | [35280](https://github.com/airbytehq/airbyte/pull/35280) | Temporary patch that disables some fields to avoid 500 error when syncing `user_interest` steam                                                                        |
| `3.3.2`     | 2024-02-12 | [35158](https://github.com/airbytehq/airbyte/pull/35158) | Manage dependencies with Poetry.                                                                                                                                       |
| `3.3.1`     | 2024-01-16 | [34007](https://github.com/airbytehq/airbyte/pull/34007) | prepare for airbyte-lib                                                                                                                                                |
| `3.3.0`     | 2024-01-12 | [34212](https://github.com/airbytehq/airbyte/pull/34212) | Remove metric from query in Ad Group stream for non-manager account                                                                                                    |
| `3.2.1`     | 2024-01-12 | [34200](https://github.com/airbytehq/airbyte/pull/34200) | Disable raising error for not enabled accounts                                                                                                                         |
| `3.2.0`     | 2024-01-09 | [33707](https://github.com/airbytehq/airbyte/pull/33707) | Add possibility to sync all connected accounts                                                                                                                         |
| `3.1.0`     | 2024-01-09 | [33603](https://github.com/airbytehq/airbyte/pull/33603) | Fix two issues in the custom queries: automatic addition of `segments.date` in the query; incorrect field type for `DATE` fields.                                      |
| `3.0.2`     | 2024-01-08 | [33494](https://github.com/airbytehq/airbyte/pull/33494) | Add handling for 401 error while parsing response. Add `metrics.cost_micros` field to Ad Group stream.                                                                 |
| `3.0.1`     | 2023-12-26 | [33769](https://github.com/airbytehq/airbyte/pull/33769) | Run a read function in a separate thread to enforce a time limit for its execution                                                                                     |
| `3.0.0`     | 2023-12-07 | [33120](https://github.com/airbytehq/airbyte/pull/33120) | Upgrade API version to v15                                                                                                                                             |
| `2.0.4`     | 2023-11-10 | [32414](https://github.com/airbytehq/airbyte/pull/32414) | Add backoff strategy for read_records method                                                                                                                           |
| `2.0.3`     | 2023-11-02 | [32102](https://github.com/airbytehq/airbyte/pull/32102) | Fix incremental events streams                                                                                                                                         |
| `2.0.2`     | 2023-10-31 | [32001](https://github.com/airbytehq/airbyte/pull/32001) | Added handling (retry) for `InternalServerError` while reading the streams                                                                                             |
| `2.0.1`     | 2023-10-27 | [31908](https://github.com/airbytehq/airbyte/pull/31908) | Base image migration: remove Dockerfile and use the python-connector-base image                                                                                        |
| `2.0.0`     | 2023-10-04 | [31048](https://github.com/airbytehq/airbyte/pull/31048) | Fix schem default streams, change names of streams.                                                                                                                    |
| `1.0.0`     | 2023-09-28 | [30705](https://github.com/airbytehq/airbyte/pull/30705) | Fix schemas for custom queries                                                                                                                                         |
| `0.11.1`    | 2023-09-26 | [30758](https://github.com/airbytehq/airbyte/pull/30758) | Exception should not be raises if a stream is not found                                                                                                                |
| `0.11.0`    | 2023-09-23 | [30704](https://github.com/airbytehq/airbyte/pull/30704) | Update error handling                                                                                                                                                  |
| `0.10.0`    | 2023-09-19 | [30091](https://github.com/airbytehq/airbyte/pull/30091) | Fix schemas for correct primary and foreign keys                                                                                                                       |
| `0.9.0`     | 2023-09-14 | [28970](https://github.com/airbytehq/airbyte/pull/28970) | Add incremental deletes for Campaign and Ad Group Criterion streams                                                                                                    |
| `0.8.1`     | 2023-09-13 | [30376](https://github.com/airbytehq/airbyte/pull/30376) | Revert pagination changes from 0.8.0                                                                                                                                   |
| `0.8.0`     | 2023-09-01 | [30071](https://github.com/airbytehq/airbyte/pull/30071) | Delete start_date from required parameters and fix pagination                                                                                                          |
| `0.7.4`     | 2023-07-28 | [28832](https://github.com/airbytehq/airbyte/pull/28832) | Update field descriptions                                                                                                                                              |
| `0.7.3`     | 2023-07-24 | [28510](https://github.com/airbytehq/airbyte/pull/28510) | Set dates with client's timezone                                                                                                                                       |
| `0.7.2`     | 2023-07-20 | [28535](https://github.com/airbytehq/airbyte/pull/28535) | UI improvement: Make the query field in custom reports a multi-line string field                                                                                       |
| `0.7.1`     | 2023-07-17 | [28365](https://github.com/airbytehq/airbyte/pull/28365) | 0.3.1 and 0.3.2 follow up: make today the end date, not yesterday                                                                                                      |
| `0.7.0`     | 2023-07-12 | [28246](https://github.com/airbytehq/airbyte/pull/28246) | Add new streams: labels, criterions, biddig strategies                                                                                                                 |
| `0.6.1`     | 2023-07-12 | [28230](https://github.com/airbytehq/airbyte/pull/28230) | Reduce amount of logs produced by the connector while working with big amount of data                                                                                  |
| `0.6.0`     | 2023-07-10 | [28078](https://github.com/airbytehq/airbyte/pull/28078) | Add new stream `Campaign Budget`                                                                                                                                       |
| `0.5.0`     | 2023-07-07 | [28042](https://github.com/airbytehq/airbyte/pull/28042) | Add metrics & segment to `Campaigns` stream                                                                                                                            |
| `0.4.3`     | 2023-07-05 | [27959](https://github.com/airbytehq/airbyte/pull/27959) | Add `audience` and `user_interest` streams                                                                                                                             |
| `0.3.3`     | 2023-07-03 | [27913](https://github.com/airbytehq/airbyte/pull/27913) | Improve Google Ads exception handling (wrong customer ID)                                                                                                              |
| `0.3.2`     | 2023-06-29 | [27835](https://github.com/airbytehq/airbyte/pull/27835) | Fix bug introduced in 0.3.1: update query template                                                                                                                     |
| `0.3.1`     | 2023-06-26 | [27711](https://github.com/airbytehq/airbyte/pull/27711) | Refactor date slicing; make start date inclusive                                                                                                                       |
| `0.3.0`     | 2023-06-26 | [27738](https://github.com/airbytehq/airbyte/pull/27738) | License Update: Elv2                                                                                                                                                   |
| `0.2.24`    | 2023-06-06 | [27608](https://github.com/airbytehq/airbyte/pull/27608) | Improve Google Ads exception handling                                                                                                                                  |
| `0.2.23`    | 2023-06-06 | [26905](https://github.com/airbytehq/airbyte/pull/26905) | Replace deprecated `authSpecification` in the connector specification with `advancedAuth`                                                                              |
| `0.2.22`    | 2023-06-02 | [26948](https://github.com/airbytehq/airbyte/pull/26948) | Refactor error messages; add `pattern_descriptor` for fields in spec                                                                                                   |
| `0.2.21`    | 2023-05-30 | [25314](https://github.com/airbytehq/airbyte/pull/25314) | Add full refresh custom table `asset_group_listing_group_filter`                                                                                                       |
| `0.2.20`    | 2023-05-30 | [25624](https://github.com/airbytehq/airbyte/pull/25624) | Add `asset` Resource to full refresh custom tables (GAQL Queries)                                                                                                      |
| `0.2.19`    | 2023-05-15 | [26209](https://github.com/airbytehq/airbyte/pull/26209) | Handle Token Refresh errors as `config_error`                                                                                                                          |
| `0.2.18`    | 2023-05-15 | [25947](https://github.com/airbytehq/airbyte/pull/25947) | Improve GAQL parser error message if multiple resources provided                                                                                                       |
| `0.2.17`    | 2023-05-11 | [25987](https://github.com/airbytehq/airbyte/pull/25987) | Categorized Config Errors Accurately                                                                                                                                   |
| `0.2.16`    | 2023-05-10 | [25965](https://github.com/airbytehq/airbyte/pull/25965) | Fix Airbyte date-time data-types                                                                                                                                       |
| `0.2.14`    | 2023-03-21 | [24945](https://github.com/airbytehq/airbyte/pull/24945) | For custom google query fixed schema type for "data_type: ENUM" and "is_repeated: true" to array of strings                                                            |
| `0.2.13`    | 2023-03-21 | [24338](https://github.com/airbytehq/airbyte/pull/24338) | Migrate to v13                                                                                                                                                         |
| `0.2.12`    | 2023-03-17 | [22985](https://github.com/airbytehq/airbyte/pull/22985) | Specified date formatting in specification                                                                                                                             |
| `0.2.11`    | 2023-03-13 | [23999](https://github.com/airbytehq/airbyte/pull/23999) | Fix incremental sync for Campaigns stream                                                                                                                              |
| `0.2.10`    | 2023-02-11 | [22703](https://github.com/airbytehq/airbyte/pull/22703) | Add support for custom full_refresh streams                                                                                                                            |
| `0.2.9`     | 2023-01-23 | [21705](https://github.com/airbytehq/airbyte/pull/21705) | Fix multibyte issue; Bump google-ads package to 19.0.0                                                                                                                 |
| `0.2.8`     | 2023-01-18 | [21517](https://github.com/airbytehq/airbyte/pull/21517) | Write fewer logs                                                                                                                                                       |
| `0.2.7`     | 2023-01-10 | [20755](https://github.com/airbytehq/airbyte/pull/20755) | Add more logs to debug stuck syncs                                                                                                                                     |
| `0.2.6`     | 2022-12-22 | [20855](https://github.com/airbytehq/airbyte/pull/20855) | Retry 429 and 5xx errors                                                                                                                                               |
| `0.2.5`     | 2022-11-22 | [19700](https://github.com/airbytehq/airbyte/pull/19700) | Fix schema for `campaigns` stream                                                                                                                                      |
| `0.2.4`     | 2022-11-09 | [19208](https://github.com/airbytehq/airbyte/pull/19208) | Add TypeTransofrmer to Campaings stream to force proper type casting                                                                                                   |
| `0.2.3`     | 2022-10-17 | [18069](https://github.com/airbytehq/airbyte/pull/18069) | Add `segments.hour`, `metrics.ctr`, `metrics.conversions` and `metrics.conversions_values` fields to `campaigns` report stream                                         |
| `0.2.2`     | 2022-10-21 | [17412](https://github.com/airbytehq/airbyte/pull/17412) | Release with CDK >= 0.2.2                                                                                                                                              |
| `0.2.1`     | 2022-09-29 | [17412](https://github.com/airbytehq/airbyte/pull/17412) | Always use latest CDK version                                                                                                                                          |
| `0.2.0`     | 2022-08-23 | [15858](https://github.com/airbytehq/airbyte/pull/15858) | Mark the `query` and `table_name` fields in `custom_queries` as required                                                                                               |
| `0.1.44`    | 2022-07-27 | [15084](https://github.com/airbytehq/airbyte/pull/15084) | Fix data type `ad_group_criterion.topic.path` in `display_topics_performance_report` and shifted `campaigns` to non-managers streams                                   |
| `0.1.43`    | 2022-07-12 | [14614](https://github.com/airbytehq/airbyte/pull/14614) | Update API version to `v11`, update `google-ads` to 17.0.0                                                                                                             |
| `0.1.42`    | 2022-06-08 | [13624](https://github.com/airbytehq/airbyte/pull/13624) | Update `google-ads` to 15.1.1, pin `protobuf==3.20.0` to work on MacOS M1 machines (AMD)                                                                               |
| `0.1.41`    | 2022-06-08 | [13618](https://github.com/airbytehq/airbyte/pull/13618) | Add missing dependency                                                                                                                                                 |
| `0.1.40`    | 2022-06-02 | [13423](https://github.com/airbytehq/airbyte/pull/13423) | Fix the missing data [issue](https://github.com/airbytehq/airbyte/issues/12999)                                                                                        |
| `0.1.39`    | 2022-05-18 | [12914](https://github.com/airbytehq/airbyte/pull/12914) | Fix GAQL query validation and log auth errors instead of failing the sync                                                                                              |
| `0.1.38`    | 2022-05-12 | [12807](https://github.com/airbytehq/airbyte/pull/12807) | Documentation updates                                                                                                                                                  |
| `0.1.37`    | 2022-05-06 | [12651](https://github.com/airbytehq/airbyte/pull/12651) | Improve integration and unit tests                                                                                                                                     |
| `0.1.36`    | 2022-04-19 | [12158](https://github.com/airbytehq/airbyte/pull/12158) | Fix `*_labels` streams data type                                                                                                                                       |
| `0.1.35`    | 2022-04-18 | [9310](https://github.com/airbytehq/airbyte/pull/9310)   | Add new fields to reports                                                                                                                                              |
| `0.1.34`    | 2022-03-29 | [11602](https://github.com/airbytehq/airbyte/pull/11602) | Add budget amount to campaigns stream.                                                                                                                                 |
| `0.1.33`    | 2022-03-29 | [11513](https://github.com/airbytehq/airbyte/pull/11513) | When `end_date` is configured in the future, use today's date instead.                                                                                                 |
| `0.1.32`    | 2022-03-24 | [11371](https://github.com/airbytehq/airbyte/pull/11371) | Improve how connection check returns error messages                                                                                                                    |
| `0.1.31`    | 2022-03-23 | [11301](https://github.com/airbytehq/airbyte/pull/11301) | Update docs and spec to clarify usage                                                                                                                                  |
| `0.1.30`    | 2022-03-23 | [11221](https://github.com/airbytehq/airbyte/pull/11221) | Add `*_labels` streams to fetch the label text rather than their IDs                                                                                                   |
| `0.1.29`    | 2022-03-22 | [10919](https://github.com/airbytehq/airbyte/pull/10919) | Fix user location report schema and add to acceptance tests                                                                                                            |
| `0.1.28`    | 2022-02-25 | [10372](https://github.com/airbytehq/airbyte/pull/10372) | Add network fields to click view stream                                                                                                                                |
| `0.1.27`    | 2022-02-16 | [10315](https://github.com/airbytehq/airbyte/pull/10315) | Make `ad_group_ads` and other streams support incremental sync.                                                                                                        |
| `0.1.26`    | 2022-02-11 | [10150](https://github.com/airbytehq/airbyte/pull/10150) | Add support for multiple customer IDs.                                                                                                                                 |
| `0.1.25`    | 2022-02-04 | [9812](https://github.com/airbytehq/airbyte/pull/9812)   | Handle `EXPIRED_PAGE_TOKEN` exception and retry with updated state.                                                                                                    |
| `0.1.24`    | 2022-02-04 | [9996](https://github.com/airbytehq/airbyte/pull/9996)   | Use Google Ads API version V9.                                                                                                                                         |
| `0.1.23`    | 2022-01-25 | [8669](https://github.com/airbytehq/airbyte/pull/8669)   | Add end date parameter in spec.                                                                                                                                        |
| `0.1.22`    | 2022-01-24 | [9608](https://github.com/airbytehq/airbyte/pull/9608)   | Reduce stream slice date range.                                                                                                                                        |
| `0.1.21`    | 2021-12-28 | [9149](https://github.com/airbytehq/airbyte/pull/9149)   | Update title and description                                                                                                                                           |
| `0.1.20`    | 2021-12-22 | [9071](https://github.com/airbytehq/airbyte/pull/9071)   | Fix: Keyword schema enum                                                                                                                                               |
| `0.1.19`    | 2021-12-14 | [8431](https://github.com/airbytehq/airbyte/pull/8431)   | Add new streams: Geographic and Keyword                                                                                                                                |
| `0.1.18`    | 2021-12-09 | [8225](https://github.com/airbytehq/airbyte/pull/8225)   | Include time_zone to sync. Remove streams for manager account.                                                                                                         |
| `0.1.16`    | 2021-11-22 | [8178](https://github.com/airbytehq/airbyte/pull/8178)   | Clarify setup fields                                                                                                                                                   |
| `0.1.15`    | 2021-10-07 | [6684](https://github.com/airbytehq/airbyte/pull/6684)   | Add new stream `click_view`                                                                                                                                            |
| `0.1.14`    | 2021-10-01 | [6565](https://github.com/airbytehq/airbyte/pull/6565)   | Fix OAuth Spec File                                                                                                                                                    |
| `0.1.13`    | 2021-09-27 | [6458](https://github.com/airbytehq/airbyte/pull/6458)   | Update OAuth Spec File                                                                                                                                                 |
| `0.1.11`    | 2021-09-22 | [6373](https://github.com/airbytehq/airbyte/pull/6373)   | Fix inconsistent segments.date field type across all streams                                                                                                           |
| `0.1.10`    | 2021-09-13 | [6022](https://github.com/airbytehq/airbyte/pull/6022)   | Annotate Oauth2 flow initialization parameters in connector spec                                                                                                       |
| `0.1.9`     | 2021-09-07 | [5302](https://github.com/airbytehq/airbyte/pull/5302)   | Add custom query stream support                                                                                                                                        |
| `0.1.8`     | 2021-08-03 | [5509](https://github.com/airbytehq/airbyte/pull/5509)   | Allow additionalProperties in spec.json                                                                                                                                |
| `0.1.7`     | 2021-08-03 | [5422](https://github.com/airbytehq/airbyte/pull/5422)   | Correct query to not skip dates                                                                                                                                        |
| `0.1.6`     | 2021-08-03 | [5423](https://github.com/airbytehq/airbyte/pull/5423)   | Added new stream UserLocationReport                                                                                                                                    |
| `0.1.5`     | 2021-08-03 | [5159](https://github.com/airbytehq/airbyte/pull/5159)   | Add field `login_customer_id` to spec                                                                                                                                  |
| `0.1.4`     | 2021-07-28 | [4962](https://github.com/airbytehq/airbyte/pull/4962)   | Support new Report streams                                                                                                                                             |
| `0.1.3`     | 2021-07-23 | [4788](https://github.com/airbytehq/airbyte/pull/4788)   | Support main streams, fix bug with exception `DATE_RANGE_TOO_NARROW` for incremental streams                                                                           |
| `0.1.2`     | 2021-07-06 | [4539](https://github.com/airbytehq/airbyte/pull/4539)   | Add `AIRBYTE_ENTRYPOINT` for Kubernetes support                                                                                                                        |
| `0.1.1`     | 2021-06-23 | [4288](https://github.com/airbytehq/airbyte/pull/4288)   | Fix `Bugfix: Correctly declare required parameters`                                                                                                                    |

</details><|MERGE_RESOLUTION|>--- conflicted
+++ resolved
@@ -335,12 +335,8 @@
 
 | Version     | Date       | Pull Request                                             | Subject                                                                                                                                                                |
 |:------------|:-----------|:---------------------------------------------------------|:-----------------------------------------------------------------------------------------------------------------------------------------------------------------------|
-<<<<<<< HEAD
 | 3.13.0-rc.2 | 2025-07-17 | [XXXXX](https://github.com/airbytehq/airbyte/pull/XXXXX) | Migrate `custom_queries` streams to low-code                                                                                                                               |
-| 3.13.0-rc.1| 2025-07-16 | [62510](https://github.com/airbytehq/airbyte/pull/62510) | Migrate additional streams to low-code pt2                                                                                                                             |
-=======
 | 3.13.0-rc.1| 2025-07-16 | [62510](https://github.com/airbytehq/airbyte/pull/62510) | Migrate `click_view`, `campaign_bidding_strategy`, and `ad_group_bidding_strategy` streams to low-code                                                                                                                             |
->>>>>>> f6b1b3d7
 | 3.12.0 | 2025-07-16 | [63335](https://github.com/airbytehq/airbyte/pull/63335) | Promoting release candidate 3.12.0-rc.2 to a main version. |
 | 3.12.0-rc.2 | 2025-07-15 | [63323](https://github.com/airbytehq/airbyte/pull/63323) | Fixes erroneous transformation override                                                                                                                               |
 | 3.12.0-rc.1 | 2025-07-15 | [62510](https://github.com/airbytehq/airbyte/pull/62510) | Migrate additional streams to low-code: See PR for more details                                                                                                                               |
