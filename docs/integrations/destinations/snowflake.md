# Snowflake

Setting up the Snowflake destination connector involves setting up Snowflake entities (warehouse, database, schema, user, and role) in the Snowflake console, setting up the data loading method (internal stage, AWS S3, or Google Cloud Storage bucket), and configuring the Snowflake destination connector using the Airbyte UI.

This page describes the step-by-step process of setting up the Snowflake destination connector.

## Prerequisites

- A Snowflake account with the [ACCOUNTADMIN](https://docs.snowflake.com/en/user-guide/security-access-control-considerations.html) role. If you don’t have an account with the `ACCOUNTADMIN` role, contact your Snowflake administrator to set one up for you.
- (Optional) An AWS, or Google Cloud Storage.

### Network policies

By default, Snowflake allows users to connect to the service from any computer or device IP address. A security administrator (i.e. users with the SECURITYADMIN role) or higher can create a network policy to allow or deny access to a single IP address or a list of addresses.

If you have any issues connecting with Airbyte Cloud please make sure that the list of IP addresses is on the allowed list

To determine whether a network policy is set on your account or for a specific user, execute the _SHOW PARAMETERS_ command.

**Account**

        SHOW PARAMETERS LIKE 'network_policy' IN ACCOUNT;

**User**

        SHOW PARAMETERS LIKE 'network_policy' IN USER <username>;

To read more please check official [Snowflake documentation](https://docs.snowflake.com/en/user-guide/network-policies.html#)

## Setup guide

### Step 1: Set up Airbyte-specific entities in Snowflake

To set up the Snowflake destination connector, you first need to create Airbyte-specific Snowflake entities (a warehouse, database, schema, user, and role) with the `OWNERSHIP` permission to write data into Snowflake, track costs pertaining to Airbyte, and control permissions at a granular level.

You can use the following script in a new [Snowflake worksheet](https://docs.snowflake.com/en/user-guide/ui-worksheet.html) to create the entities:

1.  [Log into your Snowflake account](https://www.snowflake.com/login/).
2.  Edit the following script to change the password to a more secure password and to change the names of other resources if you so desire.

    **Note:** Make sure you follow the [Snowflake identifier requirements](https://docs.snowflake.com/en/sql-reference/identifiers-syntax.html) while renaming the resources.

        -- set variables (these need to be uppercase)
        set airbyte_role = 'AIRBYTE_ROLE';
        set airbyte_username = 'AIRBYTE_USER';
        set airbyte_warehouse = 'AIRBYTE_WAREHOUSE';
        set airbyte_database = 'AIRBYTE_DATABASE';
        set airbyte_schema = 'AIRBYTE_SCHEMA';

        -- set user password
        set airbyte_password = 'password';

        begin;

        -- create Airbyte role
        use role securityadmin;
        create role if not exists identifier($airbyte_role);
        grant role identifier($airbyte_role) to role SYSADMIN;

        -- create Airbyte user
        create user if not exists identifier($airbyte_username)
        password = $airbyte_password
        default_role = $airbyte_role
        default_warehouse = $airbyte_warehouse;

        grant role identifier($airbyte_role) to user identifier($airbyte_username);

        -- change role to sysadmin for warehouse / database steps
        use role sysadmin;

        -- create Airbyte warehouse
        create warehouse if not exists identifier($airbyte_warehouse)
        warehouse_size = xsmall
        warehouse_type = standard
        auto_suspend = 60
        auto_resume = true
        initially_suspended = true;

        -- create Airbyte database
        create database if not exists identifier($airbyte_database);

        -- grant Airbyte warehouse access
        grant USAGE
        on warehouse identifier($airbyte_warehouse)
        to role identifier($airbyte_role);

        -- grant Airbyte database access
        grant OWNERSHIP
        on database identifier($airbyte_database)
        to role identifier($airbyte_role);

        commit;

        begin;

        USE DATABASE identifier($airbyte_database);

        -- create schema for Airbyte data
        CREATE SCHEMA IF NOT EXISTS identifier($airbyte_schema);

        commit;

        begin;

        -- grant Airbyte schema access
        grant OWNERSHIP
        on schema identifier($airbyte_schema)
        to role identifier($airbyte_role);

        commit;

3.  Run the script using the [Worksheet page](https://docs.snowflake.com/en/user-guide/ui-worksheet.html) or [Snowsight](https://docs.snowflake.com/en/user-guide/ui-snowsight-gs.html). Make sure to select the **All Queries** checkbox.

### Step 2: Set up a data loading method

By default, Airbyte uses Snowflake’s [Internal Stage](https://docs.snowflake.com/en/user-guide/data-load-local-file-system-create-stage.html) to load data. You can also load data using an [Amazon S3 bucket](https://docs.aws.amazon.com/AmazonS3/latest/userguide/Welcome.html), or [Google Cloud Storage bucket](https://cloud.google.com/storage/docs/introduction).

Make sure the database and schema have the `USAGE` privilege.

#### Using an Amazon S3 bucket

To use an Amazon S3 bucket, [create a new Amazon S3 bucket](https://docs.aws.amazon.com/AmazonS3/latest/userguide/create-bucket-overview.html) with read/write access for Airbyte to stage data to Snowflake.

#### Using a Google Cloud Storage bucket

To use a Google Cloud Storage bucket:

1. Navigate to the Google Cloud Console and [create a new bucket](https://cloud.google.com/storage/docs/creating-buckets) with read/write access for Airbyte to stage data to Snowflake.
2. [Generate a JSON key](https://cloud.google.com/iam/docs/creating-managing-service-account-keys#creating_service_account_keys) for your service account.
3. Edit the following script to replace `AIRBYTE_ROLE` with the role you used for Airbyte's Snowflake configuration and `YOURBUCKETNAME` with your bucket name.

   ```text
   create storage INTEGRATION gcs_airbyte_integration
     TYPE = EXTERNAL_STAGE
     STORAGE_PROVIDER = GCS
     ENABLED = TRUE
     STORAGE_ALLOWED_LOCATIONS = ('gcs://YOURBUCKETNAME');

   create stage gcs_airbyte_stage
     url = 'gcs://YOURBUCKETNAME'
     storage_integration = gcs_airbyte_integration;

   GRANT USAGE ON integration gcs_airbyte_integration TO ROLE AIRBYTE_ROLE;
   GRANT USAGE ON stage gcs_airbyte_stage TO ROLE AIRBYTE_ROLE;

   DESC STORAGE INTEGRATION gcs_airbyte_integration;
   ```

   The final query should show a `STORAGE_GCP_SERVICE_ACCOUNT` property with an email as the property value. Add read/write permissions to your bucket with that email.

4. Navigate to the Snowflake UI and run the script as a [Snowflake account admin](https://docs.snowflake.com/en/user-guide/security-access-control-considerations.html) using the [Worksheet page](https://docs.snowflake.com/en/user-guide/ui-worksheet.html) or [Snowsight](https://docs.snowflake.com/en/user-guide/ui-snowsight-gs.html).

### Step 3: Set up Snowflake as a destination in Airbyte

Navigate to the Airbyte UI to set up Snowflake as a destination. You can authenticate using username/password or OAuth 2.0:

### Login and Password

| Field                                                                                                 | Description                                                                                                                                                                                       |
| ----------------------------------------------------------------------------------------------------- | ------------------------------------------------------------------------------------------------------------------------------------------------------------------------------------------------- |
| [Host](https://docs.snowflake.com/en/user-guide/admin-account-identifier.html)                        | The host domain of the snowflake instance (must include the account, region, cloud environment, and end with snowflakecomputing.com). Example: `accountname.us-east-2.aws.snowflakecomputing.com` |
| [Role](https://docs.snowflake.com/en/user-guide/security-access-control-overview.html#roles)          | The role you created in Step 1 for Airbyte to access Snowflake. Example: `AIRBYTE_ROLE`                                                                                                           |
| [Warehouse](https://docs.snowflake.com/en/user-guide/warehouses-overview.html#overview-of-warehouses) | The warehouse you created in Step 1 for Airbyte to sync data into. Example: `AIRBYTE_WAREHOUSE`                                                                                                   |
| [Database](https://docs.snowflake.com/en/sql-reference/ddl-database.html#database-schema-share-ddl)   | The database you created in Step 1 for Airbyte to sync data into. Example: `AIRBYTE_DATABASE`                                                                                                     |
| [Schema](https://docs.snowflake.com/en/sql-reference/ddl-database.html#database-schema-share-ddl)     | The default schema used as the target schema for all statements issued from the connection that do not explicitly specify a schema name.                                                          |
| Username                                                                                              | The username you created in Step 1 to allow Airbyte to access the database. Example: `AIRBYTE_USER`                                                                                               |
| Password                                                                                              | The password associated with the username.                                                                                                                                                        |
| [JDBC URL Params](https://docs.snowflake.com/en/user-guide/jdbc-parameters.html) (Optional)           | Additional properties to pass to the JDBC URL string when connecting to the database formatted as `key=value` pairs separated by the symbol `&`. Example: `key1=value1&key2=value2&key3=value3`   |

### OAuth 2.0

| Field                                                                                                 | Description                                                                                                                                                                                       |
| :---------------------------------------------------------------------------------------------------- | :------------------------------------------------------------------------------------------------------------------------------------------------------------------------------------------------ |
| [Host](https://docs.snowflake.com/en/user-guide/admin-account-identifier.html)                        | The host domain of the snowflake instance (must include the account, region, cloud environment, and end with snowflakecomputing.com). Example: `accountname.us-east-2.aws.snowflakecomputing.com` |
| [Role](https://docs.snowflake.com/en/user-guide/security-access-control-overview.html#roles)          | The role you created in Step 1 for Airbyte to access Snowflake. Example: `AIRBYTE_ROLE`                                                                                                           |
| [Warehouse](https://docs.snowflake.com/en/user-guide/warehouses-overview.html#overview-of-warehouses) | The warehouse you created in Step 1 for Airbyte to sync data into. Example: `AIRBYTE_WAREHOUSE`                                                                                                   |
| [Database](https://docs.snowflake.com/en/sql-reference/ddl-database.html#database-schema-share-ddl)   | The database you created in Step 1 for Airbyte to sync data into. Example: `AIRBYTE_DATABASE`                                                                                                     |
| [Schema](https://docs.snowflake.com/en/sql-reference/ddl-database.html#database-schema-share-ddl)     | The default schema used as the target schema for all statements issued from the connection that do not explicitly specify a schema name.                                                          |
| Username                                                                                              | The username you created in Step 1 to allow Airbyte to access the database. Example: `AIRBYTE_USER`                                                                                               |
| OAuth2                                                                                                | The Login name and password to obtain auth token.                                                                                                                                                 |
| [JDBC URL Params](https://docs.snowflake.com/en/user-guide/jdbc-parameters.html) (Optional)           | Additional properties to pass to the JDBC URL string when connecting to the database formatted as `key=value` pairs separated by the symbol `&`. Example: `key1=value1&key2=value2&key3=value3`   |

### Key pair authentication

    In order to configure key pair authentication you will need a private/public key pair.
    If you do not have the key pair yet, you can generate one using openssl command line tool
    Use this command in order to generate an unencrypted private key file:

       `openssl genrsa 2048 | openssl pkcs8 -topk8 -inform PEM -out rsa_key.p8 -nocrypt`

    Alternatively, use this command to generate an encrypted private key file:

      `openssl genrsa 2048 | openssl pkcs8 -topk8 -inform PEM -v1 PBE-SHA1-RC4-128 -out rsa_key.p8`

    Once you have your private key, you need to generate a matching public key.
    You can do so with the following command:

      `openssl rsa -in rsa_key.p8 -pubout -out rsa_key.pub`

    Finally, you need to add the public key to your Snowflake user account.
    You can do so with the following SQL command in Snowflake:

      `alter user <user_name> set rsa_public_key=<public_key_value>;`

    and replace <user_name> with your user name and <public_key_value> with your public key.

To use AWS S3 as the cloud storage, enter the information for the S3 bucket you created in Step 2:

| Field                          | Description                                                                                                                                                                                                                                                                                                                                                                                                                                                                                                                                             |
| ------------------------------ | ------------------------------------------------------------------------------------------------------------------------------------------------------------------------------------------------------------------------------------------------------------------------------------------------------------------------------------------------------------------------------------------------------------------------------------------------------------------------------------------------------------------------------------------------------- |
| S3 Bucket Name                 | The name of the staging S3 bucket (Example: `airbyte.staging`). Airbyte will write files to this bucket and read them via statements on Snowflake.                                                                                                                                                                                                                                                                                                                                                                                                      |
| S3 Bucket Region               | The S3 staging bucket region used.                                                                                                                                                                                                                                                                                                                                                                                                                                                                                                                      |
| S3 Key Id \*                   | The Access Key ID granting access to the S3 staging bucket. Airbyte requires Read and Write permissions for the bucket.                                                                                                                                                                                                                                                                                                                                                                                                                                 |
| S3 Access Key \*               | The corresponding secret to the S3 Key ID.                                                                                                                                                                                                                                                                                                                                                                                                                                                                                                              |
| Stream Part Size (Optional)    | Increase this if syncing tables larger than 100GB. Files are streamed to S3 in parts. This determines the size of each part, in MBs. As S3 has a limit of 10,000 parts per file, part size affects the table size. This is 5MB by default, resulting in a default limit of 100GB tables. <br/>Note, a larger part size will result in larger memory requirements. A rule of thumb is to multiply the part size by 10 to get the memory requirement. Modify this with care. (e.g. 5)                                                                     |
| Purge Staging Files and Tables | Determines whether to delete the staging files from S3 after completing the sync. Specifically, the connector will create CSV files named `bucketPath/namespace/streamName/syncDate_epochMillis_randomUuid.csv` containing three columns (`ab_id`, `data`, `emitted_at`). Normally these files are deleted after sync; if you want to keep them for other purposes, set `purge_staging_data` to false.                                                                                                                                                  |
| Encryption                     | Whether files on S3 are encrypted. You probably don't need to enable this, but it can provide an additional layer of security if you are sharing your data storage with other applications. If you do use encryption, you must choose between ephemeral keys (Airbyte will automatically generate a new key for each sync, and nobody but Airbyte and Snowflake will be able to read the data on S3) or providing your own key (if you have the "Purge staging files and tables" option disabled, and you want to be able to decrypt the data yourself) |
| S3 Filename pattern (Optional) | The pattern allows you to set the file-name format for the S3 staging file(s), next placeholders combinations are currently supported: {date}, {date:yyyy_MM}, {timestamp}, {timestamp:millis}, {timestamp:micros}, {part_number}, {sync_id}, {format_extension}. Please, don't use empty space and not supportable placeholders, as they won't recognized.                                                                                                                                                                                             |

To use a Google Cloud Storage bucket, enter the information for the bucket you created in Step 2:

| Field                          | Description                                                                                                                                                                                                                                                                                                                                                                                          |
| ------------------------------ | ---------------------------------------------------------------------------------------------------------------------------------------------------------------------------------------------------------------------------------------------------------------------------------------------------------------------------------------------------------------------------------------------------- |
| GCP Project ID                 | The name of the GCP project ID for your credentials. (Example: `my-project`)                                                                                                                                                                                                                                                                                                                         |
| GCP Bucket Name                | The name of the staging bucket. Airbyte will write files to this bucket and read them via statements on Snowflake. (Example: `airbyte-staging`)                                                                                                                                                                                                                                                      |
| Google Application Credentials | The contents of the JSON key file that has read/write permissions to the staging GCS bucket. You will separately need to grant bucket access to your Snowflake GCP service account. See the [Google Cloud docs](https://cloud.google.com/iam/docs/creating-managing-service-account-keys#creating_service_account_keys) for more information on how to generate a JSON key for your service account. |

## Output schema

Airbyte outputs each stream into its own table with the following columns in Snowflake:

| Airbyte field        | Description                                                    | Column type              |
| -------------------- | -------------------------------------------------------------- | ------------------------ |
| \_airbyte_ab_id      | A UUID assigned to each processed event                        | VARCHAR                  |
| \_airbyte_emitted_at | A timestamp for when the event was pulled from the data source | TIMESTAMP WITH TIME ZONE |
| \_airbyte_data       | A JSON blob with the event data.                               | VARIANT                  |

**Note:** By default, Airbyte creates permanent tables. If you prefer transient tables, create a dedicated transient database for Airbyte. For more information, refer to[ Working with Temporary and Transient Tables](https://docs.snowflake.com/en/user-guide/tables-temp-transient.html)

## Supported sync modes

The Snowflake destination supports the following sync modes:

- [Full Refresh - Overwrite](https://docs.airbyte.com/understanding-airbyte/connections/full-refresh-overwrite/)
- [Full Refresh - Append](https://docs.airbyte.com/understanding-airbyte/connections/full-refresh-append)
- [Incremental Sync - Append](https://docs.airbyte.com/understanding-airbyte/connections/incremental-append)
- [Incremental Sync - Append + Deduped](https://docs.airbyte.com/understanding-airbyte/connections/incremental-append-deduped)

## Snowflake tutorials

Now that you have set up the Snowflake destination connector, check out the following Snowflake tutorials:

- [Build a data ingestion pipeline from Mailchimp to Snowflake](https://airbyte.com/tutorials/data-ingestion-pipeline-mailchimp-snowflake)
- [Replicate data from a PostgreSQL database to Snowflake](https://airbyte.com/tutorials/postgresql-database-to-snowflake)
- [Migrate your data from Redshift to Snowflake](https://airbyte.com/tutorials/redshift-to-snowflake)
- [Orchestrate ELT pipelines with Prefect, Airbyte and dbt](https://airbyte.com/tutorials/elt-pipeline-prefect-airbyte-dbt)

## Troubleshooting

### 'Current role does not have permissions on the target schema'

If you receive an error stating `Current role does not have permissions on the target schema` make sure that the
Snowflake destination `SCHEMA` is one that the role you've provided has permissions on. When creating a connection,
it may allow you to select `Mirror source structure` for the `Destination namespace`, which if you have followed
some of our default examples and tutorials may result in the connection trying to write to a `PUBLIC` schema.

A quick fix could be to edit your connection's 'Replication' settings from `Mirror source structure` to `Destination Default`.
Otherwise, make sure to grant the role the required permissions in the desired namespace.

## Changelog

| Version         | Date       | Pull Request                                               | Subject                                                                                                                                                         |
<<<<<<< HEAD
| :-------------- | :--------- | :--------------------------------------------------------- | :-------------------------------------------------------------------------------------------------------------------------------------------------------------- |
| 3.1.17          | 2023-09-26 | [\#30779](https://github.com/airbytehq/airbyte/pull/30779) | Final table PK columns become non-null and skip check for null PKs in raw records (performance)                                                                 |
=======
|:----------------|:-----------|:-----------------------------------------------------------|:----------------------------------------------------------------------------------------------------------------------------------------------------------------|
| 3.1.17          | 2023-09-29 | [\#30938](https://github.com/airbytehq/airbyte/pull/30938) | Upgrade snowflake-jdbc driver                                                                                                                                   |
>>>>>>> 5001ec1c
| 3.1.16          | 2023-09-28 | [\#30835](https://github.com/airbytehq/airbyte/pull/30835) | Fix regression from 3.1.15 in supporting concurrent syncs with identical stream name but different namespace                                                    |
| 3.1.15          | 2023-09-26 | [\#30775](https://github.com/airbytehq/airbyte/pull/30775) | Increase async block size                                                                                                                                       |
| 3.1.14          | 2023-09-27 | [\#30739](https://github.com/airbytehq/airbyte/pull/30739) | Fix column name collision detection                                                                                                                             |
| 3.1.13          | 2023-09-19 | [\#30599](https://github.com/airbytehq/airbyte/pull/30599) | Support concurrent syncs with identical stream name but different namespace                                                                                     |
| 3.1.12          | 2023-09-21 | [\#30671](https://github.com/airbytehq/airbyte/pull/30671) | Reduce async buffer size                                                                                                                                        |
| 3.1.11          | 2023-09-19 | [\#30592](https://github.com/airbytehq/airbyte/pull/30592) | Internal code changes                                                                                                                                           |
| 3.1.10          | 2023-09-18 | [\#30546](https://github.com/airbytehq/airbyte/pull/30546) | Make sure that the async buffer are flush every 5 minutes                                                                                                       |
| 3.1.9           | 2023-09-19 | [\#30319](https://github.com/airbytehq/airbyte/pull/30319) | Support column names that are reserved                                                                                                                          |
| 3.1.8           | 2023-09-18 | [\#30479](https://github.com/airbytehq/airbyte/pull/30479) | Fix async memory management                                                                                                                                     |
| 3.1.7           | 2023-09-15 | [\#30491](https://github.com/airbytehq/airbyte/pull/30491) | Improve error message display                                                                                                                                   |
| 3.1.6           | 2023-09-14 | [\#30439](https://github.com/airbytehq/airbyte/pull/30439) | Fix a transient error                                                                                                                                           |
| 3.1.5           | 2023-09-13 | [\#30416](https://github.com/airbytehq/airbyte/pull/30416) | Support `${` in stream name/namespace, and in column names                                                                                                      |
| 3.1.4           | 2023-09-12 | [\#30364](https://github.com/airbytehq/airbyte/pull/30364) | Add log message                                                                                                                                                 |
| 3.1.3           | 2023-08-29 | [\#29878](https://github.com/airbytehq/airbyte/pull/29878) | Reenable incremental typing and deduping                                                                                                                        |
| 3.1.2           | 2023-08-31 | [\#30020](https://github.com/airbytehq/airbyte/pull/30020) | Run typing and deduping tasks in parallel                                                                                                                       |
| 3.1.1           | 2023-09-05 | [\#30117](https://github.com/airbytehq/airbyte/pull/30117) | Type and Dedupe at sync start and then every 6 hours                                                                                                            |
| 3.1.0           | 2023-09-01 | [\#30056](https://github.com/airbytehq/airbyte/pull/30056) | Upcase final table names to allow case-insensitive references                                                                                                   |
| 3.0.2           | 2023-09-01 | [\#30121](https://github.com/airbytehq/airbyte/pull/30121) | Improve performance on very wide streams by skipping TRY_CAST on strings                                                                                        |
| 3.0.1           | 2023-08-27 | [\#30065](https://github.com/airbytehq/airbyte/pull/30065) | Clearer error thrown when records are missing a primary key                                                                                                     |
| 3.0.0           | 2023-08-27 | [\#29783](https://github.com/airbytehq/airbyte/pull/29783) | Destinations V2                                                                                                                                                 |
| 2.1.7           | 2023-08-29 | [\#29949](https://github.com/airbytehq/airbyte/pull/29949) | Destinations V2: Fix checking for empty table by ensuring upper-case DB names                                                                                   |
| 2.1.6           | 2023-08-28 | [\#29878](https://github.com/airbytehq/airbyte/pull/29878) | Destinations V2: Fix detection of existing table by ensuring upper-case DB names                                                                                |
| 2.1.5           | 2023-08-28 | [\#29903](https://github.com/airbytehq/airbyte/pull/29917) | Destinations V2: Performance Improvement, Changing Metadata error array construction from ARRAY_CAT to ARRAY_CONSTRUCT_COMPACT                                  |
| 2.1.4           | 2023-08-28 | [\#29903](https://github.com/airbytehq/airbyte/pull/29903) | Abort queries on crash                                                                                                                                          |
| 2.1.3           | 2023-08-25 | [\#29881](https://github.com/airbytehq/airbyte/pull/29881) | Destinations v2: Only run T+D once at end of sync, to prevent data loss under async conditions                                                                  |
| 2.1.2           | 2023-08-24 | [\#29805](https://github.com/airbytehq/airbyte/pull/29805) | Destinations v2: Don't soft reset in migration                                                                                                                  |
| 2.1.1           | 2023-08-23 | [\#29774](https://github.com/airbytehq/airbyte/pull/29774) | Destinations v2: Don't soft reset overwrite syncs                                                                                                               |
| 2.1.0           | 2023-08-21 | [\#29636](https://github.com/airbytehq/airbyte/pull/29636) | Destinations v2: Several Critical Bug Fixes (cursorless dedup, improved floating-point handling, improved special characters handling; improved error handling) |
| 2.0.0           | 2023-08-09 | [\#28894](https://github.com/airbytehq/airbyte/pull/29236) | Remove support for Snowflake GCS/S3 loading method in favor of Snowflake Internal staging                                                                       |
| 1.3.3           | 2023-08-15 | [\#29461](https://github.com/airbytehq/airbyte/pull/29461) | Changing a static constant reference                                                                                                                            |
| 1.3.2           | 2023-08-11 | [\#29381](https://github.com/airbytehq/airbyte/pull/29381) | Destinations v2: Add support for streams with no columns                                                                                                        |
| 1.3.1           | 2023-08-04 | [\#28894](https://github.com/airbytehq/airbyte/pull/28894) | Destinations v2: Update SqlGenerator                                                                                                                            |
| 1.3.0           | 2023-08-07 | [\#29174](https://github.com/airbytehq/airbyte/pull/29174) | Destinations v2: early access release                                                                                                                           |
| 1.2.10          | 2023-08-07 | [\#29188](https://github.com/airbytehq/airbyte/pull/29188) | Internal code refactoring                                                                                                                                       |
| 1.2.9           | 2023-08-04 | [\#28677](https://github.com/airbytehq/airbyte/pull/28677) | Destinations v2: internal code changes to prepare for early access release                                                                                      |
| 1.2.8           | 2023-08-03 | [\#29047](https://github.com/airbytehq/airbyte/pull/29047) | Avoid logging record if the format is invalid                                                                                                                   |
| 1.2.7           | 2023-08-02 | [\#28976](https://github.com/airbytehq/airbyte/pull/28976) | Fix composite PK handling in v1 mode                                                                                                                            |
| 1.2.6           | 2023-08-01 | [\#28618](https://github.com/airbytehq/airbyte/pull/28618) | Reduce logging noise                                                                                                                                            |
| 1.2.5           | 2023-07-24 | [\#28618](https://github.com/airbytehq/airbyte/pull/28618) | Add hooks in preparation for destinations v2 implementation                                                                                                     |
| 1.2.4           | 2023-07-21 | [\#28584](https://github.com/airbytehq/airbyte/pull/28584) | Install dependencies in preparation for destinations v2 work                                                                                                    |
| 1.2.3           | 2023-07-21 | [\#28345](https://github.com/airbytehq/airbyte/pull/28345) | Pull in async framework minor bug fix for race condition on state emission                                                                                      |
| 1.2.2           | 2023-07-14 | [\#28345](https://github.com/airbytehq/airbyte/pull/28345) | Increment patch to trigger a rebuild                                                                                                                            |
| 1.2.1           | 2023-07-14 | [\#28315](https://github.com/airbytehq/airbyte/pull/28315) | Pull in async framework minor bug fix to avoid Snowflake hanging on close                                                                                       |
| 1.2.0           | 2023-07-5  | [\#27935](https://github.com/airbytehq/airbyte/pull/27935) | Enable Faster Snowflake Syncs with Asynchronous writes                                                                                                          |
| 1.1.0           | 2023-06-27 | [\#27781](https://github.com/airbytehq/airbyte/pull/27781) | License Update: Elv2                                                                                                                                            |
| 1.0.6           | 2023-06-21 | [\#27555](https://github.com/airbytehq/airbyte/pull/27555) | Reduce image size                                                                                                                                               |
| 1.0.5           | 2023-05-31 | [\#25782](https://github.com/airbytehq/airbyte/pull/25782) | Internal scaffolding for future development                                                                                                                     |
| 1.0.4           | 2023-05-19 | [\#26323](https://github.com/airbytehq/airbyte/pull/26323) | Prevent infinite retry loop under specific circumstances                                                                                                        |
| 1.0.3           | 2023-05-15 | [\#26081](https://github.com/airbytehq/airbyte/pull/26081) | Reverts splits bases                                                                                                                                            |
| 1.0.2           | 2023-05-05 | [\#25649](https://github.com/airbytehq/airbyte/pull/25649) | Splits bases (reverted)                                                                                                                                         |
| 1.0.1           | 2023-04-29 | [\#25570](https://github.com/airbytehq/airbyte/pull/25570) | Internal library update                                                                                                                                         |
| 1.0.0           | 2023-05-02 | [\#25739](https://github.com/airbytehq/airbyte/pull/25739) | Removed Azure Blob Storage as a loading method                                                                                                                  |
| 0.4.63          | 2023-04-27 | [\#25346](https://github.com/airbytehq/airbyte/pull/25346) | Added FlushBufferFunction interface                                                                                                                             |
| 0.4.61          | 2023-03-30 | [\#24736](https://github.com/airbytehq/airbyte/pull/24736) | Improve behavior when throttled by AWS API                                                                                                                      |
| 0.4.60          | 2023-03-30 | [\#24698](https://github.com/airbytehq/airbyte/pull/24698) | Add option in spec to allow increasing the stream buffer size to 50                                                                                             |
| 0.4.59          | 2023-03-23 | [\#23904](https://github.com/airbytehq/airbyte/pull/24405) | Fail faster in certain error cases                                                                                                                              |
| 0.4.58          | 2023-03-27 | [\#24615](https://github.com/airbytehq/airbyte/pull/24615) | Fixed host validation by pattern on UI                                                                                                                          |
| 0.4.56 (broken) | 2023-03-22 | [\#23904](https://github.com/airbytehq/airbyte/pull/23904) | Added host validation by pattern on UI                                                                                                                          |
| 0.4.54          | 2023-03-17 | [\#23788](https://github.com/airbytehq/airbyte/pull/23788) | S3-Parquet: added handler to process null values in arrays                                                                                                      |
| 0.4.53          | 2023-03-15 | [\#24058](https://github.com/airbytehq/airbyte/pull/24058) | added write attempt to internal staging Check method                                                                                                            |
| 0.4.52          | 2023-03-10 | [\#23931](https://github.com/airbytehq/airbyte/pull/23931) | Added support for periodic buffer flush                                                                                                                         |
| 0.4.51          | 2023-03-10 | [\#23466](https://github.com/airbytehq/airbyte/pull/23466) | Changed S3 Avro type from Int to Long                                                                                                                           |
| 0.4.49          | 2023-02-27 | [\#23360](https://github.com/airbytehq/airbyte/pull/23360) | Added logging for flushing and writing data to destination storage                                                                                              |
| 0.4.48          | 2023-02-23 | [\#22877](https://github.com/airbytehq/airbyte/pull/22877) | Add handler for IP not in whitelist error and more handlers for insufficient permission error                                                                   |
| 0.4.47          | 2023-01-30 | [\#21912](https://github.com/airbytehq/airbyte/pull/21912) | Catch "Create" Table and Stage Known Permissions and rethrow as ConfigExceptions                                                                                |
| 0.4.46          | 2023-01-26 | [\#20631](https://github.com/airbytehq/airbyte/pull/20631) | Added support for destination checkpointing with staging                                                                                                        |
| 0.4.45          | 2023-01-25 | [\#21087](https://github.com/airbytehq/airbyte/pull/21764) | Catch Known Permissions and rethrow as ConfigExceptions                                                                                                         |
| 0.4.44          | 2023-01-20 | [\#21087](https://github.com/airbytehq/airbyte/pull/21087) | Wrap Authentication Errors as Config Exceptions                                                                                                                 |
| 0.4.43          | 2023-01-20 | [\#21450](https://github.com/airbytehq/airbyte/pull/21450) | Updated Check methods to handle more possible s3 and gcs stagings issues                                                                                        |
| 0.4.42          | 2023-01-12 | [\#21342](https://github.com/airbytehq/airbyte/pull/21342) | Better handling for conflicting destination streams                                                                                                             |
| 0.4.41          | 2022-12-16 | [\#20566](https://github.com/airbytehq/airbyte/pull/20566) | Improve spec to adhere to standards                                                                                                                             |
| 0.4.40          | 2022-11-11 | [\#19302](https://github.com/airbytehq/airbyte/pull/19302) | Set jdbc application env variable depends on env - airbyte_oss or airbyte_cloud                                                                                 |
| 0.4.39          | 2022-11-09 | [\#18970](https://github.com/airbytehq/airbyte/pull/18970) | Updated "check" connection method to handle more errors                                                                                                         |
| 0.4.38          | 2022-09-26 | [\#17115](https://github.com/airbytehq/airbyte/pull/17115) | Added connection string identifier                                                                                                                              |
| 0.4.37          | 2022-09-21 | [\#16839](https://github.com/airbytehq/airbyte/pull/16839) | Update JDBC driver for Snowflake to 3.13.19                                                                                                                     |
| 0.4.36          | 2022-09-14 | [\#15668](https://github.com/airbytehq/airbyte/pull/15668) | Wrap logs in AirbyteLogMessage                                                                                                                                  |
| 0.4.35          | 2022-09-01 | [\#16243](https://github.com/airbytehq/airbyte/pull/16243) | Fix Json to Avro conversion when there is field name clash from combined restrictions (`anyOf`, `oneOf`, `allOf` fields).                                       |
| 0.4.34          | 2022-07-23 | [\#14388](https://github.com/airbytehq/airbyte/pull/14388) | Add support for key pair authentication                                                                                                                         |
| 0.4.33          | 2022-07-15 | [\#14494](https://github.com/airbytehq/airbyte/pull/14494) | Make S3 output filename configurable.                                                                                                                           |
| 0.4.32          | 2022-07-14 | [\#14618](https://github.com/airbytehq/airbyte/pull/14618) | Removed additionalProperties: false from JDBC destination connectors                                                                                            |
| 0.4.31          | 2022-07-07 | [\#13729](https://github.com/airbytehq/airbyte/pull/13729) | Improve configuration field description                                                                                                                         |
| 0.4.30          | 2022-06-24 | [\#14114](https://github.com/airbytehq/airbyte/pull/14114) | Remove "additionalProperties": false from specs for connectors with staging                                                                                     |
| 0.4.29          | 2022-06-17 | [\#13753](https://github.com/airbytehq/airbyte/pull/13753) | Deprecate and remove PART_SIZE_MB fields from connectors based on StreamTransferManager                                                                         |
| 0.4.28          | 2022-05-18 | [\#12952](https://github.com/airbytehq/airbyte/pull/12952) | Apply buffering strategy on GCS staging                                                                                                                         |
| 0.4.27          | 2022-05-17 | [\#12820](https://github.com/airbytehq/airbyte/pull/12820) | Improved 'check' operation performance                                                                                                                          |
| 0.4.26          | 2022-05-12 | [\#12805](https://github.com/airbytehq/airbyte/pull/12805) | Updated to latest base-java to emit AirbyteTraceMessages on error.                                                                                              |
| 0.4.25          | 2022-05-03 | [\#12452](https://github.com/airbytehq/airbyte/pull/12452) | Add support for encrypted staging on S3; fix the purge_staging_files option                                                                                     |
| 0.4.24          | 2022-03-24 | [\#11093](https://github.com/airbytehq/airbyte/pull/11093) | Added OAuth support (Compatible with Airbyte Version 0.35.60+)                                                                                                  |
| 0.4.22          | 2022-03-18 | [\#10793](https://github.com/airbytehq/airbyte/pull/10793) | Fix namespace with invalid characters                                                                                                                           |
| 0.4.21          | 2022-03-18 | [\#11071](https://github.com/airbytehq/airbyte/pull/11071) | Switch to compressed on-disk buffering before staging to s3/internal stage                                                                                      |
| 0.4.20          | 2022-03-14 | [\#10341](https://github.com/airbytehq/airbyte/pull/10341) | Add Azure blob staging support                                                                                                                                  |
| 0.4.19          | 2022-03-11 | [\#10699](https://github.com/airbytehq/airbyte/pull/10699) | Added unit tests                                                                                                                                                |
| 0.4.17          | 2022-02-25 | [\#10421](https://github.com/airbytehq/airbyte/pull/10421) | Refactor JDBC parameters handling                                                                                                                               |
| 0.4.16          | 2022-02-25 | [\#10627](https://github.com/airbytehq/airbyte/pull/10627) | Add try catch to make sure all handlers are closed                                                                                                              |
| 0.4.15          | 2022-02-22 | [\#10459](https://github.com/airbytehq/airbyte/pull/10459) | Add FailureTrackingAirbyteMessageConsumer                                                                                                                       |
| 0.4.14          | 2022-02-17 | [\#10394](https://github.com/airbytehq/airbyte/pull/10394) | Reduce memory footprint.                                                                                                                                        |
| 0.4.13          | 2022-02-16 | [\#10212](https://github.com/airbytehq/airbyte/pull/10212) | Execute COPY command in parallel for S3 and GCS staging                                                                                                         |
| 0.4.12          | 2022-02-15 | [\#10342](https://github.com/airbytehq/airbyte/pull/10342) | Use connection pool, and fix connection leak.                                                                                                                   |
| 0.4.11          | 2022-02-14 | [\#9920](https://github.com/airbytehq/airbyte/pull/9920)   | Updated the size of staging files for S3 staging. Also, added closure of S3 writers to staging files when data has been written to an staging file.             |
| 0.4.10          | 2022-02-14 | [\#10297](https://github.com/airbytehq/airbyte/pull/10297) | Halve the record buffer size to reduce memory consumption.                                                                                                      |
| 0.4.9           | 2022-02-14 | [\#10256](https://github.com/airbytehq/airbyte/pull/10256) | Add `ExitOnOutOfMemoryError` JVM flag.                                                                                                                          |
| 0.4.8           | 2022-02-01 | [\#9959](https://github.com/airbytehq/airbyte/pull/9959)   | Fix null pointer exception from buffered stream consumer.                                                                                                       |
| 0.4.7           | 2022-01-29 | [\#9745](https://github.com/airbytehq/airbyte/pull/9745)   | Integrate with Sentry.                                                                                                                                          |
| 0.4.6           | 2022-01-28 | [\#9623](https://github.com/airbytehq/airbyte/pull/9623)   | Add jdbc_url_params support for optional JDBC parameters                                                                                                        |
| 0.4.5           | 2021-12-29 | [\#9184](https://github.com/airbytehq/airbyte/pull/9184)   | Update connector fields title/description                                                                                                                       |
| 0.4.4           | 2022-01-24 | [\#9743](https://github.com/airbytehq/airbyte/pull/9743)   | Fixed bug with dashes in schema name                                                                                                                            |
| 0.4.3           | 2022-01-20 | [\#9531](https://github.com/airbytehq/airbyte/pull/9531)   | Start using new S3StreamCopier and expose the purgeStagingData option                                                                                           |
| 0.4.2           | 2022-01-10 | [\#9141](https://github.com/airbytehq/airbyte/pull/9141)   | Fixed duplicate rows on retries                                                                                                                                 |
| 0.4.1           | 2021-01-06 | [\#9311](https://github.com/airbytehq/airbyte/pull/9311)   | Update сreating schema during check                                                                                                                             |
| 0.4.0           | 2021-12-27 | [\#9063](https://github.com/airbytehq/airbyte/pull/9063)   | Updated normalization to produce permanent tables                                                                                                               |
| 0.3.24          | 2021-12-23 | [\#8869](https://github.com/airbytehq/airbyte/pull/8869)   | Changed staging approach to Byte-Buffered                                                                                                                       |
| 0.3.23          | 2021-12-22 | [\#9039](https://github.com/airbytehq/airbyte/pull/9039)   | Added part_size configuration in UI for S3 loading method                                                                                                       |
| 0.3.22          | 2021-12-21 | [\#9006](https://github.com/airbytehq/airbyte/pull/9006)   | Updated jdbc schema naming to follow Snowflake Naming Conventions                                                                                               |
| 0.3.21          | 2021-12-15 | [\#8781](https://github.com/airbytehq/airbyte/pull/8781)   | Updated check method to verify permissions to create/drop stage for internal staging; compatibility fix for Java 17                                             |
| 0.3.20          | 2021-12-10 | [\#8562](https://github.com/airbytehq/airbyte/pull/8562)   | Moving classes around for better dependency management; compatibility fix for Java 17                                                                           |
| 0.3.19          | 2021-12-06 | [\#8528](https://github.com/airbytehq/airbyte/pull/8528)   | Set Internal Staging as default choice                                                                                                                          |
| 0.3.18          | 2021-11-26 | [\#8253](https://github.com/airbytehq/airbyte/pull/8253)   | Snowflake Internal Staging Support                                                                                                                              |
| 0.3.17          | 2021-11-08 | [\#7719](https://github.com/airbytehq/airbyte/pull/7719)   | Improve handling of wide rows by buffering records based on their byte size rather than their count                                                             |
| 0.3.15          | 2021-10-11 | [\#6949](https://github.com/airbytehq/airbyte/pull/6949)   | Each stream was split into files of 10,000 records each for copying using S3 or GCS                                                                             |
| 0.3.14          | 2021-09-08 | [\#5924](https://github.com/airbytehq/airbyte/pull/5924)   | Fixed AWS S3 Staging COPY is writing records from different table in the same raw table                                                                         |
| 0.3.13          | 2021-09-01 | [\#5784](https://github.com/airbytehq/airbyte/pull/5784)   | Updated query timeout from 30 minutes to 3 hours                                                                                                                |
| 0.3.12          | 2021-07-30 | [\#5125](https://github.com/airbytehq/airbyte/pull/5125)   | Enable `additionalPropertities` in spec.json                                                                                                                    |
| 0.3.11          | 2021-07-21 | [\#3555](https://github.com/airbytehq/airbyte/pull/3555)   | Partial Success in BufferedStreamConsumer                                                                                                                       |
| 0.3.10          | 2021-07-12 | [\#4713](https://github.com/airbytehq/airbyte/pull/4713)   | Tag traffic with `airbyte` label to enable optimization opportunities from Snowflake                                                                            |<|MERGE_RESOLUTION|>--- conflicted
+++ resolved
@@ -270,13 +270,8 @@
 ## Changelog
 
 | Version         | Date       | Pull Request                                               | Subject                                                                                                                                                         |
-<<<<<<< HEAD
-| :-------------- | :--------- | :--------------------------------------------------------- | :-------------------------------------------------------------------------------------------------------------------------------------------------------------- |
-| 3.1.17          | 2023-09-26 | [\#30779](https://github.com/airbytehq/airbyte/pull/30779) | Final table PK columns become non-null and skip check for null PKs in raw records (performance)                                                                 |
-=======
 |:----------------|:-----------|:-----------------------------------------------------------|:----------------------------------------------------------------------------------------------------------------------------------------------------------------|
 | 3.1.17          | 2023-09-29 | [\#30938](https://github.com/airbytehq/airbyte/pull/30938) | Upgrade snowflake-jdbc driver                                                                                                                                   |
->>>>>>> 5001ec1c
 | 3.1.16          | 2023-09-28 | [\#30835](https://github.com/airbytehq/airbyte/pull/30835) | Fix regression from 3.1.15 in supporting concurrent syncs with identical stream name but different namespace                                                    |
 | 3.1.15          | 2023-09-26 | [\#30775](https://github.com/airbytehq/airbyte/pull/30775) | Increase async block size                                                                                                                                       |
 | 3.1.14          | 2023-09-27 | [\#30739](https://github.com/airbytehq/airbyte/pull/30739) | Fix column name collision detection                                                                                                                             |
