# Snowflake

Setting up the Snowflake destination connector involves setting up Snowflake entities (warehouse, database, schema, user, and role) in the Snowflake console, setting up the data loading method (internal stage, AWS S3, or Google Cloud Storage bucket), and configuring the Snowflake destination connector using the Airbyte UI.

This page describes the step-by-step process of setting up the Snowflake destination connector.

## Prerequisites

- A Snowflake account with the [ACCOUNTADMIN](https://docs.snowflake.com/en/user-guide/security-access-control-considerations.html) role. If you don’t have an account with the `ACCOUNTADMIN` role, contact your Snowflake administrator to set one up for you.
- (Optional) An AWS, or Google Cloud Storage.

### Network policies

By default, Snowflake allows users to connect to the service from any computer or device IP address. A security administrator (i.e. users with the SECURITYADMIN role) or higher can create a network policy to allow or deny access to a single IP address or a list of addresses.

If you have any issues connecting with Airbyte Cloud please make sure that the list of IP addresses is on the allowed list

To determine whether a network policy is set on your account or for a specific user, execute the _SHOW PARAMETERS_ command.

**Account**

        SHOW PARAMETERS LIKE 'network_policy' IN ACCOUNT;

**User**

        SHOW PARAMETERS LIKE 'network_policy' IN USER <username>;

To read more please check official [Snowflake documentation](https://docs.snowflake.com/en/user-guide/network-policies.html#)

## Setup guide

### Step 1: Set up Airbyte-specific entities in Snowflake

To set up the Snowflake destination connector, you first need to create Airbyte-specific Snowflake entities (a warehouse, database, schema, user, and role) with the `OWNERSHIP` permission to write data into Snowflake, track costs pertaining to Airbyte, and control permissions at a granular level.

You can use the following script in a new [Snowflake worksheet](https://docs.snowflake.com/en/user-guide/ui-worksheet.html) to create the entities:

1.  [Log into your Snowflake account](https://www.snowflake.com/login/).
2.  Edit the following script to change the password to a more secure password and to change the names of other resources if you so desire.

    **Note:** Make sure you follow the [Snowflake identifier requirements](https://docs.snowflake.com/en/sql-reference/identifiers-syntax.html) while renaming the resources.

        -- set variables (these need to be uppercase)
        set airbyte_role = 'AIRBYTE_ROLE';
        set airbyte_username = 'AIRBYTE_USER';
        set airbyte_warehouse = 'AIRBYTE_WAREHOUSE';
        set airbyte_database = 'AIRBYTE_DATABASE';
        set airbyte_schema = 'AIRBYTE_SCHEMA';

        -- set user password
        set airbyte_password = 'password';

        begin;

        -- create Airbyte role
        use role securityadmin;
        create role if not exists identifier($airbyte_role);
        grant role identifier($airbyte_role) to role SYSADMIN;

        -- create Airbyte user
        create user if not exists identifier($airbyte_username)
        password = $airbyte_password
        default_role = $airbyte_role
        default_warehouse = $airbyte_warehouse;

        grant role identifier($airbyte_role) to user identifier($airbyte_username);

        -- change role to sysadmin for warehouse / database steps
        use role sysadmin;

        -- create Airbyte warehouse
        create warehouse if not exists identifier($airbyte_warehouse)
        warehouse_size = xsmall
        warehouse_type = standard
        auto_suspend = 60
        auto_resume = true
        initially_suspended = true;

        -- create Airbyte database
        create database if not exists identifier($airbyte_database);

        -- grant Airbyte warehouse access
        grant USAGE
        on warehouse identifier($airbyte_warehouse)
        to role identifier($airbyte_role);

        -- grant Airbyte database access
        grant OWNERSHIP
        on database identifier($airbyte_database)
        to role identifier($airbyte_role);

        commit;

        begin;

        USE DATABASE identifier($airbyte_database);

        -- create schema for Airbyte data
        CREATE SCHEMA IF NOT EXISTS identifier($airbyte_schema);

        commit;

        begin;

        -- grant Airbyte schema access
        grant OWNERSHIP
        on schema identifier($airbyte_schema)
        to role identifier($airbyte_role);

        commit;

3.  Run the script using the [Worksheet page](https://docs.snowflake.com/en/user-guide/ui-worksheet.html) or [Snowsight](https://docs.snowflake.com/en/user-guide/ui-snowsight-gs.html). Make sure to select the **All Queries** checkbox.

### Step 2: Set up a data loading method

By default, Airbyte uses Snowflake’s [Internal Stage](https://docs.snowflake.com/en/user-guide/data-load-local-file-system-create-stage.html) to load data. You can also load data using an [Amazon S3 bucket](https://docs.aws.amazon.com/AmazonS3/latest/userguide/Welcome.html), or [Google Cloud Storage bucket](https://cloud.google.com/storage/docs/introduction).

Make sure the database and schema have the `USAGE` privilege.

#### Using an Amazon S3 bucket

To use an Amazon S3 bucket, [create a new Amazon S3 bucket](https://docs.aws.amazon.com/AmazonS3/latest/userguide/create-bucket-overview.html) with read/write access for Airbyte to stage data to Snowflake.

#### Using a Google Cloud Storage bucket

To use a Google Cloud Storage bucket:

1. Navigate to the Google Cloud Console and [create a new bucket](https://cloud.google.com/storage/docs/creating-buckets) with read/write access for Airbyte to stage data to Snowflake.
2. [Generate a JSON key](https://cloud.google.com/iam/docs/creating-managing-service-account-keys#creating_service_account_keys) for your service account.
3. Edit the following script to replace `AIRBYTE_ROLE` with the role you used for Airbyte's Snowflake configuration and `YOURBUCKETNAME` with your bucket name.

   ```text
   create storage INTEGRATION gcs_airbyte_integration
     TYPE = EXTERNAL_STAGE
     STORAGE_PROVIDER = GCS
     ENABLED = TRUE
     STORAGE_ALLOWED_LOCATIONS = ('gcs://YOURBUCKETNAME');

   create stage gcs_airbyte_stage
     url = 'gcs://YOURBUCKETNAME'
     storage_integration = gcs_airbyte_integration;

   GRANT USAGE ON integration gcs_airbyte_integration TO ROLE AIRBYTE_ROLE;
   GRANT USAGE ON stage gcs_airbyte_stage TO ROLE AIRBYTE_ROLE;

   DESC STORAGE INTEGRATION gcs_airbyte_integration;
   ```

   The final query should show a `STORAGE_GCP_SERVICE_ACCOUNT` property with an email as the property value. Add read/write permissions to your bucket with that email.

4. Navigate to the Snowflake UI and run the script as a [Snowflake account admin](https://docs.snowflake.com/en/user-guide/security-access-control-considerations.html) using the [Worksheet page](https://docs.snowflake.com/en/user-guide/ui-worksheet.html) or [Snowsight](https://docs.snowflake.com/en/user-guide/ui-snowsight-gs.html).

### Step 3: Set up Snowflake as a destination in Airbyte

Navigate to the Airbyte UI to set up Snowflake as a destination. You can authenticate using username/password or OAuth 2.0:

### Login and Password

| Field                                                                                                 | Description                                                                                                                                                                                       |
| ----------------------------------------------------------------------------------------------------- | ------------------------------------------------------------------------------------------------------------------------------------------------------------------------------------------------- |
| [Host](https://docs.snowflake.com/en/user-guide/admin-account-identifier.html)                        | The host domain of the snowflake instance (must include the account, region, cloud environment, and end with snowflakecomputing.com). Example: `accountname.us-east-2.aws.snowflakecomputing.com` |
| [Role](https://docs.snowflake.com/en/user-guide/security-access-control-overview.html#roles)          | The role you created in Step 1 for Airbyte to access Snowflake. Example: `AIRBYTE_ROLE`                                                                                                           |
| [Warehouse](https://docs.snowflake.com/en/user-guide/warehouses-overview.html#overview-of-warehouses) | The warehouse you created in Step 1 for Airbyte to sync data into. Example: `AIRBYTE_WAREHOUSE`                                                                                                   |
| [Database](https://docs.snowflake.com/en/sql-reference/ddl-database.html#database-schema-share-ddl)   | The database you created in Step 1 for Airbyte to sync data into. Example: `AIRBYTE_DATABASE`                                                                                                     |
| [Schema](https://docs.snowflake.com/en/sql-reference/ddl-database.html#database-schema-share-ddl)     | The default schema used as the target schema for all statements issued from the connection that do not explicitly specify a schema name.                                                          |
| Username                                                                                              | The username you created in Step 1 to allow Airbyte to access the database. Example: `AIRBYTE_USER`                                                                                               |
| Password                                                                                              | The password associated with the username.                                                                                                                                                        |
| [JDBC URL Params](https://docs.snowflake.com/en/user-guide/jdbc-parameters.html) (Optional)           | Additional properties to pass to the JDBC URL string when connecting to the database formatted as `key=value` pairs separated by the symbol `&`. Example: `key1=value1&key2=value2&key3=value3`   |

### OAuth 2.0

| Field                                                                                                 | Description                                                                                                                                                                                       |
| :---------------------------------------------------------------------------------------------------- | :------------------------------------------------------------------------------------------------------------------------------------------------------------------------------------------------ |
| [Host](https://docs.snowflake.com/en/user-guide/admin-account-identifier.html)                        | The host domain of the snowflake instance (must include the account, region, cloud environment, and end with snowflakecomputing.com). Example: `accountname.us-east-2.aws.snowflakecomputing.com` |
| [Role](https://docs.snowflake.com/en/user-guide/security-access-control-overview.html#roles)          | The role you created in Step 1 for Airbyte to access Snowflake. Example: `AIRBYTE_ROLE`                                                                                                           |
| [Warehouse](https://docs.snowflake.com/en/user-guide/warehouses-overview.html#overview-of-warehouses) | The warehouse you created in Step 1 for Airbyte to sync data into. Example: `AIRBYTE_WAREHOUSE`                                                                                                   |
| [Database](https://docs.snowflake.com/en/sql-reference/ddl-database.html#database-schema-share-ddl)   | The database you created in Step 1 for Airbyte to sync data into. Example: `AIRBYTE_DATABASE`                                                                                                     |
| [Schema](https://docs.snowflake.com/en/sql-reference/ddl-database.html#database-schema-share-ddl)     | The default schema used as the target schema for all statements issued from the connection that do not explicitly specify a schema name.                                                          |
| Username                                                                                              | The username you created in Step 1 to allow Airbyte to access the database. Example: `AIRBYTE_USER`                                                                                               |
| OAuth2                                                                                                | The Login name and password to obtain auth token.                                                                                                                                                 |
| [JDBC URL Params](https://docs.snowflake.com/en/user-guide/jdbc-parameters.html) (Optional)           | Additional properties to pass to the JDBC URL string when connecting to the database formatted as `key=value` pairs separated by the symbol `&`. Example: `key1=value1&key2=value2&key3=value3`   |

### Key pair authentication

    In order to configure key pair authentication you will need a private/public key pair.
    If you do not have the key pair yet, you can generate one using openssl command line tool
    Use this command in order to generate an unencrypted private key file:

       `openssl genrsa 2048 | openssl pkcs8 -topk8 -inform PEM -out rsa_key.p8 -nocrypt`

    Alternatively, use this command to generate an encrypted private key file:

      `openssl genrsa 2048 | openssl pkcs8 -topk8 -inform PEM -v1 PBE-SHA1-RC4-128 -out rsa_key.p8`

    Once you have your private key, you need to generate a matching public key.
    You can do so with the following command:

      `openssl rsa -in rsa_key.p8 -pubout -out rsa_key.pub`

    Finally, you need to add the public key to your Snowflake user account.
    You can do so with the following SQL command in Snowflake:

      `alter user <user_name> set rsa_public_key=<public_key_value>;`

    and replace <user_name> with your user name and <public_key_value> with your public key.

To use AWS S3 as the cloud storage, enter the information for the S3 bucket you created in Step 2:

| Field                          | Description                                                                                                                                                                                                                                                                                                                                                                                                                                                                                                                                             |
| ------------------------------ | ------------------------------------------------------------------------------------------------------------------------------------------------------------------------------------------------------------------------------------------------------------------------------------------------------------------------------------------------------------------------------------------------------------------------------------------------------------------------------------------------------------------------------------------------------- |
| S3 Bucket Name                 | The name of the staging S3 bucket (Example: `airbyte.staging`). Airbyte will write files to this bucket and read them via statements on Snowflake.                                                                                                                                                                                                                                                                                                                                                                                                      |
| S3 Bucket Region               | The S3 staging bucket region used.                                                                                                                                                                                                                                                                                                                                                                                                                                                                                                                      |
| S3 Key Id \*                   | The Access Key ID granting access to the S3 staging bucket. Airbyte requires Read and Write permissions for the bucket.                                                                                                                                                                                                                                                                                                                                                                                                                                 |
| S3 Access Key \*               | The corresponding secret to the S3 Key ID.                                                                                                                                                                                                                                                                                                                                                                                                                                                                                                              |
| Stream Part Size (Optional)    | Increase this if syncing tables larger than 100GB. Files are streamed to S3 in parts. This determines the size of each part, in MBs. As S3 has a limit of 10,000 parts per file, part size affects the table size. This is 5MB by default, resulting in a default limit of 100GB tables. <br/>Note, a larger part size will result in larger memory requirements. A rule of thumb is to multiply the part size by 10 to get the memory requirement. Modify this with care. (e.g. 5)                                                                     |
| Purge Staging Files and Tables | Determines whether to delete the staging files from S3 after completing the sync. Specifically, the connector will create CSV files named `bucketPath/namespace/streamName/syncDate_epochMillis_randomUuid.csv` containing three columns (`ab_id`, `data`, `emitted_at`). Normally these files are deleted after sync; if you want to keep them for other purposes, set `purge_staging_data` to false.                                                                                                                                                  |
| Encryption                     | Whether files on S3 are encrypted. You probably don't need to enable this, but it can provide an additional layer of security if you are sharing your data storage with other applications. If you do use encryption, you must choose between ephemeral keys (Airbyte will automatically generate a new key for each sync, and nobody but Airbyte and Snowflake will be able to read the data on S3) or providing your own key (if you have the "Purge staging files and tables" option disabled, and you want to be able to decrypt the data yourself) |
| S3 Filename pattern (Optional) | The pattern allows you to set the file-name format for the S3 staging file(s), next placeholders combinations are currently supported: {date}, {date:yyyy_MM}, {timestamp}, {timestamp:millis}, {timestamp:micros}, {part_number}, {sync_id}, {format_extension}. Please, don't use empty space and not supportable placeholders, as they won't recognized.                                                                                                                                                                                             |

To use a Google Cloud Storage bucket, enter the information for the bucket you created in Step 2:

| Field                          | Description                                                                                                                                                                                                                                                                                                                                                                                          |
| ------------------------------ | ---------------------------------------------------------------------------------------------------------------------------------------------------------------------------------------------------------------------------------------------------------------------------------------------------------------------------------------------------------------------------------------------------- |
| GCP Project ID                 | The name of the GCP project ID for your credentials. (Example: `my-project`)                                                                                                                                                                                                                                                                                                                         |
| GCP Bucket Name                | The name of the staging bucket. Airbyte will write files to this bucket and read them via statements on Snowflake. (Example: `airbyte-staging`)                                                                                                                                                                                                                                                      |
| Google Application Credentials | The contents of the JSON key file that has read/write permissions to the staging GCS bucket. You will separately need to grant bucket access to your Snowflake GCP service account. See the [Google Cloud docs](https://cloud.google.com/iam/docs/creating-managing-service-account-keys#creating_service_account_keys) for more information on how to generate a JSON key for your service account. |

## Output schema

Airbyte outputs each stream into its own table with the following columns in Snowflake:

| Airbyte field        | Description                                                    | Column type              |
| -------------------- | -------------------------------------------------------------- | ------------------------ |
| \_airbyte_ab_id      | A UUID assigned to each processed event                        | VARCHAR                  |
| \_airbyte_emitted_at | A timestamp for when the event was pulled from the data source | TIMESTAMP WITH TIME ZONE |
| \_airbyte_data       | A JSON blob with the event data.                               | VARIANT                  |

**Note:** By default, Airbyte creates permanent tables. If you prefer transient tables, create a dedicated transient database for Airbyte. For more information, refer to[ Working with Temporary and Transient Tables](https://docs.snowflake.com/en/user-guide/tables-temp-transient.html)

## Supported sync modes

The Snowflake destination supports the following sync modes:

- [Full Refresh - Overwrite](https://docs.airbyte.com/understanding-airbyte/connections/full-refresh-overwrite/)
- [Full Refresh - Append](https://docs.airbyte.com/understanding-airbyte/connections/full-refresh-append)
- [Incremental Sync - Append](https://docs.airbyte.com/understanding-airbyte/connections/incremental-append)
- [Incremental Sync - Append + Deduped](https://docs.airbyte.com/understanding-airbyte/connections/incremental-append-deduped)

## Snowflake tutorials

Now that you have set up the Snowflake destination connector, check out the following Snowflake tutorials:

- [Build a data ingestion pipeline from Mailchimp to Snowflake](https://airbyte.com/tutorials/data-ingestion-pipeline-mailchimp-snowflake)
- [Replicate data from a PostgreSQL database to Snowflake](https://airbyte.com/tutorials/postgresql-database-to-snowflake)
- [Migrate your data from Redshift to Snowflake](https://airbyte.com/tutorials/redshift-to-snowflake)
- [Orchestrate ELT pipelines with Prefect, Airbyte and dbt](https://airbyte.com/tutorials/elt-pipeline-prefect-airbyte-dbt)

## Troubleshooting

### 'Current role does not have permissions on the target schema'

If you receive an error stating `Current role does not have permissions on the target schema` make sure that the
Snowflake destination `SCHEMA` is one that the role you've provided has permissions on. When creating a connection,
it may allow you to select `Mirror source structure` for the `Destination namespace`, which if you have followed
some of our default examples and tutorials may result in the connection trying to write to a `PUBLIC` schema.

A quick fix could be to edit your connection's 'Replication' settings from `Mirror source structure` to `Destination Default`.
Otherwise, make sure to grant the role the required permissions in the desired namespace.

## Changelog

| Version         | Date       | Pull Request                                               | Subject                                                                                                                                                         |
|:----------------|:-----------|:-----------------------------------------------------------|:----------------------------------------------------------------------------------------------------------------------------------------------------------------|
<<<<<<< HEAD
| 3.0.0           | 2023-08-27 | [29783](https://github.com/airbytehq/airbyte/pull/29783)   | Destinations V2                                                                                                                                                 |
=======
| 2.1.4           | 2023-08-28 | [\#29903](https://github.com/airbytehq/airbyte/pull/29903) | Abort queries on crash                                                                                                                                          |
| 2.1.3           | 2023-08-25 | [\#29881](https://github.com/airbytehq/airbyte/pull/29881) | Destinations v2: Only run T+D once at end of sync, to prevent data loss under async conditions                                                                  |
>>>>>>> 45bc7f1d
| 2.1.2           | 2023-08-24 | [\#29805](https://github.com/airbytehq/airbyte/pull/29805) | Destinations v2: Don't soft reset in migration                                                                                                                  |
| 2.1.1           | 2023-08-23 | [\#29774](https://github.com/airbytehq/airbyte/pull/29774) | Destinations v2: Don't soft reset overwrite syncs                                                                                                               |
| 2.1.0           | 2023-08-21 | [\#29636](https://github.com/airbytehq/airbyte/pull/29636) | Destinations v2: Several Critical Bug Fixes (cursorless dedup, improved floating-point handling, improved special characters handling; improved error handling) |
| 2.0.0           | 2023-08-09 | [\#28894](https://github.com/airbytehq/airbyte/pull/29236) | Remove support for Snowflake GCS/S3 loading method in favor of Snowflake Internal staging                                                                       |
| 1.3.3           | 2023-08-15 | [\#29461](https://github.com/airbytehq/airbyte/pull/29461) | Changing a static constant reference                                                                                                                            |
| 1.3.2           | 2023-08-11 | [\#29381](https://github.com/airbytehq/airbyte/pull/29381) | Destinations v2: Add support for streams with no columns                                                                                                        |
| 1.3.1           | 2023-08-04 | [\#28894](https://github.com/airbytehq/airbyte/pull/28894) | Destinations v2: Update SqlGenerator                                                                                                                            |
| 1.3.0           | 2023-08-07 | [\#29174](https://github.com/airbytehq/airbyte/pull/29174) | Destinations v2: early access release                                                                                                                           |
| 1.2.10          | 2023-08-07 | [\#29188](https://github.com/airbytehq/airbyte/pull/29188) | Internal code refactoring                                                                                                                                       |
| 1.2.9           | 2023-08-04 | [\#28677](https://github.com/airbytehq/airbyte/pull/28677) | Destinations v2: internal code changes to prepare for early access release                                                                                      |
| 1.2.8           | 2023-08-03 | [\#29047](https://github.com/airbytehq/airbyte/pull/29047) | Avoid logging record if the format is invalid                                                                                                                   |
| 1.2.7           | 2023-08-02 | [\#28976](https://github.com/airbytehq/airbyte/pull/28976) | Fix composite PK handling in v1 mode                                                                                                                            |
| 1.2.6           | 2023-08-01 | [\#28618](https://github.com/airbytehq/airbyte/pull/28618) | Reduce logging noise                                                                                                                                            |
| 1.2.5           | 2023-07-24 | [\#28618](https://github.com/airbytehq/airbyte/pull/28618) | Add hooks in preparation for destinations v2 implementation                                                                                                     |
| 1.2.4           | 2023-07-21 | [\#28584](https://github.com/airbytehq/airbyte/pull/28584) | Install dependencies in preparation for destinations v2 work                                                                                                    |
| 1.2.3           | 2023-07-21 | [\#28345](https://github.com/airbytehq/airbyte/pull/28345) | Pull in async framework minor bug fix for race condition on state emission                                                                                      |
| 1.2.2           | 2023-07-14 | [\#28345](https://github.com/airbytehq/airbyte/pull/28345) | Increment patch to trigger a rebuild                                                                                                                            |
| 1.2.1           | 2023-07-14 | [\#28315](https://github.com/airbytehq/airbyte/pull/28315) | Pull in async framework minor bug fix to avoid Snowflake hanging on close                                                                                       |
| 1.2.0           | 2023-07-5  | [\#27935](https://github.com/airbytehq/airbyte/pull/27935) | Enable Faster Snowflake Syncs with Asynchronous writes                                                                                                          |
| 1.1.0           | 2023-06-27 | [\#27781](https://github.com/airbytehq/airbyte/pull/27781) | License Update: Elv2                                                                                                                                            |
| 1.0.6           | 2023-06-21 | [\#27555](https://github.com/airbytehq/airbyte/pull/27555) | Reduce image size                                                                                                                                               |
| 1.0.5           | 2023-05-31 | [\#25782](https://github.com/airbytehq/airbyte/pull/25782) | Internal scaffolding for future development                                                                                                                     |
| 1.0.4           | 2023-05-19 | [\#26323](https://github.com/airbytehq/airbyte/pull/26323) | Prevent infinite retry loop under specific circumstances                                                                                                        |
| 1.0.3           | 2023-05-15 | [\#26081](https://github.com/airbytehq/airbyte/pull/26081) | Reverts splits bases                                                                                                                                            |
| 1.0.2           | 2023-05-05 | [\#25649](https://github.com/airbytehq/airbyte/pull/25649) | Splits bases (reverted)                                                                                                                                         |
| 1.0.1           | 2023-04-29 | [\#25570](https://github.com/airbytehq/airbyte/pull/25570) | Internal library update                                                                                                                                         |
| 1.0.0           | 2023-05-02 | [\#25739](https://github.com/airbytehq/airbyte/pull/25739) | Removed Azure Blob Storage as a loading method                                                                                                                  |
| 0.4.63          | 2023-04-27 | [\#25346](https://github.com/airbytehq/airbyte/pull/25346) | Added FlushBufferFunction interface                                                                                                                             |
| 0.4.61          | 2023-03-30 | [\#24736](https://github.com/airbytehq/airbyte/pull/24736) | Improve behavior when throttled by AWS API                                                                                                                      |
| 0.4.60          | 2023-03-30 | [\#24698](https://github.com/airbytehq/airbyte/pull/24698) | Add option in spec to allow increasing the stream buffer size to 50                                                                                             |
| 0.4.59          | 2023-03-23 | [\#23904](https://github.com/airbytehq/airbyte/pull/24405) | Fail faster in certain error cases                                                                                                                              |
| 0.4.58          | 2023-03-27 | [\#24615](https://github.com/airbytehq/airbyte/pull/24615) | Fixed host validation by pattern on UI                                                                                                                          |
| 0.4.56 (broken) | 2023-03-22 | [\#23904](https://github.com/airbytehq/airbyte/pull/23904) | Added host validation by pattern on UI                                                                                                                          |
| 0.4.54          | 2023-03-17 | [\#23788](https://github.com/airbytehq/airbyte/pull/23788) | S3-Parquet: added handler to process null values in arrays                                                                                                      |
| 0.4.53          | 2023-03-15 | [\#24058](https://github.com/airbytehq/airbyte/pull/24058) | added write attempt to internal staging Check method                                                                                                            |
| 0.4.52          | 2023-03-10 | [\#23931](https://github.com/airbytehq/airbyte/pull/23931) | Added support for periodic buffer flush                                                                                                                         |
| 0.4.51          | 2023-03-10 | [\#23466](https://github.com/airbytehq/airbyte/pull/23466) | Changed S3 Avro type from Int to Long                                                                                                                           |
| 0.4.49          | 2023-02-27 | [\#23360](https://github.com/airbytehq/airbyte/pull/23360) | Added logging for flushing and writing data to destination storage                                                                                              |
| 0.4.48          | 2023-02-23 | [\#22877](https://github.com/airbytehq/airbyte/pull/22877) | Add handler for IP not in whitelist error and more handlers for insufficient permission error                                                                   |
| 0.4.47          | 2023-01-30 | [\#21912](https://github.com/airbytehq/airbyte/pull/21912) | Catch "Create" Table and Stage Known Permissions and rethrow as ConfigExceptions                                                                                |
| 0.4.46          | 2023-01-26 | [\#20631](https://github.com/airbytehq/airbyte/pull/20631) | Added support for destination checkpointing with staging                                                                                                        |
| 0.4.45          | 2023-01-25 | [\#21087](https://github.com/airbytehq/airbyte/pull/21764) | Catch Known Permissions and rethrow as ConfigExceptions                                                                                                         |
| 0.4.44          | 2023-01-20 | [\#21087](https://github.com/airbytehq/airbyte/pull/21087) | Wrap Authentication Errors as Config Exceptions                                                                                                                 |
| 0.4.43          | 2023-01-20 | [\#21450](https://github.com/airbytehq/airbyte/pull/21450) | Updated Check methods to handle more possible s3 and gcs stagings issues                                                                                        |
| 0.4.42          | 2023-01-12 | [\#21342](https://github.com/airbytehq/airbyte/pull/21342) | Better handling for conflicting destination streams                                                                                                             |
| 0.4.41          | 2022-12-16 | [\#20566](https://github.com/airbytehq/airbyte/pull/20566) | Improve spec to adhere to standards                                                                                                                             |
| 0.4.40          | 2022-11-11 | [\#19302](https://github.com/airbytehq/airbyte/pull/19302) | Set jdbc application env variable depends on env - airbyte_oss or airbyte_cloud                                                                                 |
| 0.4.39          | 2022-11-09 | [\#18970](https://github.com/airbytehq/airbyte/pull/18970) | Updated "check" connection method to handle more errors                                                                                                         |
| 0.4.38          | 2022-09-26 | [\#17115](https://github.com/airbytehq/airbyte/pull/17115) | Added connection string identifier                                                                                                                              |
| 0.4.37          | 2022-09-21 | [\#16839](https://github.com/airbytehq/airbyte/pull/16839) | Update JDBC driver for Snowflake to 3.13.19                                                                                                                     |
| 0.4.36          | 2022-09-14 | [\#15668](https://github.com/airbytehq/airbyte/pull/15668) | Wrap logs in AirbyteLogMessage                                                                                                                                  |
| 0.4.35          | 2022-09-01 | [\#16243](https://github.com/airbytehq/airbyte/pull/16243) | Fix Json to Avro conversion when there is field name clash from combined restrictions (`anyOf`, `oneOf`, `allOf` fields).                                       |
| 0.4.34          | 2022-07-23 | [\#14388](https://github.com/airbytehq/airbyte/pull/14388) | Add support for key pair authentication                                                                                                                         |
| 0.4.33          | 2022-07-15 | [\#14494](https://github.com/airbytehq/airbyte/pull/14494) | Make S3 output filename configurable.                                                                                                                           |
| 0.4.32          | 2022-07-14 | [\#14618](https://github.com/airbytehq/airbyte/pull/14618) | Removed additionalProperties: false from JDBC destination connectors                                                                                            |
| 0.4.31          | 2022-07-07 | [\#13729](https://github.com/airbytehq/airbyte/pull/13729) | Improve configuration field description                                                                                                                         |
| 0.4.30          | 2022-06-24 | [\#14114](https://github.com/airbytehq/airbyte/pull/14114) | Remove "additionalProperties": false from specs for connectors with staging                                                                                     |
| 0.4.29          | 2022-06-17 | [\#13753](https://github.com/airbytehq/airbyte/pull/13753) | Deprecate and remove PART_SIZE_MB fields from connectors based on StreamTransferManager                                                                         |
| 0.4.28          | 2022-05-18 | [\#12952](https://github.com/airbytehq/airbyte/pull/12952) | Apply buffering strategy on GCS staging                                                                                                                         |
| 0.4.27          | 2022-05-17 | [\#12820](https://github.com/airbytehq/airbyte/pull/12820) | Improved 'check' operation performance                                                                                                                          |
| 0.4.26          | 2022-05-12 | [\#12805](https://github.com/airbytehq/airbyte/pull/12805) | Updated to latest base-java to emit AirbyteTraceMessages on error.                                                                                              |
| 0.4.25          | 2022-05-03 | [\#12452](https://github.com/airbytehq/airbyte/pull/12452) | Add support for encrypted staging on S3; fix the purge_staging_files option                                                                                     |
| 0.4.24          | 2022-03-24 | [\#11093](https://github.com/airbytehq/airbyte/pull/11093) | Added OAuth support (Compatible with Airbyte Version 0.35.60+)                                                                                                  |
| 0.4.22          | 2022-03-18 | [\#10793](https://github.com/airbytehq/airbyte/pull/10793) | Fix namespace with invalid characters                                                                                                                           |
| 0.4.21          | 2022-03-18 | [\#11071](https://github.com/airbytehq/airbyte/pull/11071) | Switch to compressed on-disk buffering before staging to s3/internal stage                                                                                      |
| 0.4.20          | 2022-03-14 | [\#10341](https://github.com/airbytehq/airbyte/pull/10341) | Add Azure blob staging support                                                                                                                                  |
| 0.4.19          | 2022-03-11 | [\#10699](https://github.com/airbytehq/airbyte/pull/10699) | Added unit tests                                                                                                                                                |
| 0.4.17          | 2022-02-25 | [\#10421](https://github.com/airbytehq/airbyte/pull/10421) | Refactor JDBC parameters handling                                                                                                                               |
| 0.4.16          | 2022-02-25 | [\#10627](https://github.com/airbytehq/airbyte/pull/10627) | Add try catch to make sure all handlers are closed                                                                                                              |
| 0.4.15          | 2022-02-22 | [\#10459](https://github.com/airbytehq/airbyte/pull/10459) | Add FailureTrackingAirbyteMessageConsumer                                                                                                                       |
| 0.4.14          | 2022-02-17 | [\#10394](https://github.com/airbytehq/airbyte/pull/10394) | Reduce memory footprint.                                                                                                                                        |
| 0.4.13          | 2022-02-16 | [\#10212](https://github.com/airbytehq/airbyte/pull/10212) | Execute COPY command in parallel for S3 and GCS staging                                                                                                         |
| 0.4.12          | 2022-02-15 | [\#10342](https://github.com/airbytehq/airbyte/pull/10342) | Use connection pool, and fix connection leak.                                                                                                                   |
| 0.4.11          | 2022-02-14 | [\#9920](https://github.com/airbytehq/airbyte/pull/9920)   | Updated the size of staging files for S3 staging. Also, added closure of S3 writers to staging files when data has been written to an staging file.             |
| 0.4.10          | 2022-02-14 | [\#10297](https://github.com/airbytehq/airbyte/pull/10297) | Halve the record buffer size to reduce memory consumption.                                                                                                      |
| 0.4.9           | 2022-02-14 | [\#10256](https://github.com/airbytehq/airbyte/pull/10256) | Add `ExitOnOutOfMemoryError` JVM flag.                                                                                                                          |
| 0.4.8           | 2022-02-01 | [\#9959](https://github.com/airbytehq/airbyte/pull/9959)   | Fix null pointer exception from buffered stream consumer.                                                                                                       |
| 0.4.7           | 2022-01-29 | [\#9745](https://github.com/airbytehq/airbyte/pull/9745)   | Integrate with Sentry.                                                                                                                                          |
| 0.4.6           | 2022-01-28 | [\#9623](https://github.com/airbytehq/airbyte/pull/9623)   | Add jdbc_url_params support for optional JDBC parameters                                                                                                        |
| 0.4.5           | 2021-12-29 | [\#9184](https://github.com/airbytehq/airbyte/pull/9184)   | Update connector fields title/description                                                                                                                       |
| 0.4.4           | 2022-01-24 | [\#9743](https://github.com/airbytehq/airbyte/pull/9743)   | Fixed bug with dashes in schema name                                                                                                                            |
| 0.4.3           | 2022-01-20 | [\#9531](https://github.com/airbytehq/airbyte/pull/9531)   | Start using new S3StreamCopier and expose the purgeStagingData option                                                                                           |
| 0.4.2           | 2022-01-10 | [\#9141](https://github.com/airbytehq/airbyte/pull/9141)   | Fixed duplicate rows on retries                                                                                                                                 |
| 0.4.1           | 2021-01-06 | [\#9311](https://github.com/airbytehq/airbyte/pull/9311)   | Update сreating schema during check                                                                                                                             |
| 0.4.0           | 2021-12-27 | [\#9063](https://github.com/airbytehq/airbyte/pull/9063)   | Updated normalization to produce permanent tables                                                                                                               |
| 0.3.24          | 2021-12-23 | [\#8869](https://github.com/airbytehq/airbyte/pull/8869)   | Changed staging approach to Byte-Buffered                                                                                                                       |
| 0.3.23          | 2021-12-22 | [\#9039](https://github.com/airbytehq/airbyte/pull/9039)   | Added part_size configuration in UI for S3 loading method                                                                                                       |
| 0.3.22          | 2021-12-21 | [\#9006](https://github.com/airbytehq/airbyte/pull/9006)   | Updated jdbc schema naming to follow Snowflake Naming Conventions                                                                                               |
| 0.3.21          | 2021-12-15 | [\#8781](https://github.com/airbytehq/airbyte/pull/8781)   | Updated check method to verify permissions to create/drop stage for internal staging; compatibility fix for Java 17                                             |
| 0.3.20          | 2021-12-10 | [\#8562](https://github.com/airbytehq/airbyte/pull/8562)   | Moving classes around for better dependency management; compatibility fix for Java 17                                                                           |
| 0.3.19          | 2021-12-06 | [\#8528](https://github.com/airbytehq/airbyte/pull/8528)   | Set Internal Staging as default choice                                                                                                                          |
| 0.3.18          | 2021-11-26 | [\#8253](https://github.com/airbytehq/airbyte/pull/8253)   | Snowflake Internal Staging Support                                                                                                                              |
| 0.3.17          | 2021-11-08 | [\#7719](https://github.com/airbytehq/airbyte/pull/7719)   | Improve handling of wide rows by buffering records based on their byte size rather than their count                                                             |
| 0.3.15          | 2021-10-11 | [\#6949](https://github.com/airbytehq/airbyte/pull/6949)   | Each stream was split into files of 10,000 records each for copying using S3 or GCS                                                                             |
| 0.3.14          | 2021-09-08 | [\#5924](https://github.com/airbytehq/airbyte/pull/5924)   | Fixed AWS S3 Staging COPY is writing records from different table in the same raw table                                                                         |
| 0.3.13          | 2021-09-01 | [\#5784](https://github.com/airbytehq/airbyte/pull/5784)   | Updated query timeout from 30 minutes to 3 hours                                                                                                                |
| 0.3.12          | 2021-07-30 | [\#5125](https://github.com/airbytehq/airbyte/pull/5125)   | Enable `additionalPropertities` in spec.json                                                                                                                    |
| 0.3.11          | 2021-07-21 | [\#3555](https://github.com/airbytehq/airbyte/pull/3555)   | Partial Success in BufferedStreamConsumer                                                                                                                       |
| 0.3.10          | 2021-07-12 | [\#4713](https://github.com/airbytehq/airbyte/pull/4713)   | Tag traffic with `airbyte` label to enable optimization opportunities from Snowflake                                                                            |<|MERGE_RESOLUTION|>--- conflicted
+++ resolved
@@ -271,12 +271,9 @@
 
 | Version         | Date       | Pull Request                                               | Subject                                                                                                                                                         |
 |:----------------|:-----------|:-----------------------------------------------------------|:----------------------------------------------------------------------------------------------------------------------------------------------------------------|
-<<<<<<< HEAD
-| 3.0.0           | 2023-08-27 | [29783](https://github.com/airbytehq/airbyte/pull/29783)   | Destinations V2                                                                                                                                                 |
-=======
+| 3.0.0           | 2023-08-27 | [\#29783](https://github.com/airbytehq/airbyte/pull/29783) | Destinations V2                                                                                                                                                 |
 | 2.1.4           | 2023-08-28 | [\#29903](https://github.com/airbytehq/airbyte/pull/29903) | Abort queries on crash                                                                                                                                          |
 | 2.1.3           | 2023-08-25 | [\#29881](https://github.com/airbytehq/airbyte/pull/29881) | Destinations v2: Only run T+D once at end of sync, to prevent data loss under async conditions                                                                  |
->>>>>>> 45bc7f1d
 | 2.1.2           | 2023-08-24 | [\#29805](https://github.com/airbytehq/airbyte/pull/29805) | Destinations v2: Don't soft reset in migration                                                                                                                  |
 | 2.1.1           | 2023-08-23 | [\#29774](https://github.com/airbytehq/airbyte/pull/29774) | Destinations v2: Don't soft reset overwrite syncs                                                                                                               |
 | 2.1.0           | 2023-08-21 | [\#29636](https://github.com/airbytehq/airbyte/pull/29636) | Destinations v2: Several Critical Bug Fixes (cursorless dedup, improved floating-point handling, improved special characters handling; improved error handling) |
