--- conflicted
+++ resolved
@@ -158,11 +158,8 @@
 
 | Version    | Date       | Pull Request                                               | Subject                                                |
 |:-----------|:-----------|:-----------------------------------------------------------|:-------------------------------------------------------|
-<<<<<<< HEAD
-| 2.0.1      | 2025-03-12 | [54657](https://github.com/airbytehq/airbyte/pull/54657)   | Add support for Active Directory based Auth            |
-=======
+| 2.0.2      | 2025-03-12 | [54657](https://github.com/airbytehq/airbyte/pull/54657)   | Add support for Active Directory based Auth            |
 | 2.0.1      | 2025-03-12 | [55718](https://github.com/airbytehq/airbyte/pull/55718) | Fix breaking change information in metadata.yaml |
->>>>>>> a8a4ae8f
 | 2.0.0      | 2025-03-11 | [55684](https://github.com/airbytehq/airbyte/pull/55684)   | Release 2.0.0                                          |
 | 2.0.0.rc13 | 2025-03-07 | [55252](https://github.com/airbytehq/airbyte/pull/55252)   | RC13: Bugfix for OOM on Bulk Load                      |
 | 2.0.0.rc12 | 2025-03-05 | [54159](https://github.com/airbytehq/airbyte/pull/54159)   | RC12: Support For Bulk Insert Using Azure Blob Storage |
