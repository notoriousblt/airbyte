--- conflicted
+++ resolved
@@ -37,17 +37,12 @@
 
 - Airbyte versions before 1.6.0
 
-<<<<<<< HEAD
-=======
-- Airbyte versions installed and managed with abctl
-
 ## Schedule time with Airbyte
 
 :::important "It's dangerous to go alone! Take this."
 Engage your Airbyte Solution Architect for help with this migration. We caution against doing it alone. Airbyte can provide guidance to help you manage uncommon customizations and verify the migration is successful.
 :::
 
->>>>>>> ab5ec1d9
 ## How to upgrade
 
 In most cases, upgrading is straightforward. To upgrade to Helm chart V2, you complete the following steps.
