---
products: oss-community
---

import Tabs from '@theme/Tabs';
import TabItem from '@theme/TabItem';
import EnvironmentVarConversion from '@site/static/_extraenv_to_helm_chart_v2.md';
import HelmSyntaxConversion from '@site/static/_helm-chart-2-syntax-changes.md';

# Upgrade to Helm chart V2 (Self-Managed Community)

Airbyte has upgraded its Helm chart to a new version called "V2." Using Helm chart V2 is currently optional. At some future date the V2 Helm chart will become the standard, so we advise that you upgrade your existing deployment to use the new chart before the transition. If you're a new Airbyte user, you can skip the upgrade altogether and start with the new chart.

:::important Enterprise customers
Follow the [Self-Managed Enterprise guide](../enterprise-setup/chart-v2-enterprise) instead.
:::

## Why you should upgrade

Upgrading to the new Helm chart now has the following benefits.

1. By upgrading in advance, you can schedule this upgrade for a convenient time. Avoid blocking yourself from upgrading Airbyte to a future version when the new chart is mandatory and you're busy.

2. The new Helm chart is more aligned with Helm's best practices for chart design.

3. The new Helm chart has broader and more detailed options to customize your deployment. In most cases, it's no longer necessary to specify environment variables in your `values.yaml` file because the chart offers a more detailed interface for customization. If you do need to use environment variables, you can use fewer of them.

## Which versions can upgrade to Helm chart V2

The following versions of Airbyte can use Helm chart V2:

- Airbyte version 1.6.0 and later, if installed and managed with Helm

The following versions of Airbyte _can't_ use Helm chart V2:

- Airbyte versions before 1.6.0

<<<<<<< HEAD
- Airbyte versions that aren't connected to an external database and storage bucket

:::danger
Don't migrate to Helm chart V2 if you haven't set up an external database and storage. These resources contain the data your Airbyte deployment needs to operate and a fresh deployment won't work without them. Airbyte is evaluating possible migration paths for open source deployments that don't meet this requirement.
:::
=======
- Airbyte versions installed and managed with abctl
>>>>>>> ab5ec1d9

## How to upgrade

In most cases, upgrading is straightforward. To upgrade to Helm chart V2, you complete the following steps.

1. Ensure you have configured Airbyte to use an external database and external bucket storage. If you haven't, backup Airbyte's internal Postgres database.

2. Prepare to deploy a fresh installation of Airbyte in a new namespace, but only if you're using an external database. If you're using Airbyte's internal Postgres database, you'll reuse your existing namespace.

3. Create a new `values.yaml` file.

4. Deploy a new version of Airbyte using your new `values.yaml` file and the new Helm chart version.

### Backup Airbyte's internal Postgres database

<Tabs groupId="external-db">
<TabItem value='db-yes' label='External database' default>

If you have configured an external database, skip this step. However, it is a good idea to backup your database on a regular cadence.

</TabItem>
<TabItem value='db-no' label='No external database' default>

If you haven't configured an external database, you must backup Airbyte's internal Postgres database. If you fail to do this, and something goes wrong during your upgrade, you could lose all your connections and states.

1. Get your database pod name. It's probably `airbyte-db-0`, but you can check for it with the following command.

    ```bash
    kubectl get pods --all-namespaces | grep db
    ```

2. Get the name of your database. It's probably `db-airbyte`, but you can check for it with the following command.

    ```bash
    kubectl exec -n airbyte -it airbyte-db-0 -- psql -U airbyte postgres
    ```

3. Get your database credentials. They're probably in `airbyte-airbyte-secrets`, but you can check for them with the following command.

    ```bash
    kubectl get secrets -n <namespace>
    ```

    Now print them to the terminal.

    ```
    kubectl get secret airbyte-airbyte-secrets -n airbyte -o jsonpath='{.data}'
    ```

    You should see a result that's similar to this.

    ```bash
    {"DATABASE_PASSWORD":"<username>","DATABASE_USER":"<password>","MINIO_ACCESS_KEY_ID":"<key>","MINIO_SECRET_ACCESS_KEY":"<key>","WORKLOAD_API_BEARER_TOKEN":"<key>"}%   
    ```

    Note your `DATABASE_PASSWORD` and `DATABASE_USER`.

4. Run `pg_dump` inside the Postgres pod and copy the dump locally.

    ```bash
    kubectl exec -n <namespace> -it <database_pod> -- bash -c "pg_dump -U airbyte db-airbyte > /tmp/airbyte_backup.sql"
    ```

    Copy your backup out of the pod and to the destination of your choice. In this example, you copy it to your local machine.

    ```bash
    kubectl cp airbyte/airbyte-db-0:/tmp/airbyte_backup.sql ./airbyte_backup.sql
    ```

It's important you safeguard this SQL database. Although problems after upgrades are rare, if they do happen, your backup is critical to restoring Airbyte.

</TabItem>
</Tabs>

### Prepare a new namespace for Airbyte

<Tabs groupId="external-db">
<TabItem value='db-yes' label='External database' default>

When moving to Helm chart V2, deploy Airbyte with a new namespace and use a fresh values and secrets file. It is possible to do a straight upgrade, but different Airbyte users have different and sometimes complex configurations that could produce unique and unexpected situations during the upgrade. By doing a fresh install, you create a separate environment that's easier to troubleshoot if something in your values or secrets files acts unexpectedly.

```bash
kubectl create namespace airbyte-v2
```

</TabItem>
<TabItem value='db-no' label='No external database' default>

If you're not using an external database, skip this step. At deployment time, you will reinstall Airbyte in your existing namespace.

</TabItem>
</Tabs>

### Add V2 chart repo

Helm chart V2 uses a different repo URL than V1 did. In your command line tool, add this repo and index it.

```bash
# Helm chart V1
# helm repo add airbyte https://airbytehq.github.io/helm-charts

# Helm chart V2
helm repo add airbyte-v2 https://airbytehq.github.io/charts
helm repo update
```

You can browse all charts uploaded to your repository.

```bash
helm search repo airbyte-v2
```

### Update your values.yaml file

In most cases, the adjustments to `values.yaml` are small and involve changing keys and moving sections. This section walks you through the main updates you need to make. If you already know what to do, see [Values.yaml reference](../deploying-airbyte/values) for the full V1 and V2 interfaces.

Airbyte recommends approaching this project in this way:

1. Note the customizations in your V1 `values.yaml` file to ensure you don't forget anything.

2. Start with a basic V2 `values.yaml` to verify that it works. Map your V1 settings to V2, transferring one set of configurations at a time.

3. Don't test in production.

Follow the steps below to start generating `values.yaml`.

<details>
<summary>
Create a `values.yaml` file and a `global` configuration
</summary>

Create a new `values.yaml` file on your machine. In that file, create your basic global configuration.

```yaml title="values.yaml"
global:
  edition: community

  airbyteUrl: "" # The URL where Airbyte will be reached; This should match your Ingress host
```

</details>

<details>
<summary>
Add your database (if applicable)
</summary>

If you're not using an external database, skip this step.

If you are using an external database, disable Airbyte's default Postgres database and add your own. The main difference in Helm chart V2 is the `global.database.database` key has changed to `global.database.name`.

```yaml title="values.yaml"
global: 
  database:
    # -- Secret name where database credentials are stored
    secretName: "" # e.g. "airbyte-config-secrets"
    # -- The database host
    host: ""
    # -- The database port
    port:
    # -- The database name - this key used to be "database" in Helm chart 1.0
    name: ""

    # Use EITHER user or userSecretKey, but not both
    # -- The database user
    user: ""
    # -- The key within `secretName` where the user is stored
    userSecretKey: "" # e.g. "database-user"

    # Use EITHER password or passwordSecretKey, but not both
    # -- The database password
    password: ""
    # -- The key within `secretName` where the password is stored
    passwordSecretKey: "" # e.g."database-password"

postgresql:
  enabled: false
```

</details>

<details>
<summary>
Add external log storage (if applicable)
</summary>

If you're using external log storage, implement it. If you aren't, skip this step.

```yaml
global:
  storage:
    secretName: ""
    type: minio # default storage is minio. Set to s3, gcs, or azure, according to what you use.

    bucket:
      log: airbyte-bucket
      state: airbyte-bucket
      workloadOutput: airbyte-bucket
      activityPayload: airbyte-bucket

    # Set ONE OF the following storage types, according to your specification above

    # S3
    s3:
      region: "" ## e.g. us-east-1
      authenticationType: credentials ## Use "credentials" or "instanceProfile"
      accessKeyId: ""
      secretAccessKey: ""

    # GCS
    gcs:
      projectId: <project-id>
      credentialsJson:  <base64-encoded>
      credentialsJsonPath: /secrets/gcs-log-creds/gcp.json

    # Azure
    azure:
      # one of the following: connectionString, connectionStringSecretKey
      connectionString: <azure storage connection string>
      connectionStringSecretKey: <secret coordinate containing an existing connection-string secret>
```

</details>

<details>
<summary>
Add external connector secret management (if applicable)
</summary>

If you're using external secret management, implement it. If you aren't, skip this step.

```yaml
global:
  secretsManager:
    enabled: false
    type: "" # one of: VAULT, GOOGLE_SECRET_MANAGER, AWS_SECRET_MANAGER, AZURE_KEY_VAULT, TESTING_CONFIG_DB_TABLE
    secretName: "airbyte-config-secrets"

    # Set ONE OF the following groups of configurations, based on your configuration in global.secretsManager.type.

    awsSecretManager:
      region: <aws-region>
      authenticationType: credentials ## Use "credentials" or "instanceProfile"
      tags: ## Optional - You may add tags to new secrets created by Airbyte.
      - key: ## e.g. team
          value: ## e.g. deployments
        - key: business-unit
          value: engineering
      kms: ## Optional - ARN for KMS Decryption.

    # OR

    googleSecretManager:
      projectId: <project-id>
      credentialsSecretKey: gcp.json

    # OR

    azureKeyVault:
      tenantId: ""
      vaultUrl: ""
      clientId: ""
      clientIdSecretKey: ""
      clientSecret: ""
      clientSecretSecretKey: ""
      tags: ""

    # OR

    vault:
      address: ""
      prefix: ""
      authToken: ""
      authTokenSecretKey: ""
```

</details>

<details>
<summary>
Update syntax for other customizatons
</summary>

If you have further customizations in your V1 values.yaml file, move those over to your new values.yaml file, and update key names where appropriate.

- Change hyphenated V1 keys keys to camel case in V2. For example, when copying over `workload-launcher`, change it to `workloadLauncher`.

- Some keys have different names. For example, `orchestrator` is `containerOrchestrator` in V2.

Here is the full list of changes.

<HelmSyntaxConversion/>

</details>

<details>
<summary>
Convert `extraEnv` variables
</summary>

In previous versions of your values.yaml file, you might have specified a number of environment variables through `extraEnv`. Many (but not all) of these variables have a dedicated interface in Helm chart V2. For example, look at the following configuration, which tells `workload-launcher` to run pods in the `jobs` node group.

```yaml title="values.yaml using Helm chart V1"
workload-launcher:
  nodeSelector:
    type: static
  ## Pods spun up by the workload launcher will run in the 'jobs' node group.
  extraEnv:
    - name: JOB_KUBE_NODE_SELECTORS
      value: type=jobs
    - name: SPEC_JOB_KUBE_NODE_SELECTORS
      value: type=jobs
    - name: CHECK_JOB_KUBE_NODE_SELECTORS
      value: type=jobs
    - name: DISCOVER_JOB_KUBE_NODE_SELECTORS
      value: type=jobs
```

You can specify these values directly without using environment variables, achieving the same effect.

```yaml title="values.yaml using Helm chart V2"
global:
  jobs:
    kube:
      nodeSelector:
        type: jobs
      scheduling:
        check:
          nodeSelectors:
            type: jobs
        discover:
          nodeSelectors:
            type: jobs
        spec:
          nodeSelectors:
            type: jobs

workloadLauncher:
  nodeSelector:
    type: static
```

<EnvironmentVarConversion/>

</details>

### Deploy Airbyte {#deploy-airbyte}

<Tabs groupId="external-db">
<TabItem value='db-yes' label='External database' default>

Deploy Airbyte. Here is an example of how to deploy version 1.7.0 of Airbyte using the latest Helm chart V2 values. Normally the Helm chart version is identical to the Airbyte version. Since using this chart version is optional, the Helm chart and Airbyte have different, but compatible, versions.

```bash
helm install airbyte airbyte-v2/airbyte \
  --namespace airbyte-v2 \       # Target Kubernetes namespace
  --values ./values.yaml \       # Custom configuration values
  --version 2.0.3 \              # Helm chart version to use
  --set global.image.tag=1.7.0   # Airbyte version to use
```

</TabItem>
<TabItem value='db-no' label='No external database' default>

:::danger
Do not proceed if you have not backed up Airbyte's internal Postgres database.
:::
  
1. Uninstall Airbyte. **Do not delete the Airbyte namespace**. This example assumes you installed Airbyte in the `airbyte` namespace.

    ```bash
    helm uninstall airbyte -n airbyte
    ```

2. Reinstall Airbyte into the same namespace as before. Here is an example of how to deploy version 1.7.0 of Airbyte using the latest Helm chart V2 values. Normally the Helm chart version is identical to the Airbyte version. Since using this chart version is optional, the Helm chart and Airbyte have different, but compatible, versions.

    ```bash
    helm install airbyte airbyte-v2/airbyte \
    --namespace airbyte \          # Target Kubernetes namespace
    --values ./values.yaml \       # Custom configuration values
    --version 2.0.3 \              # Helm chart version to use
    --set global.image.tag=1.7.0   # Airbyte version to use
    ```

Airbyte continues in this namespace as before, now running on Helm Chart V2.

#### Restore your database

You do not need to restore your database except in exceptional circumstances. Only restore your database if there is an issue with your deployment that isn't related to your configurations. The restoration process is essentially the reverse of the backup process you went through above.

These examples assume your namespace is still `airbyte` and your database pod name is still `airbyte-db-0`.

1. Copy the SQL backup file into your pod's /tmp directory.

    ```bash
    kubectl cp ./airbyte_backup.sql airbyte/airbyte-db-0:/tmp/airbyte_backup.sql
    ```

2. Since your original database probably already contains data, drop and recreate the schema. This erases all data in the database.

    ```bash
    kubectl exec -n airbyte -it airbyte-db-0 -- bash -c "psql -U airbyte -d db-airbyte -c 'DROP SCHEMA public CASCADE; CREATE SCHEMA public;'"
    ```

3. Restore the database.

    ```bash
    kubectl exec -n airbyte -it airbyte-db-0 -- bash -c "psql -U airbyte -d db-airbyte < /tmp/airbyte_backup.sql"
    ```

</TabItem>
</Tabs><|MERGE_RESOLUTION|>--- conflicted
+++ resolved
@@ -34,16 +34,6 @@
 The following versions of Airbyte _can't_ use Helm chart V2:
 
 - Airbyte versions before 1.6.0
-
-<<<<<<< HEAD
-- Airbyte versions that aren't connected to an external database and storage bucket
-
-:::danger
-Don't migrate to Helm chart V2 if you haven't set up an external database and storage. These resources contain the data your Airbyte deployment needs to operate and a fresh deployment won't work without them. Airbyte is evaluating possible migration paths for open source deployments that don't meet this requirement.
-:::
-=======
-- Airbyte versions installed and managed with abctl
->>>>>>> ab5ec1d9
 
 ## How to upgrade
 
